--- conflicted
+++ resolved
@@ -1,35 +1,30 @@
 # Fetch Youtube Transcript Changelog
 
-<<<<<<< HEAD
-## [1.1.3] - 2024-12-10
+## [1.1.3] - 2024-12-14
 
 ### Fixed
 
 - Fixed issue due to ytdl-core
-=======
-## [1.1.3] - 2024-12-14
 
 ### Added
 
 - Added support for all major languages:
-  1. Arabic (ar)
-  2. Bengali (bn)
-  3. Chinese (zh)
-  4. English (en)
-  5. French (fr)
-  6. German (de)
-  7. Hindi (hi)
-  8. Italian (it)
-  9. Japanese (ja)
-  10. Korean (ko)
-  11. Marathi (mr)
-  12. Portuguese (pt)
-  13. Russian (ru)
-  14. Spanish (es)
-  15. Tamil (ta)
-  16. Urdu (ur)
-
->>>>>>> 4c537028
+1. Arabic (ar)
+2. Bengali (bn)
+3. Chinese (zh)
+4. English (en)
+5. French (fr)
+6. German (de)
+7. Hindi (hi)
+8. Italian (it)
+9. Japanese (ja)
+10. Korean (ko)
+11. Marathi (mr)
+12. Portuguese (pt)
+13. Russian (ru)
+14. Spanish (es)
+15. Tamil (ta)
+16. Urdu (ur)
 
 ## [1.1.2] - 2024-12-04
 
