name: Pull Request - Merge

on:
  workflow_dispatch:
    inputs:
      pr_number:
        description: "PR number to merge"
        required: true

jobs:
  merge:
    runs-on: ubuntu-latest
    name: Merge PR
    env:
      GITHUB_TOKEN: ${{ secrets.PERSONAL_ACCESS_TOKEN }}
    steps:
      - name: Checkout
        uses: actions/checkout@v3
        with:
          token: ${{ env.GITHUB_TOKEN }}
      - name: Setup GIT
        uses: raycast/github-actions/setup-git@master
      - name: Checkout PR
        run: gh pr checkout ${{ github.event.inputs.pr_number }}
      - name: Update CHANGELOG.md
        run: |
          changelogs=$(gh pr view ${{ github.event.inputs.pr_number }} --json files --jq '.files.[].path' | grep -i CHANGELOG.md || true)
          for changelog in $changelogs
          do
              echo "$changelog:"
              if [[ -f "$changelog" ]]; then
                  pattern="{PR_MERGE_DATE}"
                  replacement=$(date '+%Y-%m-%d')
                  if grep -q $pattern $changelog; then
                      echo "  pattern found"
                      sed -i "" "s/$pattern/$replacement/g" $changelog 
                      # ubuntu: sed -i "s/$pattern/$replacement/g" $changelog
                      echo "  updated to $replacement"
                  else
                      echo "  pattern not found - skipping"
                  fi
              else
                  echo "  skipping (file not existing)"
              fi
          done
<<<<<<< HEAD
=======
      - name: Optimise images
        run: |
          images=$(gh pr view ${{ github.event.inputs.pr_number }} --json files | jq -r '.files[].path | select(endswith("png") or endswith("jpeg") or endswith("jpg"))')
          images_array=()
          if [[ -n "$images" ]]; then
            echo "Images: $images"
            while IFS= read -r image; do
              images_array+=("$image")
            done <<< "$images"
          fi
          count=${#images_array[@]}
          echo "Found images: $count"
          if [ $count -gt 0 ]; then
            brew update
            brew install imageoptim
            brew install imageoptim-cli
            imageoptim "${images_array[@]}"
          fi
>>>>>>> 67798c34
      - name: Commit changes
        id: commit_changes
        run: |
          if ! [[ -z $(git status -s .) ]] ; then
            pr_info=$(gh pr view ${{ github.event.inputs.pr_number }} --json headRefName,headRepository,headRepositoryOwner,maintainerCanModify,url)
            echo $pr_info
            can_modify=$(echo $pr_info | jq -r .maintainerCanModify)
            if [[ "$can_modify" == "false" ]]; then
              error="Edits from maintainers are disabled."
              echo $error
              exit 1
            fi

            git add .
            git status .
            git commit --message "Update CHANGELOG.md"

            pr_branch=$(echo $pr_info | jq -r .headRefName)
            pr_repo_name=$(echo $pr_info | jq -r .headRepository.name)
            pr_repo_owner=$(echo $pr_info | jq -r .headRepositoryOwner.login)

            git push https://${{ env.GITHUB_TOKEN }}@github.com/$pr_repo_owner/$pr_repo_name.git HEAD:$pr_branch
          else
            echo "No changes, skipping sync."
          fi
      - name: Sleep for 30 seconds
        run: sleep 30 # sleep 30s for ubuntu
        shell: bash
      - name: Merge
        run: gh pr merge ${{ github.event.inputs.pr_number }} --squash
      - name: Notify Failure to Slack
        if: failure()
        uses: edge/simple-slack-notify@master
        with:
          color: "danger"
          text: |
            PR ${{ github.event.inputs.pr_number }} merge failed. ${{ steps.commit_changes.outputs.error }}
            Check <${env.GITHUB_SERVER_URL}/${env.GITHUB_REPOSITORY}/actions/runs/${env.GITHUB_RUN_ID}|action logs>.
        env:
          SLACK_WEBHOOK_URL: ${{ secrets.SLACK_STORE_REVIEW_CHANNEL_WEBHOOK_URL }}<|MERGE_RESOLUTION|>--- conflicted
+++ resolved
@@ -9,7 +9,7 @@
 
 jobs:
   merge:
-    runs-on: ubuntu-latest
+    runs-on: macos-latest
     name: Merge PR
     env:
       GITHUB_TOKEN: ${{ secrets.PERSONAL_ACCESS_TOKEN }}
@@ -43,8 +43,6 @@
                   echo "  skipping (file not existing)"
               fi
           done
-<<<<<<< HEAD
-=======
       - name: Optimise images
         run: |
           images=$(gh pr view ${{ github.event.inputs.pr_number }} --json files | jq -r '.files[].path | select(endswith("png") or endswith("jpeg") or endswith("jpg"))')
@@ -63,7 +61,6 @@
             brew install imageoptim-cli
             imageoptim "${images_array[@]}"
           fi
->>>>>>> 67798c34
       - name: Commit changes
         id: commit_changes
         run: |
@@ -79,7 +76,7 @@
 
             git add .
             git status .
-            git commit --message "Update CHANGELOG.md"
+            git commit --message "Update CHANGELOG.md and optimise images"
 
             pr_branch=$(echo $pr_info | jq -r .headRefName)
             pr_repo_name=$(echo $pr_info | jq -r .headRepository.name)
