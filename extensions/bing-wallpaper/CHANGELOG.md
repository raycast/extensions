# Bing Wallpaper Changelog

<<<<<<< HEAD
## [Remove Error Dialog] - {PR_MERGE_DATE}
=======
## [Remove error dialog] - 2024-09-30
>>>>>>> 2f95647c

- Remove error dialog that pops up not as expected

## [Fix error] - 2024-05-21

- Fix the problem of not being able to set wallpaper

## [Fix error] - 2024-02-05

- Fix network request errors
- Optimize wallpaper information display

## [Update grid layout] - 2022-10-15

- Update grid layout

## [Fix Bug] - 2022-08-18

- Fix the bug that the [Auto Random Bing Wallpaper] command occasionally fails

## [Add automatic wallpaper switching function] - 2022-08-12

- Add a new command [Auto Switch Bing Wallpaper] that will automatically switch the latest wallpaper every day when you call it first
- Change command [Random Bing Wallpaper] to [Auto Random Bing Wallpaper] that will automatically switch random wallpaper every 30 minutes when you call it first

## [Add new wallpaper layout options] - 2022-06-09

- Add new wallpaper layout options: List or Grid

## [Add downloaded wallpaper list] - 2022-05-23

- Add downloaded wallpapers list in Set Bing Wallpaper command, support png, jpg, heic
- Random Bing Wallpaper will randomize to the downloaded wallpapers
- Update extension icons
- Add list empty view

## [Fix text errors] - 2022-04-26

- Fix text errors

## [Fix text errors] - 2022-04-22

- Fix text errors
- Update Raycast api to 1.33.1

## [Added Bing Wallpaper] - 2022-04-18

- Release of Bing Wallpaper version 1.0
- **Set Bing Wallpaper**: Get and set Bing wallpapers within 15 days
- **Random Bing Wallpaper**: Set random Bing wallpapers within 15 days to desktop<|MERGE_RESOLUTION|>--- conflicted
+++ resolved
@@ -1,10 +1,6 @@
 # Bing Wallpaper Changelog
 
-<<<<<<< HEAD
-## [Remove Error Dialog] - {PR_MERGE_DATE}
-=======
 ## [Remove error dialog] - 2024-09-30
->>>>>>> 2f95647c
 
 - Remove error dialog that pops up not as expected
 
