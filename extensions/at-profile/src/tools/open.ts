--- conflicted
+++ resolved
@@ -15,17 +15,10 @@
   profile: string;
   /**
    * The site to open the profile on.
-<<<<<<< HEAD
-   * @example "raycast"
-   * @example "threads"
-   * @example "x"
-   * @example "github"
-=======
    * @example "behance"
    * @example "codepen"
    * @example "devto"
    * @example "dribbble"
->>>>>>> 65eac010
    * @example "facebook"
    * @example "github"
    * @example "instagram"
