# Claude Code Cheatsheet Changelog

<<<<<<< HEAD
## [1.1.0] {PR_MERGE_DATE}
=======
## [1.1.0] 2025-08-04
>>>>>>> 634d7639

### Added
- Claude Code v1.0.51-v1.0.54+ support with complete feature coverage
- New basic commands:
  - `claude setup-token` - Set up long-lived authentication tokens
  - `claude install` - Install Claude Code native build
- New CLI flags:
  - `--append-system-prompt` - Append system prompt to default
  - `--fallback-model` - Enable automatic model fallback
  - `--ide` - Automatically connect to IDE on startup
  - `--strict-mcp-config` - Strict MCP server configuration
  - `--session-id` - Use specific session ID (UUID)
- New AWS Bedrock environment variables:
  - `AWS_BEARER_TOKEN_BEDROCK` - Bedrock API authentication
  - `ANTHROPIC_SMALL_FAST_MODEL_AWS_REGION` - AWS region override
- Enhanced `--permission-mode` with all available choices (acceptEdits, bypassPermissions, default, plan)
- Version compatibility information in README (v1.0.51 - v1.0.54+)

### Changed
- All new features marked with ✨ NEW badges for easy identification
- Updated data structure to include latest Claude Code functionality

## [Initial Version] 2025-06-24

- Added the initial version of the Claude Code Cheatsheet.
- Browse and search for commands, options, and keywords.
- Copy details to the clipboard.<|MERGE_RESOLUTION|>--- conflicted
+++ resolved
@@ -1,10 +1,6 @@
 # Claude Code Cheatsheet Changelog
 
-<<<<<<< HEAD
-## [1.1.0] {PR_MERGE_DATE}
-=======
 ## [1.1.0] 2025-08-04
->>>>>>> 634d7639
 
 ### Added
 - Claude Code v1.0.51-v1.0.54+ support with complete feature coverage
