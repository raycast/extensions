--- conflicted
+++ resolved
@@ -27,14 +27,10 @@
       columns={8}
       inset={Grid.Inset.Large}
       searchBarPlaceholder="Search Braid Iconography"
-<<<<<<< HEAD
-      navigationTitle={`Search Iconography`}
-=======
       navigationTitle={
         selectedItem.name === "Error" ? "Search Iconography" : `Search Iconography - ${selectedItem.name}`
       }
       onSelectionChange={(itemId) => setSelectedItem(localIconMap.find((item) => item.url === itemId) || fallbackIcon)}
->>>>>>> a2783194
     >
       {localIconMap.map((item) => {
         const svgContentLight = fs.readFileSync(path.join(__dirname, item.svgPath.light), "utf-8");
