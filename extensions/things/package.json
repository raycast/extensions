--- conflicted
+++ resolved
@@ -13,11 +13,8 @@
     "srikirank",
     "vimtor",
     "samuelkraft",
-<<<<<<< HEAD
-    "bendrucker"
-=======
+    "bendrucker",
     "vmrjnvc"
->>>>>>> aeb47822
   ],
   "license": "MIT",
   "commands": [
