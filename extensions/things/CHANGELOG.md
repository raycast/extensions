--- conflicted
+++ resolved
@@ -1,19 +1,15 @@
 # Things Changelog
 
-<<<<<<< HEAD
 ## [✨ Reminders] - {PR_MERGE_DATE}
 
 - Update the "Today" and "Upcoming" lists to allow updating todo's reminders.
 - Fixed issue with the Deadline action to correctly remove a deadline from a todo.
 
-## [✨ Menu Bar Todo] - 2025-04-14
-=======
 ## [✨ Fix Complete Menu Bar Action] - 2025-04-25
 
 - Fix `Complete` menu bar action to mark the first incomplete todo as complete, rather than completing the first item in the list, even if it is already marked as completed.
 
 ## [✨ Menu Bar Todo] - 2025-04-25
->>>>>>> 59dfb276
 
 - Update the menu bar to display only incomplete todos from today’s list
 
