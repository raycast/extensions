--- conflicted
+++ resolved
@@ -1,14 +1,12 @@
 # Things Changelog
 
-<<<<<<< HEAD
 ## [✨ Menu Bar Todo] - {PR_MERGE_DATE}
 
 - Update the menu bar to display only incomplete todos from today’s list
-=======
+
 ## [Detect URL in Notes] - 2025-04-11
 
 - Detect a URL in todo notes and offer `Open URL From Notes` and `Copy URL From Notes` actions.
->>>>>>> bd458e8c
 
 ## [✨ Improved Error Handling] - 2025-04-07
 
