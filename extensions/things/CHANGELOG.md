--- conflicted
+++ resolved
@@ -1,14 +1,12 @@
 # Things Changelog
 
-<<<<<<< HEAD
 ## [Detect URL in Notes] - {PR_MERGE_DATE}
 
 - Detect a URL in todo notes and offer `Open URL From Notes` and `Copy URL From Notes` actions.
-=======
+
 ## [✨ Improved Error Handling] - 2025-04-07
 
 - Fixed an issue that caused the application to crash when users attempted to update a todo item from the menu bar without a valid authentication token.
->>>>>>> aeb47822
 
 ## [✨ AI Enhancements] - 2025-02-21
 
