--- conflicted
+++ resolved
@@ -1,12 +1,10 @@
 # Harvest Changelog
 
-<<<<<<< HEAD
+
 ## [Fixes] - 2024-06-07
 
 - Fix: on New timer entry, date will now default to the current date instead of "No Date"
 
-=======
->>>>>>> db9baefc
 ## [Cache Improvements] - 2024-05-28
 
 - Improve caching for projects and time entries throughout the extenstion and menu bar. Thanks @klmz for helping me disagnose this!
