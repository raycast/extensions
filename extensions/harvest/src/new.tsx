--- conflicted
+++ resolved
@@ -35,18 +35,10 @@
   const { data: company, error } = useCompany();
   const { data: projects } = useMyProjects();
   const [projectId, setProjectId] = useState<string | null>(entry?.project.id.toString() ?? null);
-<<<<<<< HEAD
-  const [taskId, setTaskId] = useState<string | null>(entry?.task.id.toString() ?? null);
-  const [notes, setNotes] = useState<string>(entry?.notes ?? "");
-  const [hours, setHours] = useState<string>(formatHours(entry?.hours?.toFixed(2), company));
-  const [spentDate, setSpentDate] = useState<Date>(viewDate ?? new Date());
-=======
-  // const [tasks, setTasks] = useState<HarvestTaskAssignment[]>([]);
   const [taskId, setTaskId] = useState<string | null>(entry?.task.id.toString() ?? null);
   const [notes, setNotes] = useState<string>(entry?.notes ?? "");
   const [hours, setHours] = useState<string>(formatHours(entry?.hours?.toFixed(2), company));
   const [spentDate, setSpentDate] = useState<Date | null>(viewDate);
->>>>>>> db9baefc
   const { showClient = false } = getPreferenceValues<{ showClient?: boolean }>();
 
   useEffect(() => {
