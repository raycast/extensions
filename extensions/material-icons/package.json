{
  "$schema": "https://www.raycast.com/schemas/extension.json",
  "name": "material-icons",
  "title": "Material Icons",
  "description": "Search and preview Material Icons",
  "icon": "command-icon.png",
  "author": "creasty",
  "contributors": [
<<<<<<< HEAD
    "201549BL"
=======
    "3llomi"
>>>>>>> 0b3b0d88
  ],
  "categories": [
    "Design Tools"
  ],
  "license": "MIT",
  "commands": [
    {
      "name": "index",
      "title": "Search Material Icons",
      "description": "Search and preview Material Icons",
      "mode": "view"
    }
  ],
  "preferences": [
    {
      "name": "view",
      "title": "Preferred view",
      "description": "Select the preferred view",
      "type": "dropdown",
      "data": [
        {
          "title": "Grid",
          "value": "grid"
        },
        {
          "title": "List",
          "value": "list"
        }
      ],
      "default": "grid",
      "required": false
    }
  ],
  "dependencies": {
    "@raycast/api": "^1.59.0",
<<<<<<< HEAD
    "@raycast/utils": "^1.10.0",
=======
>>>>>>> 0b3b0d88
    "fzy.js": "^0.4.1",
    "node-fetch": "^3.0.0"
  },
  "devDependencies": {
    "@raycast/eslint-config": "^1.0.6",
    "@types/node": "^18.8.3",
    "eslint": "^7.32.0",
    "prettier": "^2.5.1",
    "react-devtools": "^4.19.2",
    "typescript": "^4.4.3"
  },
  "scripts": {
    "build": "ray build -e dist",
    "dev": "ray develop",
    "fix-lint": "ray lint --fix",
    "lint": "ray lint",
    "publish": "ray publish"
  }
}<|MERGE_RESOLUTION|>--- conflicted
+++ resolved
@@ -6,11 +6,8 @@
   "icon": "command-icon.png",
   "author": "creasty",
   "contributors": [
-<<<<<<< HEAD
-    "201549BL"
-=======
+    "201549BL",
     "3llomi"
->>>>>>> 0b3b0d88
   ],
   "categories": [
     "Design Tools"
@@ -46,10 +43,7 @@
   ],
   "dependencies": {
     "@raycast/api": "^1.59.0",
-<<<<<<< HEAD
     "@raycast/utils": "^1.10.0",
-=======
->>>>>>> 0b3b0d88
     "fzy.js": "^0.4.1",
     "node-fetch": "^3.0.0"
   },
