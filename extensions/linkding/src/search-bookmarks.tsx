--- conflicted
+++ resolved
@@ -1,4 +1,3 @@
-<<<<<<< HEAD
 import { Action, ActionPanel, Icon, List } from "@raycast/api";
 import { useEffect, useRef, useState } from "react";
 import { LinkdingAccount, LinkdingAccountForm, LinkdingAccountMap, LinkdingBookmark } from "./types/linkding-types";
@@ -12,27 +11,12 @@
   const [selectedLinkdingAccount, setSelectedLinkdingAccount] = useState<LinkdingAccountForm | LinkdingAccount | null>(
     null
   );
-=======
-import { Action, ActionPanel, List, showToast, Toast } from "@raycast/api";
-import { useEffect, useRef, useState } from "react";
-import axios from "axios";
-import { Agent } from "https";
-import { LinkdingAccountMap, LinkdingBookmark, LinkdingForm, LinkdingResponse } from "./types/linkding-types";
-
-import { getPersistedLinkdingAccounts } from "./service/user-account-service";
-
-export default function searchLinkding() {
-  const [selectedLinkdingAccount, setSelectedLinkdingAccount] = useState<LinkdingForm | null>(null);
->>>>>>> d36a654b
   const [linkdingAccountMap, setLinkdingAccountMap] = useState<LinkdingAccountMap>({});
   const [isLoading, setLoading] = useState(true);
   const [hasLinkdingAccounts, setHasLindingAccounts] = useState(false);
   const [linkdingBookmarks, setLinkdingBookmarks] = useState<LinkdingBookmark[]>([]);
   const abortControllerRef = useRef<AbortController | null>(null);
-<<<<<<< HEAD
   const [searchText, setSearchText] = useState("");
-=======
->>>>>>> d36a654b
 
   useEffect(() => {
     getPersistedLinkdingAccounts().then((linkdingMap) => {
@@ -42,8 +26,7 @@
       }
     });
   }, [setLinkdingAccountMap]);
-
-<<<<<<< HEAD
+  
   useEffect(() => {
     fetchBookmarks(searchText, selectedLinkdingAccount);
   }, [selectedLinkdingAccount, searchText]);
@@ -65,43 +48,10 @@
           setLinkdingBookmarks(data.data.results);
         })
         .catch(showErrorToast)
-=======
-  function createAbortController(timeoutMs: number) {
-    const abortController = new AbortController();
-    setTimeout(() => abortController.abort(), timeoutMs || 0);
-
-    return abortController;
-  }
-
-  function fetchBookmarks(searchText: string, linkdingAccount: LinkdingForm | null) {
-    if (linkdingAccount) {
-      abortControllerRef.current?.abort();
-      abortControllerRef.current = createAbortController(5000);
-      setLoading(true);
-      axios<LinkdingResponse>(`${linkdingAccount.serverUrl}/api/bookmarks?` + new URLSearchParams({ q: searchText }), {
-        signal: abortControllerRef.current?.signal,
-        responseType: "json",
-        httpsAgent: new Agent({ rejectUnauthorized: !linkdingAccount.ignoreSSL }),
-        headers: { Authorization: `Token ${linkdingAccount.apiKey}` },
-      })
-        .then((data) => {
-          setLinkdingBookmarks(data.data.results);
-        })
-        .catch((err) => {
-          if (!axios.isCancel(err)) {
-            showToast({
-              style: Toast.Style.Failure,
-              title: "Something went wrong",
-              message: err.message,
-            });
-          }
-        })
->>>>>>> d36a654b
         .finally(() => {
           setLoading(false);
         });
     }
-<<<<<<< HEAD
   }
 
   function deleteBookmarkCallback(bookmarkId: number) {
@@ -111,8 +61,7 @@
         fetchBookmarks(searchText, selectedLinkdingAccount);
       });
     }
-=======
->>>>>>> d36a654b
+
   }
 
   function LinkdingAccountDropdown() {
@@ -135,26 +84,18 @@
     return (
       <List
         isLoading={isLoading}
-<<<<<<< HEAD
         onSearchTextChange={setSearchText}
-=======
-        onSearchTextChange={(searchText) => fetchBookmarks(searchText, selectedLinkdingAccount)}
->>>>>>> d36a654b
         searchBarPlaceholder="Search through bookmarks..."
         searchBarAccessory={<LinkdingAccountDropdown />}
         throttle
       >
         <List.Section title="Results" subtitle={linkdingBookmarks?.length + ""}>
           {linkdingBookmarks?.map((linkdingBookmark) => (
-<<<<<<< HEAD
             <SearchListItem
               key={linkdingBookmark.id}
               linkdingBookmark={linkdingBookmark}
               deleteBookmarkCallback={deleteBookmarkCallback}
             />
-=======
-            <SearchListItem key={linkdingBookmark.id} linkdingBookmark={linkdingBookmark} />
->>>>>>> d36a654b
           ))}
         </List.Section>
       </List>
