--- conflicted
+++ resolved
@@ -240,17 +240,9 @@
         <ActionPanel>
           <Action.SubmitForm
             title="Start"
-<<<<<<< HEAD
             onSubmit={({ description, projectId, taskId, tagIds }) => {
-              if (description && projectId) {
-                addNewTimeEntry(description, projectId, taskId === "-1" ? null : taskId, tagIds).then(() =>
-=======
-            onSubmit={({ description, projectId, taskId }) => {
               if (projectId) {
-                addNewTimeEntry(description, projectId, taskId === "-1" ? null : taskId).then(() =>
->>>>>>> 70c69fb9
-                  updateTimeEntries(),
-                );
+                addNewTimeEntry(description, projectId, taskId === "-1" ? null : taskId, tagIds).then(updateTimeEntries);
                 pop();
               } else {
                 showToast(Toast.Style.Failure, "Project is required.");
@@ -312,8 +304,7 @@
         </Form.Dropdown>
       ) : null}
 
-<<<<<<< HEAD
-      <Form.TextField id="description" defaultValue="" title="Description" placeholder="What are you working on?" />
+      <Form.TextField id="description" title="Description" placeholder="What are you working on?" autoFocus />
 
       <Form.Separator />
       <Form.TagPicker title="Tags (optional)" id="tagIds" placeholder="Search tags">
@@ -321,9 +312,6 @@
           <Form.TagPicker.Item key={tag.id} title={tag.name} value={tag.id} />
         ))}
       </Form.TagPicker>
-=======
-      <Form.TextField id="description" defaultValue="" title="Description" autoFocus />
->>>>>>> 70c69fb9
     </Form>
   );
 }
