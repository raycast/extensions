--- conflicted
+++ resolved
@@ -4,32 +4,25 @@
 async function script(): Promise<void> {
   const script = `
   tell application "Mail"
-  set visible of every window to false
-
-  set allAccounts to every account
-  repeat with anAccount in allAccounts
-      set allMailboxes to every mailbox of anAccount
-      repeat with aMailbox in allMailboxes
-          set unreadMessages to (every message of aMailbox whose read status is false)
-          repeat with aMessage in unreadMessages
-              set read status of aMessage to true
-          end repeat
-      end repeat
-  end repeat
-
-<<<<<<< HEAD
-  close every window
-  activate
-  delay 1 -- Wait for a second to ensure Mail app is activated
-  tell application "System Events" to keystroke "0" using command down -- Command-0 is the typical shortcut to open main viewer window in Mail
+	set visible of every window to false
+	
+	set allAccounts to every account
+	repeat with anAccount in allAccounts
+		set allMailboxes to every mailbox of anAccount
+		repeat with aMailbox in allMailboxes
+			set unreadMessages to (every message of aMailbox whose read status is false)
+			repeat with aMessage in unreadMessages
+				set read status of aMessage to true
+			end repeat
+		end repeat
+	end repeat
+	
+	close every window
+	activate
+	delay 1 -- Wait for a second to ensure Mail app is activated
+	tell application "System Events" to keystroke "0" using command down -- Command-0 is the typical shortcut to open main viewer window in Mail
 end tell
   `;
-=======
-  set visible of every window to true
-  activate
-end tell
-`;
->>>>>>> 94e6df5c
 
   runAppleScript(script);
 }
