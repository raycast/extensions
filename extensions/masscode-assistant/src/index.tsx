--- conflicted
+++ resolved
@@ -1,17 +1,9 @@
-<<<<<<< HEAD
-import { Action, ActionPanel, Icon, List } from "@raycast/api";
-=======
 import { Action, ActionPanel, Icon, List, showToast, Toast, open, getPreferenceValues } from "@raycast/api";
->>>>>>> fe763a95
 import axios from "axios";
 import { useEffect, useState } from "react";
 import type { Snippet, State } from "./types";
 import SnippetContent from "./components/snippet-content";
-<<<<<<< HEAD
-import { massCodeInstallationCheck } from "./components/checkInstall";
-=======
-import { storeLastCopied, getLastCopiedMap, clearUnusedSnippets, orderSnippets } from "./utils/localStorageHelper";
->>>>>>> fe763a95
+import { storeLastCopied, getLastCopiedMap, clearUnusedSnippets, orderSnippets, massCodeInstallationCheck } from "./utils/localStorageHelper";
 
 export default function Command() {
   const [state, setState] = useState<State>({ snippets: [], isLoading: true });
