--- conflicted
+++ resolved
@@ -7,11 +7,8 @@
   "author": "destiner",
   "contributors": [
     "Aayush9029",
-<<<<<<< HEAD
+    "devlos",
     "lachero"
-=======
-    "devlos"
->>>>>>> 48e7847a
   ],
   "categories": [
     "Data",
