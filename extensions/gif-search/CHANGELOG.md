--- conflicted
+++ resolved
@@ -1,14 +1,13 @@
 # GIF Search Changelog
 
-<<<<<<< HEAD
-## [Add 'Paste GIF Markdown' action] - 2024-09-01
+
+## [Add 'Paste GIF Markdown' action] - 2024-09-03
 
 - Added a new action to paste a Markdown-formatted link to the GIF into the front-most application
-=======
+
 ## [Fix favorites GIFS can't be removed] - 2024-09-02
 
 - Fixes a bug where favorited GIFs couldn't be removed from the favorites list
->>>>>>> 7659d8e8
 
 ## [Better Results] - 2024-04-19
 
