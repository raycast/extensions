--- conflicted
+++ resolved
@@ -1,14 +1,12 @@
 # GIF Search Changelog
 
-<<<<<<< HEAD
+## [Infinite Scroll] - 2023-12-02
+
+- Add infinite scroll to the Trending and Search sections
+
 ## [Fix GIFS downloaded from Giphy at lower quality] - 2023-12-01
 
 - Fixes bug where GIFs downloaded from Giphy were at a lower quality than the original
-=======
-## [Infinite Scroll] - 2023-12-02
-
-- Add infinite scroll to the Trending and Search sections
->>>>>>> 725bcf24
 
 ## [Catch error when returning to Gif Details after Copy GIF] - 2023-10-18
 - Catches `TypeError: dispatch is not a function` error that was displayed to the user
