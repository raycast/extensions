--- conflicted
+++ resolved
@@ -1,10 +1,10 @@
 # GIF Search Changelog
 
-<<<<<<< HEAD
+
 ## [Enhancement] - 2024-11-25
 
 - Update README with FAQs
-=======
+
 ## [Add download location preference] - 2024-11-17
 
 - Adds a new preference to define the download location of GIFs
@@ -24,7 +24,7 @@
 ## [Fix favorites GIFS can't be removed] - 2024-09-02
 
 - Fixes a bug where favorited GIFs couldn't be removed from the favorites list
->>>>>>> c3cb3503
+
 
 ## [Better Results] - 2024-04-19
 
