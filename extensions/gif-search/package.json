{
  "$schema": "https://www.raycast.com/schemas/extension.json",
  "name": "gif-search",
  "title": "GIF Search",
  "description": "Search the Internet for animated GIFs",
  "icon": "command-icon.png",
  "author": "josephschmitt",
  "contributors": [
<<<<<<< HEAD
    "j3lte"
=======
    "tm.wrnr"
>>>>>>> 725bcf24
  ],
  "license": "MIT",
  "categories": [
    "Media",
    "Fun",
    "Web"
  ],
  "commands": [
    {
      "name": "search",
      "title": "Search for GIFs",
      "description": "Search for GIFs across multiple services…",
      "mode": "view"
    }
  ],
  "preferences": [
    {
      "name": "gridItemSize",
      "type": "dropdown",
      "required": false,
      "title": "Grid Item Size",
      "description": "Control the size of individual grid cells",
      "default": "medium",
      "data": [
        {
          "title": "Small",
          "value": "small"
        },
        {
          "title": "Medium",
          "value": "medium"
        },
        {
          "title": "Large",
          "value": "large"
        }
      ]
    },
    {
      "name": "gridTrendingItemSize",
      "type": "dropdown",
      "required": false,
      "title": "Grid Trending Item Size",
      "description": "Control the size of individual grid cells in the Trending view",
      "default": "medium",
      "data": [
        {
          "title": "Small",
          "value": "small"
        },
        {
          "title": "Medium",
          "value": "medium"
        },
        {
          "title": "Large",
          "value": "large"
        }
      ]
    },
    {
      "name": "maxResults",
      "type": "textfield",
      "required": false,
      "default": "10",
      "title": "Max Results",
      "description": "Max number of results to return for a search"
    },
    {
      "name": "defaultAction",
      "type": "dropdown",
      "required": false,
      "title": "Default Action",
      "description": "Customize what happens when hitting ENTER on a Gif",
      "default": "copyFile",
      "data": [
        {
          "title": "Copy GIF",
          "value": "copyFile"
        },
        {
          "title": "Copy GIF Link",
          "value": "copyGifUrl"
        },
        {
          "title": "Copy GIF Markdown",
          "value": "copyGifMarkdown"
        },
        {
          "title": "Add or Remove from Favorites",
          "value": "toggleFav"
        },
        {
          "title": "View GIF Details",
          "value": "viewDetails"
        },
        {
          "title": "Copy Page Link",
          "value": "copyPageUrl"
        },
        {
          "title": "Open in Browser",
          "value": "openUrlInBrowser"
        },
        {
          "title": "Download GIF",
          "value": "downloadFile"
        }
      ]
    },
    {
      "name": "giphy-apiKey",
      "type": "password",
      "required": false,
      "title": "Giphy API Key",
      "placeholder": "Giphy API Key (optional)",
      "description": "API Key used to perform searches on Giphy. You can get one for free at https://developers.giphy.com"
    },
    {
      "name": "tenor-apiKey",
      "type": "password",
      "required": false,
      "title": "Tenor API Key",
      "placeholder": "Tenor API Key (optional)",
      "description": "API Key used to perform searches on Tenor. You can get one for free at https://tenor.com/gifapi"
    }
  ],
  "dependencies": {
    "@giphy/js-fetch-api": "^4.1.2",
    "@raycast/api": "^1.55.2",
    "@raycast/utils": "^1.9.1",
    "@saekitominaga/file-size-format": "^1.0.2",
    "date-fns": "^2.28.0",
    "node-fetch": "^3.2.1",
    "tempy": "^2.0.0"
  },
  "devDependencies": {
    "@raycast/eslint-config": "^1.0.6",
    "@types/node": "^18.8.3",
    "@types/react": "^17.0.28",
    "eslint": "^7.32.0",
    "prettier": "^2.5.1",
    "react-devtools": "^4.19.2",
    "typescript": "^4.4.3"
  },
  "scripts": {
    "build": "ray build -e dist",
    "dev": "ray develop",
    "fix-lint": "ray lint --fix",
    "lint": "ray lint"
  }
}<|MERGE_RESOLUTION|>--- conflicted
+++ resolved
@@ -6,11 +6,8 @@
   "icon": "command-icon.png",
   "author": "josephschmitt",
   "contributors": [
-<<<<<<< HEAD
     "j3lte"
-=======
     "tm.wrnr"
->>>>>>> 725bcf24
   ],
   "license": "MIT",
   "categories": [
