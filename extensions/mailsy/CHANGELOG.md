# Mailsy Changelog

<<<<<<< HEAD
## [Fixed] - 2025-10-29

- Removed unused code.

=======
>>>>>>> 34b5a75b
## [Changes] - 2024-10-25

- Added `Logout` feature to log out of the account.
- Removed the `Refresh` feature.

## [Features] - 2024-07-22

- Functionality for opening an Account in the browser.
- Ability to copy password to clipboard.
- Ability to Refresh the Inbox.

## [Features] - 2023-12-18

- Added `Quick Look` feature to view the mail.

## [Changes] - 2023-12-16

- Rewrote the entire codebase.

## [Changes] - 2023-01-17

- The commands' titles have been changed.
- Toasts are used in place of the HUD.

## [Added feature] - 2022-06-24

- User can Delete a Email

## [Initial Version] - 2022-06-10

- User can create a new mail
- User can View all received mails
- User can view specific mail
- User can delete Account<|MERGE_RESOLUTION|>--- conflicted
+++ resolved
@@ -1,12 +1,8 @@
 # Mailsy Changelog
 
-<<<<<<< HEAD
 ## [Fixed] - 2025-10-29
 
 - Removed unused code.
-
-=======
->>>>>>> 34b5a75b
 ## [Changes] - 2024-10-25
 
 - Added `Logout` feature to log out of the account.
