--- conflicted
+++ resolved
@@ -141,17 +141,14 @@
     action,
     onSuccess: () => {
       onSuccess();
-<<<<<<< HEAD
       return successMessage;
     },
     onFailure: () => failureMessage,
     loadingMessage,
-=======
       return `${loadingMessage} deleted`;
     },
     onFailure: () => `${loadingMessage} could not be deleted`,
     loadingMessage: `Deleting ${loadingMessage}...`,
->>>>>>> a898ae15
   })();
 };
 
