--- conflicted
+++ resolved
@@ -4,7 +4,6 @@
 
 export default async function wifi() {
   const adbDir = await checkAdbExists();
-<<<<<<< HEAD
   const enabled = execSync(`${adbDir} shell settings get global wifi_on`).toString().trim() === "1";
   let toggleValue;
   if (enabled) {
@@ -12,12 +11,6 @@
     await showHUD("🛜 Turning off wifi");
   } else {
     toggleValue = "enable";
-=======
-  const enabled = execSync(`${adbDir} shell settings get global wifi_on`).toString().trim() === "true";
-  if (enabled) {
-    await showHUD("🛜 Turning off wifi");
-  } else {
->>>>>>> 817d5786
     await showHUD("🛜 Turning on wifi");
   }
   execSync(`${adbDir} shell svc wifi ${!enabled}`);
