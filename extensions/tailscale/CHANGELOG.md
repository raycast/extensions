--- conflicted
+++ resolved
@@ -1,14 +1,12 @@
 # Tailscale Changelog
 
-<<<<<<< HEAD
-## [Add new features] - 2025-04-05
+## [Add new features] - 2025-04-10
 
 - Add `toggle connection` command
-=======
+
 ## [Fixes] - 2025-04-09
 
 - Better handling of shared exit node ([#18258](https://github.com/raycast/extensions/issues/18258))
->>>>>>> 57f2ea30
 
 ## [Add new features] - 2025-01-02
 
