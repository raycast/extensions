--- conflicted
+++ resolved
@@ -7,13 +7,8 @@
 export async function getChangelogs(): Promise<[]> {
   axios.defaults.headers.common["api_key"] = hellonextApiKey;
   return await axios
-<<<<<<< HEAD
-    .get("http://gateway.lvh.me:3000/api/v3/changelogs?status=published")
-    .then(response => response.data.changelogs)
-=======
     .get("https://gateway.hellonext.co/api/v3/changelogs?status=published")
     .then((response) => response.data.changelogs)
->>>>>>> 504982d6
     .catch(() => {
       showToast(Toast.Style.Failure, "Check your API key!");
       return [];
