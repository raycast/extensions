# GitHub Changelog

<<<<<<< HEAD
## [Add repository filtering for menu bar commands] - {PR_MERGE_DATE}

- Add the ability to include or exclude specific repositories from the results for the `My Pull Requests` and `Unread Notifications` Menu Bar commands.
=======
## [Chore] - 2025-03-10

- Fix typo in setting label
>>>>>>> d4927b58

## [✨ AI Enhancements] - 2025-02-21

## [Fix base clone path] - 2025-01-19

- Move `baseClonePath` to extension root level
- Fix `Clone and Open` path

## [Mark notification as done] - 2025-01-09

- Add a new action to mark a notification as done.

## [Change menu bar unread style] - 2024-12-17

- Use a new icon with indicator for unread state

## [Support specifying Git clone protocol] - 2024-12-12

- Added support to specify the Git clone protocol (SSH or HTTPS) in extension preferences.
- `Copy Clone Command` and `Clone And Open` now respect the clone protocol from the preferences.

## [Update GraphQL generated types] - 2024-12-09

- Updated auto-generated GraphQL codes with the latest schema.

## [Handle notification icon retrieval error] - 2024-11-08

- Unread Notifications Menu Bar: Display a fallback icon when the notification icon retrieval fails.

## [Improved options for My Issues] - 2024-11-04

- My Issues Command + Menu Bar: Add a preference that allows showing or hiding issues opened by the user from searches. On by default.

## [Fix crash when searching visited repositories] - 2024-10-04

The issue causing a crash during the "Search Repositories" feature, when two or more repositories had been visited, has been resolved. This problem originated from changes in [this pull request](https://github.com/raycast/extensions/pull/13684).

## [Fix copy commit tree URL action] - 2024-09-13

- Fix the "Copy Commit Tree URL" action to ensure it correctly copies the commit Tree URL as intended.

## [Clone Repo Fixes] - 2024-08-20

- [#13872](https://github.com/raycast/extensions/issues/13872): Brought back the feature for Raycast to act as a fast brower to open cloned repo.
- Re-added _Clone Path_ preference without any default value this time. If no value is provided, user will need to specify directory with the form.
- If a value for _Clone Path_ preference is specified, the old behavior of cloning the repo (or opening if it exists) is enacted.

## [Fix capitalization] - 2024-08-15

- Ensured title-style capitalization in action titles.

## [My Issues and PRs Improvements] - 2024-08-12

- My Issues Command + Menu Bar: Preferences to specify categories to display. Issues opened by the user will always be displayed.
- My PRs Command + Menu Bar: Preferences to specify categories to display. PRs created by the user will always be displayed.
- The categories not being displayed will not invoke extra API calls, reducing throttling.
- My PRs Menu Bar: Removed `includeCount` options to keep things simple (and in-sync) by just displaying the count of PRs in the categories selected.

## [Improvements] - 2024-08-12

- Updated IDE icons.

## [Enhanced Repository Cloning Functionality] - 2024-08-01

- Users can now select both a custom directory and a specific branch for cloned repositories.

## [Disabled By Default Commands] - 2024-07-31

Make the least-used commands disabled by default to avoid an overwhelming initial experience:

- `Create Branch`
- `Search Discussions`
- `My Discussions`

## [Improvements] - 2024-07-23

- Enhanced the display of repository stars in the `Search Repositories` command by prefixing the number with a star symbol (★).

## [Fix copy commit URL action] - 2024-07-22

- Fix the "Copy Commit URL" action to ensure it correctly copies the commit URL as intended.

## [Repository Improvements] - 2024-07-12

- Adds primary language color and code icon to the accessory for being in-sync with GitHub UI.
- Adds "Sort By" action for My Latest Repositories with supported options.

## [Improvements and Fixes] - 2024-07-08

- Adds an action to sort the PRs, issues, discussions and repos.
- For creating branches with no linked issues, the branch name does not need to start with `refs/heads`.

## [Notifications Improvements] - 2024-07-03

- Fixed a bug causing unread notifications to flicker.
- Updated HUD messages style for unread notification actions in the menu bar command.

## [Improvements] - 2024-06-20

- PRs: Add an option to omit team review requests from query results.
- Updated dependencies and removed high-security vulnerabilities.

## [Fix copy commit hash action] - 2024-06-17

- Fixes an issue where the copy commit hash action incorrectly copied the commit message instead of the commit hash.

## ["Create Pull Request" command] - 2024-06-03

- Added typeahead search for branch selection in Create PR command.

## [Add "My Projects" command] - 2024-04-25

- You can now see all of your projects into a single command called `My Projects`. You can also open/close projects. NOTE: This feature requires you to change the scope of your token to include `project` permissions. If you use the OAuth login, you will need to log in again to update the token.

## [Open in Browser as primary action setting] - 2024-04-22

- You can now set Open in Browser as a primary action for Pull Request searches.

## [Fix various icons and colors] - 2024-04-22

- Fixes icons for issues and pull requests in `Notifications` and `Unread Notifications` commands.
- Standardizes the color for all the accessories in `My Pull Requests`.
- Fixes an issue where the pull request icon color for the `My Pull Requests Menu Bar` was not adjusted for dark mode.
- Updates icons for `Open My Pull Requests` and `Open My Issues` menu items in the `My Pull Requests Menu Bar` and `My Issues Menu Bar` commands.

## [Updated metadata images] - 2024-04-22

- Updated outdated metadata images.

## [Polish menu bar icon] - 2024-04-22

- Use a new icon with indicator for unread state.
- Add a new preference item `Show unread count` to allow user to hide the unread count.

## [Fix recently closed issue] - 2024-04-18

- Only one issue or one PR was previously shown in `My Pull Requests` or `My Issues`. It's not the case anymore!

## [Opens notification discussion links] - 2024-04-08

- Opens GitHub links for notifications that point to a discussion directly.

## [Fix icon] - 2024-04-02

- Fixes icon for closed pull requests.

## [Fix various icons] - 2024-03-29

- Fixes icons for "Closed as not planned" and "Closed as completed" statuses in the `My Issues Menu Bar`.
- Fixes workflow icons for statuses other than "succeeded" in the `Unread Notifications` menu bar command.
- Changes the icon color of the `Unread Notifications` menu bar command for better visibility in the light menu bar.

## [Fix icon color for My Issues Menu Bar] - 2024-03-22

- Fixes an issue where icon colors for the `My Issues Menu Bar` were not adjusted to the dark mode.

## [Add "My Issues" command and improve "My Pull Requests"] - 2024-03-22

- You can now see all of your issues into a single command called `My Issues`. As a result, `Created Issues` and `Open Issues` were removed.
- The `Open Issues Menu Bar` is now renamed to `My Issues Menu Bar` and shows more issues such as the ones you created or the ones you were mentioned in.
- `My Pull Requests` should also load faster from now on.

## [Changing repo while creating issue or pull request clears title field] - 2024-03-21

- Fixes an issue where the title is cleared when changing repository for Create Issue and Create Pull Request.

## [Fix shortcut conflict + npm audit vulnerabilities] - 2024-03-21

- Fixes an issue where the shortcuts for `Re-Run Workflow` and `Delete Run` were not rendered.
- Fixes vulnerabilities reported by `npm audit`.

## [Remove Section in Action Panel] - 2024-03-21

- The "Mark as Read" action and its shortcut was not rendered and also did not work. This is because this action was considered a primary action. Removing this section makes the action secondary and it is now rendered and works as expected.

## [Accept Repository Invitations] - 2024-03-18

- When receiving a repository invite, the "Open in Browser" command failed with an API error. This change fixes the error by making it possible to accept repo invites or open the repo in the browser.

## [Use buil-in icons for My Pull Requests Menu Bar] - 2024-02-25

- Use Raycast's built-in icons for the My Pull Requests Menu Bar.

## [Fix repository name after change] - 2024-02-21

- Fixes an issue where a visited repository does not reflect the correct name after being changed on GitHub.

## [Use OAuth utils] - 2024-02-15

- Use new OAuth utils.

## [Select categories for My Pull Requests Menu command] - 2024-02-14

- Add preferences to include or not some categories of Pull Requests in the My Pull Requests menu bar command.
- Add preferences to include or not some categories in the count of the My Pull Requests menu bar command.

## [Change cancelled workflow run status icon color] - 2024-02-12

- Change cancelled workflow run status icon color to be in line with GitHub's UI.

## [Open vercel preview on pull requests] - 2023-12-18

- If you have a vercel project, you can now open your preview directly from your pull request.

## [Mark notification as read without opening it] - 2023-11-16

- You can now mark notification as read in the menu bar without opening the notification by pressing `⌥` and clicking the notification.

## [Search Repositories improvements + Fixes] - 2023-11-06

- Add "Archived" and "Fork" tag accessories in the "Search Repositories" results.
- Hide archived repositories in the different create commands.
- Sort repositories by last updated.
- Fix the updated date to use the latest commit push.
- Fix Open Pull Request menu bar command following GitHub's outage.

## [Add My Latest Repositories command] - 2023-11-06

- Add a command to show my latest repositories in descending order.

## [Add Clone and Open command] - 2023-10-11

- Add a command to clone (unless already cloned) and open in the preferred code editor a repository from the seacrh repository results.

## [Fix menu colors] - 2023-09-30

- Fix menu colors for issues and pr menus.

## [Fix menu bar notifications] - 2023-09-06

- Fixes an issue where marking all notifications as read wouldn't reset the menu bar notifications count.

## [Pull request templates] - 2023-08-08

- Support all pull request templates when creating pull requests.

## [Bug fix] - 2023-08-07

- Fixed a bug (`Cannot read properties of null (reading 'name')`) which caused the extension to crash.

## [Added missing value] - 2023-08-04

- Fix missing repo name for non numberTag cases.

## [Menu Commands] - 2023-07-18

- Add repo name to `Unread Notifications` Menu.

## [Menu Commands] - 2023-07-10

- Add Issues Menu Command.
- Add Pull Requests Menu Command.

## [Support rerun failed workflow jobs] - 2023-06-27

- Support rerun failed workflow jobs in `Workflow Runs` command.

## [Show Issue/PR number in Notification] - 2023-06-19

- Add Issue/PR number in `Notification` command.

## [Add more branches to the into field] - 2023-06-16

- Add more branches to the into field in Create Pull Request command (#4642).

## [Menu bar mark all as read] - 2023-05-20

- Add `Mark All as Read` command to menu bar action.
- Fix `graphql` not being part of devDependencies.

## [Notifications fixes] - 2023-04-05

- Add `issuecomment` prefix to read notifications.
- Don't show success toast when opening a notification.

## [Clear form fields] - 2023-01-19

- Clear form fields when creating an issue.
- Clear form fields when creating a pull request.

## [Add linked branch actions] - 2023-01-11

- Add `Create Branch` command.
- Add create, delete branch actions directly from an issue action panel.

## [Add text colors and tags] - 2022-12-16

- Add colors to review decisions and remove icons to avoid confusion with CI checks.
- Change primary language and workflow's head branches from texts to tags.

## [Issue and Pull Requests from repos] - 2022-11-21

- Add actions to show pull requests and issues directly from a repository.
- Add `My Discussions` command.
- Add actions to show discussions of a repository.
- Use svg icon in `Unread Notification menu bar` command to be big enough on all screen sizes.
- Use `UserInitiated` instead of `Background` when marking a notification as readed, otherwise the menubar item don't refresh itself and stay out of sync until the next time tick occur.

## [Search Repositories improvements]

- Hide repositories in "Found Repositories" if they are in "Visited Repositories".
- Fix notification's icon color for the "Unread Notifications" command.

## [Added Extension to Store] - 2021-11-30

GitHub added to the Raycast Store.<|MERGE_RESOLUTION|>--- conflicted
+++ resolved
@@ -1,14 +1,12 @@
 # GitHub Changelog
 
-<<<<<<< HEAD
 ## [Add repository filtering for menu bar commands] - {PR_MERGE_DATE}
 
 - Add the ability to include or exclude specific repositories from the results for the `My Pull Requests` and `Unread Notifications` Menu Bar commands.
-=======
+
 ## [Chore] - 2025-03-10
 
 - Fix typo in setting label
->>>>>>> d4927b58
 
 ## [✨ AI Enhancements] - 2025-02-21
 
