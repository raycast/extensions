# GitHub Changelog

<<<<<<< HEAD
## [Updated metadata images] - 2024-04-19

- Updated outdated metadata images.
=======
## [Polish menu bar icon] - 2024-04-20

- Use a new icon with indicator for unread state.
- Add a new preference item `Show unread count` to allow user to hide the unread count.
>>>>>>> 0eb138e6

## [Fix recently closed issue] - 2024-04-18

- Only one issue or one PR was previously shown in `My Pull Requests` or `My Issues`. It's not the case anymore!

## [Opens notification discussion links] - 2024-04-08

- Opens GitHub links for notifications that point to a discussion directly.

## [Fix icon] - 2024-04-02

- Fixes icon for closed pull requests.

## [Fix various icons] - 2024-03-29

- Fixes icons for "Closed as not planned" and "Closed as completed" statuses in the `My Issues Menu Bar`.
- Fixes workflow icons for statuses other than "succeeded" in the `Unread Notifications` menu bar command.
- Changes the icon color of the `Unread Notifications` menu bar command for better visibility in the light menu bar.

## [Fix icon color for My Issues Menu Bar] - 2024-03-22

- Fixes an issue where icon colors for the `My Issues Menu Bar` were not adjusted to the dark mode.

## [Add "My Issues" command and improve "My Pull Requests"] - 2024-03-22

- You can now see all of your issues into a single command called `My Issues`. As a result, `Created Issues` and `Open Issues` were removed.
- The `Open Issues Menu Bar` is now renamed to `My Issues Menu Bar` and shows more issues such as the ones you created or the ones you were mentioned in.
- `My Pull Requests` should also load faster from now on.

## [Changing repo while creating issue or pull request clears title field] - 2024-03-21

- Fixes an issue where the title is cleared when changing repository for Create Issue and Create Pull Request.

## [Fix shortcut conflict + npm audit vulnerabilities] - 2024-03-21

- Fixes an issue where the shortcuts for `Re-Run Workflow` and `Delete Run` were not rendered.
- Fixes vulnerabilities reported by `npm audit`.

## [Remove Section in Action Panel] - 2024-03-21

- The "Mark as Read" action and its shortcut was not rendered and also did not work. This is because this action was considered a primary action. Removing this section makes the action secondary and it is now rendered and works as expected.

## [Accept Repository Invitations] - 2024-03-18

- When receiving a repository invite, the "Open in Browser" command failed with an API error. This change fixes the error by making it possible to accept repo invites or open the repo in the browser.

## [Use buil-in icons for My Pull Requests Menu Bar] - 2024-02-25

- Use Raycast's built-in icons for the My Pull Requests Menu Bar.

## [Fix repository name after change] - 2024-02-21

- Fixes an issue where a visited repository does not reflect the correct name after being changed on GitHub.

## [Use OAuth utils] - 2024-02-15

- Use new OAuth utils.

## [Select categories for My Pull Requests Menu command] - 2024-02-14

- Add preferences to include or not some categories of Pull Requests in the My Pull Requests menu bar command.
- Add preferences to include or not some categories in the count of the My Pull Requests menu bar command.

## [Change cancelled workflow run status icon color] - 2024-02-12

- Change cancelled workflow run status icon color to be in line with GitHub's UI.

## [Open vercel preview on pull requests] - 2023-12-18

- If you have a vercel project, you can now open your preview directly from your pull request.

## [Mark notification as read without opening it] - 2023-11-16

- You can now mark notification as read in the menu bar without opening the notification by pressing `⌥` and clicking the notification.

## [Search Repositories improvements + Fixes] - 2023-11-06

- Add "Archived" and "Fork" tag accessories in the "Search Repositories" results.
- Hide archived repositories in the different create commands.
- Sort repositories by last updated.
- Fix the updated date to use the latest commit push.
- Fix Open Pull Request menu bar command following GitHub's outage.

## [Add My Latest Repositories command] - 2023-11-06

- Add a command to show my latest repositories in descending order.

## [Add Clone and Open command] - 2023-10-11

- Add a command to clone (unless already cloned) and open in the preferred code editor a repository from the seacrh repository results.

## [Fix menu colors] - 2023-09-30

- Fix menu colors for issues and pr menus.

## [Fix menu bar notifications] - 2023-09-06

- Fixes an issue where marking all notifications as read wouldn't reset the menu bar notifications count.

## [Pull request templates] - 2023-08-08

- Support all pull request templates when creating pull requests.

## [Bug fix] - 2023-08-07

- Fixed a bug (`Cannot read properties of null (reading 'name')`) which caused the extension to crash.

## [Added missing value] - 2023-08-04

- Fix missing repo name for non numberTag cases.

## [Menu Commands] - 2023-07-18

- Add repo name to `Unread Notifications` Menu.

## [Menu Commands] - 2023-07-10

- Add Issues Menu Command.
- Add Pull Requests Menu Command.

## [Support rerun failed workflow jobs] - 2023-06-27

- Support rerun failed workflow jobs in `Workflow Runs` command.

## [Show Issue/PR number in Notification] - 2023-06-19

- Add Issue/PR number in `Notification` command.

## [Add more branches to the into field] - 2023-06-16

- Add more branches to the into field in Create Pull Request command (#4642).

## [Menu bar mark all as read] - 2023-05-20

- Add `Mark All as Read` command to menu bar action.
- Fix `graphql` not being part of devDependencies.

## [Notifications fixes] - 2023-04-05

- Add `issuecomment` prefix to read notifications.
- Don't show success toast when opening a notification.

## [Clear form fields] - 2023-01-19

- Clear form fields when creating an issue.
- Clear form fields when creating a pull request.

## [Add linked branch actions] - 2023-01-11

- Add `Create Branch` command.
- Add create, delete branch actions directly from an issue action panel.

## [Add text colors and tags] - 2022-12-16

- Add colors to review decisions and remove icons to avoid confusion with CI checks.
- Change primary language and workflow's head branches from texts to tags.

## [Issue and Pull Requests from repos] - 2022-11-21

- Add actions to show pull requests and issues directly from a repository.
- Add `My Discussions` command.
- Add actions to show discussions of a repository.
- Use svg icon in `Unread Notification menu bar` command to be big enough on all screen sizes.
- Use `UserInitiated` instead of `Background` when marking a notification as readed, otherwise the menubar item don't refresh itself and stay out of sync until the next time tick occur.

## [Search Repositories improvements]

- Hide repositories in "Found Repositories" if they are in "Visited Repositories".
- Fix notification's icon color for the "Unread Notifications" command.

## [Added Extension to Store] - 2021-11-30

GitHub added to the Raycast Store.<|MERGE_RESOLUTION|>--- conflicted
+++ resolved
@@ -1,15 +1,13 @@
 # GitHub Changelog
 
-<<<<<<< HEAD
-## [Updated metadata images] - 2024-04-19
+## [Updated metadata images] - 2024-04-22
 
 - Updated outdated metadata images.
-=======
-## [Polish menu bar icon] - 2024-04-20
+
+## [Polish menu bar icon] - 2024-04-22
 
 - Use a new icon with indicator for unread state.
 - Add a new preference item `Show unread count` to allow user to hide the unread count.
->>>>>>> 0eb138e6
 
 ## [Fix recently closed issue] - 2024-04-18
 
