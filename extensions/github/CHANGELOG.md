--- conflicted
+++ resolved
@@ -1,10 +1,10 @@
 # GitHub Changelog
 
-<<<<<<< HEAD
+
 ## [Add repository blacklist for my-issues] - {PR_MERGE_DATE}
 
 - Add preference to my-issues command to remove issues from specific repositories.
-=======
+
 ## [Add repository filtering for menu bar commands] - 2025-03-11
 
 - Add the ability to include or exclude specific repositories from the results for the `My Pull Requests` and `Unread Notifications` Menu Bar commands.
@@ -12,7 +12,6 @@
 ## [Chore] - 2025-03-10
 
 - Fix typo in setting label
->>>>>>> f14e7cb5
 
 ## [✨ AI Enhancements] - 2025-02-21
 
