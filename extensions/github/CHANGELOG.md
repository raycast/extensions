# GitHub Changelog

<<<<<<< HEAD
## [Improvements] - {PR_MERGE_DATE}

- Enhanced the display of repository stars in the `Search Repositories` command by prefixing the number with a star symbol (★).
=======
## [Fix copy commit URL action] - 2024-07-22

- Fix the "Copy Commit URL" action to ensure it correctly copies the commit URL as intended.
>>>>>>> 18e909a9

## [Repository Improvements] - 2024-07-12

- Adds primary language color and code icon to the accessory for being in-sync with GitHub UI.
- Adds "Sort By" action for My Latest Repositories with supported options.

## [Improvements and Fixes] - 2024-07-08

- Adds an action to sort the PRs, issues, discussions and repos.
- For creating branches with no linked issues, the branch name does not need to start with `refs/heads`.

## [Notifications Improvements] - 2024-07-03

- Fixed a bug causing unread notifications to flicker.
- Updated HUD messages style for unread notification actions in the menu bar command.

## [Improvements] - 2024-06-20

- PRs: Add an option to omit team review requests from query results.
- Updated dependencies and removed high-security vulnerabilities.

## [Fix copy commit hash action] - 2024-06-17

- Fixes an issue where the copy commit hash action incorrectly copied the commit message instead of the commit hash.

## ["Create Pull Request" command] - 2024-06-03

- Added typeahead search for branch selection in Create PR command.

## [Add "My Projects" command] - 2024-04-25

- You can now see all of your projects into a single command called `My Projects`. You can also open/close projects. NOTE: This feature requires you to change the scope of your token to include `project` permissions. If you use the OAuth login, you will need to log in again to update the token.

## [Open in Browser as primary action setting] - 2024-04-22

- You can now set Open in Browser as a primary action for Pull Request searches.

## [Fix various icons and colors] - 2024-04-22

- Fixes icons for issues and pull requests in `Notifications` and `Unread Notifications` commands.
- Standardizes the color for all the accessories in `My Pull Requests`.
- Fixes an issue where the pull request icon color for the `My Pull Requests Menu Bar` was not adjusted for dark mode.
- Updates icons for `Open My Pull Requests` and `Open My Issues` menu items in the `My Pull Requests Menu Bar` and `My Issues Menu Bar` commands.

## [Updated metadata images] - 2024-04-22

- Updated outdated metadata images.

## [Polish menu bar icon] - 2024-04-22

- Use a new icon with indicator for unread state.
- Add a new preference item `Show unread count` to allow user to hide the unread count.

## [Fix recently closed issue] - 2024-04-18

- Only one issue or one PR was previously shown in `My Pull Requests` or `My Issues`. It's not the case anymore!

## [Opens notification discussion links] - 2024-04-08

- Opens GitHub links for notifications that point to a discussion directly.

## [Fix icon] - 2024-04-02

- Fixes icon for closed pull requests.

## [Fix various icons] - 2024-03-29

- Fixes icons for "Closed as not planned" and "Closed as completed" statuses in the `My Issues Menu Bar`.
- Fixes workflow icons for statuses other than "succeeded" in the `Unread Notifications` menu bar command.
- Changes the icon color of the `Unread Notifications` menu bar command for better visibility in the light menu bar.

## [Fix icon color for My Issues Menu Bar] - 2024-03-22

- Fixes an issue where icon colors for the `My Issues Menu Bar` were not adjusted to the dark mode.

## [Add "My Issues" command and improve "My Pull Requests"] - 2024-03-22

- You can now see all of your issues into a single command called `My Issues`. As a result, `Created Issues` and `Open Issues` were removed.
- The `Open Issues Menu Bar` is now renamed to `My Issues Menu Bar` and shows more issues such as the ones you created or the ones you were mentioned in.
- `My Pull Requests` should also load faster from now on.

## [Changing repo while creating issue or pull request clears title field] - 2024-03-21

- Fixes an issue where the title is cleared when changing repository for Create Issue and Create Pull Request.

## [Fix shortcut conflict + npm audit vulnerabilities] - 2024-03-21

- Fixes an issue where the shortcuts for `Re-Run Workflow` and `Delete Run` were not rendered.
- Fixes vulnerabilities reported by `npm audit`.

## [Remove Section in Action Panel] - 2024-03-21

- The "Mark as Read" action and its shortcut was not rendered and also did not work. This is because this action was considered a primary action. Removing this section makes the action secondary and it is now rendered and works as expected.

## [Accept Repository Invitations] - 2024-03-18

- When receiving a repository invite, the "Open in Browser" command failed with an API error. This change fixes the error by making it possible to accept repo invites or open the repo in the browser.

## [Use buil-in icons for My Pull Requests Menu Bar] - 2024-02-25

- Use Raycast's built-in icons for the My Pull Requests Menu Bar.

## [Fix repository name after change] - 2024-02-21

- Fixes an issue where a visited repository does not reflect the correct name after being changed on GitHub.

## [Use OAuth utils] - 2024-02-15

- Use new OAuth utils.

## [Select categories for My Pull Requests Menu command] - 2024-02-14

- Add preferences to include or not some categories of Pull Requests in the My Pull Requests menu bar command.
- Add preferences to include or not some categories in the count of the My Pull Requests menu bar command.

## [Change cancelled workflow run status icon color] - 2024-02-12

- Change cancelled workflow run status icon color to be in line with GitHub's UI.

## [Open vercel preview on pull requests] - 2023-12-18

- If you have a vercel project, you can now open your preview directly from your pull request.

## [Mark notification as read without opening it] - 2023-11-16

- You can now mark notification as read in the menu bar without opening the notification by pressing `⌥` and clicking the notification.

## [Search Repositories improvements + Fixes] - 2023-11-06

- Add "Archived" and "Fork" tag accessories in the "Search Repositories" results.
- Hide archived repositories in the different create commands.
- Sort repositories by last updated.
- Fix the updated date to use the latest commit push.
- Fix Open Pull Request menu bar command following GitHub's outage.

## [Add My Latest Repositories command] - 2023-11-06

- Add a command to show my latest repositories in descending order.

## [Add Clone and Open command] - 2023-10-11

- Add a command to clone (unless already cloned) and open in the preferred code editor a repository from the seacrh repository results.

## [Fix menu colors] - 2023-09-30

- Fix menu colors for issues and pr menus.

## [Fix menu bar notifications] - 2023-09-06

- Fixes an issue where marking all notifications as read wouldn't reset the menu bar notifications count.

## [Pull request templates] - 2023-08-08

- Support all pull request templates when creating pull requests.

## [Bug fix] - 2023-08-07

- Fixed a bug (`Cannot read properties of null (reading 'name')`) which caused the extension to crash.

## [Added missing value] - 2023-08-04

- Fix missing repo name for non numberTag cases.

## [Menu Commands] - 2023-07-18

- Add repo name to `Unread Notifications` Menu.

## [Menu Commands] - 2023-07-10

- Add Issues Menu Command.
- Add Pull Requests Menu Command.

## [Support rerun failed workflow jobs] - 2023-06-27

- Support rerun failed workflow jobs in `Workflow Runs` command.

## [Show Issue/PR number in Notification] - 2023-06-19

- Add Issue/PR number in `Notification` command.

## [Add more branches to the into field] - 2023-06-16

- Add more branches to the into field in Create Pull Request command (#4642).

## [Menu bar mark all as read] - 2023-05-20

- Add `Mark All as Read` command to menu bar action.
- Fix `graphql` not being part of devDependencies.

## [Notifications fixes] - 2023-04-05

- Add `issuecomment` prefix to read notifications.
- Don't show success toast when opening a notification.

## [Clear form fields] - 2023-01-19

- Clear form fields when creating an issue.
- Clear form fields when creating a pull request.

## [Add linked branch actions] - 2023-01-11

- Add `Create Branch` command.
- Add create, delete branch actions directly from an issue action panel.

## [Add text colors and tags] - 2022-12-16

- Add colors to review decisions and remove icons to avoid confusion with CI checks.
- Change primary language and workflow's head branches from texts to tags.

## [Issue and Pull Requests from repos] - 2022-11-21

- Add actions to show pull requests and issues directly from a repository.
- Add `My Discussions` command.
- Add actions to show discussions of a repository.
- Use svg icon in `Unread Notification menu bar` command to be big enough on all screen sizes.
- Use `UserInitiated` instead of `Background` when marking a notification as readed, otherwise the menubar item don't refresh itself and stay out of sync until the next time tick occur.

## [Search Repositories improvements]

- Hide repositories in "Found Repositories" if they are in "Visited Repositories".
- Fix notification's icon color for the "Unread Notifications" command.

## [Added Extension to Store] - 2021-11-30

GitHub added to the Raycast Store.<|MERGE_RESOLUTION|>--- conflicted
+++ resolved
@@ -1,14 +1,12 @@
 # GitHub Changelog
 
-<<<<<<< HEAD
 ## [Improvements] - {PR_MERGE_DATE}
 
 - Enhanced the display of repository stars in the `Search Repositories` command by prefixing the number with a star symbol (★).
-=======
+
 ## [Fix copy commit URL action] - 2024-07-22
 
 - Fix the "Copy Commit URL" action to ensure it correctly copies the commit URL as intended.
->>>>>>> 18e909a9
 
 ## [Repository Improvements] - 2024-07-12
 
