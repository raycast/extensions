# GitHub Changelog

<<<<<<< HEAD
## [Fix shortcut conflict + npm audit vulnerabilities] - 2024-03-19

- Fixes an issue where the shortcuts for `Re-Run Workflow` and `Delete Run` were not rendered.
- Fixes vulnerabilities reported by `npm audit`.
=======
## [Remove Section in Action Panel] - 2024-03-19

- The "Mark as Read" action and its shortcut was not rendered and also did not work. This is because this action was considered a primary action. Removing this section makes the action secondary and it is now rendered and works as expected.
>>>>>>> 0f8ad83b

## [Accept Repository Invitations] - 2024-03-18

- When receiving a repository invite, the "Open in Browser" command failed with an API error. This change fixes the error by making it possible to accept repo invites or open the repo in the browser.

## [Use buil-in icons for My Pull Requests Menu Bar] - 2024-02-25

- Use Raycast's built-in icons for the My Pull Requests Menu Bar.

## [Fix repository name after change] - 2024-02-21

- Fixes an issue where a visited repository does not reflect the correct name after being changed on GitHub.

## [Use OAuth utils] - 2024-02-15

- Use new OAuth utils.

## [Select categories for My Pull Requests Menu command] - 2024-02-14

- Add preferences to include or not some categories of Pull Requests in the My Pull Requests menu bar command.
- Add preferences to include or not some categories in the count of the My Pull Requests menu bar command.

## [Change cancelled workflow run status icon color] - 2024-02-12

- Change cancelled workflow run status icon color to be in line with GitHub's UI.

## [Open vercel preview on pull requests] - 2023-12-18

- If you have a vercel project, you can now open your preview directly from your pull request.

## [Mark notification as read without opening it] - 2023-11-16

- You can now mark notification as read in the menu bar without opening the notification by pressing `⌥` and clicking the notification.

## [Search Repositories improvements + Fixes] - 2023-11-06

- Add "Archived" and "Fork" tag accessories in the "Search Repositories" results.
- Hide archived repositories in the different create commands.
- Sort repositories by last updated.
- Fix the updated date to use the latest commit push.
- Fix Open Pull Request menu bar command following GitHub's outage.

## [Add My Latest Repositories command] - 2023-11-06

- Add a command to show my latest repositories in descending order.

## [Add Clone and Open command] - 2023-10-11

- Add a command to clone (unless already cloned) and open in the preferred code editor a repository from the seacrh repository results.

## [Fix menu colors] - 2023-09-30

- Fix menu colors for issues and pr menus.

## [Fix menu bar notifications] - 2023-09-06

- Fixes an issue where marking all notifications as read wouldn't reset the menu bar notifications count.

## [Pull request templates] - 2023-08-08

- Support all pull request templates when creating pull requests.

## [Bug fix] - 2023-08-07

- Fixed a bug (`Cannot read properties of null (reading 'name')`) which caused the extension to crash.

## [Added missing value] - 2023-08-04

- Fix missing repo name for non numberTag cases.

## [Menu Commands] - 2023-07-18

- Add repo name to `Unread Notifications` Menu.

## [Menu Commands] - 2023-07-10

- Add Issues Menu Command.
- Add Pull Requests Menu Command.

## [Support rerun failed workflow jobs] - 2023-06-27

- Support rerun failed workflow jobs in `Workflow Runs` command.

## [Show Issue/PR number in Notification] - 2023-06-19

- Add Issue/PR number in `Notification` command.

## [Add more branches to the into field] - 2023-06-16

- Add more branches to the into field in Create Pull Request command (#4642).

## [Menu bar mark all as read] - 2023-05-20

- Add `Mark All as Read` command to menu bar action.
- Fix `graphql` not being part of devDependencies.

## [Notifications fixes] - 2023-04-05

- Add `issuecomment` prefix to read notifications.
- Don't show success toast when opening a notification.

## [Clear form fields] - 2023-01-19

- Clear form fields when creating an issue.
- Clear form fields when creating a pull request.

## [Add linked branch actions] - 2023-01-11

- Add `Create Branch` command.
- Add create, delete branch actions directly from an issue action panel.

## [Add text colors and tags] - 2022-12-16

- Add colors to review decisions and remove icons to avoid confusion with CI checks.
- Change primary language and workflow's head branches from texts to tags.

## [Issue and Pull Requests from repos] - 2022-11-21

- Add actions to show pull requests and issues directly from a repository.
- Add `My Discussions` command.
- Add actions to show discussions of a repository.
- Use svg icon in `Unread Notification menu bar` command to be big enough on all screen sizes.
- Use `UserInitiated` instead of `Background` when marking a notification as readed, otherwise the menubar item don't refresh itself and stay out of sync until the next time tick occur.

## [Search Repositories improvements]

- Hide repositories in "Found Repositories" if they are in "Visited Repositories".
- Fix notification's icon color for the "Unread Notifications" command.

## [Added Extension to Store] - 2021-11-30

GitHub added to the Raycast Store.<|MERGE_RESOLUTION|>--- conflicted
+++ resolved
@@ -1,15 +1,13 @@
 # GitHub Changelog
 
-<<<<<<< HEAD
-## [Fix shortcut conflict + npm audit vulnerabilities] - 2024-03-19
+## [Fix shortcut conflict + npm audit vulnerabilities] - 2024-03-21
 
 - Fixes an issue where the shortcuts for `Re-Run Workflow` and `Delete Run` were not rendered.
 - Fixes vulnerabilities reported by `npm audit`.
-=======
-## [Remove Section in Action Panel] - 2024-03-19
+
+## [Remove Section in Action Panel] - 2024-03-21
 
 - The "Mark as Read" action and its shortcut was not rendered and also did not work. This is because this action was considered a primary action. Removing this section makes the action secondary and it is now rendered and works as expected.
->>>>>>> 0f8ad83b
 
 ## [Accept Repository Invitations] - 2024-03-18
 
