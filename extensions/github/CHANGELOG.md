# GitHub Changelog

<<<<<<< HEAD
## [Add repository blacklist for my-issues] - {PR_MERGE_DATE}

- Add preference to my-issues command to remove issues from specific repositories.
=======
## [Filter recently closed PRs by last update date] - 2025-04-16

- Fixed a bug where active pull requests could be hidden: the `updated` filter is now only applied to closed PRs, so all active PRs are always shown in `My Pull Requests`.

## [Add support for merge queues and auto-merge] - 2025-04-15

- Adds PR actions for repositories that use merge queues
- Adds the ability to enable auto-merge
- Fix codegen lint hook
>>>>>>> a2051a01

## [Add the ability to search for collaborators in the pull request actions] - 2025-03-19

- Add the ability to search for collaborators in the pull request actions, instead of just showing the first 25.

## [Add repository filtering for menu bar commands] - 2025-03-11

- Add the ability to include or exclude specific repositories from the results for the `My Pull Requests` and `Unread Notifications` Menu Bar commands.

## [Chore] - 2025-03-10

- Fix typo in setting label

## [✨ AI Enhancements] - 2025-02-21

## [Fix base clone path] - 2025-01-19

- Move `baseClonePath` to extension root level
- Fix `Clone and Open` path

## [Mark notification as done] - 2025-01-09

- Add a new action to mark a notification as done.

## [Change menu bar unread style] - 2024-12-17

- Use a new icon with indicator for unread state

## [Support specifying Git clone protocol] - 2024-12-12

- Added support to specify the Git clone protocol (SSH or HTTPS) in extension preferences.
- `Copy Clone Command` and `Clone And Open` now respect the clone protocol from the preferences.

## [Update GraphQL generated types] - 2024-12-09

- Updated auto-generated GraphQL codes with the latest schema.

## [Handle notification icon retrieval error] - 2024-11-08

- Unread Notifications Menu Bar: Display a fallback icon when the notification icon retrieval fails.

## [Improved options for My Issues] - 2024-11-04

- My Issues Command + Menu Bar: Add a preference that allows showing or hiding issues opened by the user from searches. On by default.

## [Fix crash when searching visited repositories] - 2024-10-04

The issue causing a crash during the "Search Repositories" feature, when two or more repositories had been visited, has been resolved. This problem originated from changes in [this pull request](https://github.com/raycast/extensions/pull/13684).

## [Fix copy commit tree URL action] - 2024-09-13

- Fix the "Copy Commit Tree URL" action to ensure it correctly copies the commit Tree URL as intended.

## [Clone Repo Fixes] - 2024-08-20

- [#13872](https://github.com/raycast/extensions/issues/13872): Brought back the feature for Raycast to act as a fast brower to open cloned repo.
- Re-added _Clone Path_ preference without any default value this time. If no value is provided, user will need to specify directory with the form.
- If a value for _Clone Path_ preference is specified, the old behavior of cloning the repo (or opening if it exists) is enacted.

## [Fix capitalization] - 2024-08-15

- Ensured title-style capitalization in action titles.

## [My Issues and PRs Improvements] - 2024-08-12

- My Issues Command + Menu Bar: Preferences to specify categories to display. Issues opened by the user will always be displayed.
- My PRs Command + Menu Bar: Preferences to specify categories to display. PRs created by the user will always be displayed.
- The categories not being displayed will not invoke extra API calls, reducing throttling.
- My PRs Menu Bar: Removed `includeCount` options to keep things simple (and in-sync) by just displaying the count of PRs in the categories selected.

## [Improvements] - 2024-08-12

- Updated IDE icons.

## [Enhanced Repository Cloning Functionality] - 2024-08-01

- Users can now select both a custom directory and a specific branch for cloned repositories.

## [Disabled By Default Commands] - 2024-07-31

Make the least-used commands disabled by default to avoid an overwhelming initial experience:

- `Create Branch`
- `Search Discussions`
- `My Discussions`

## [Improvements] - 2024-07-23

- Enhanced the display of repository stars in the `Search Repositories` command by prefixing the number with a star symbol (★).

## [Fix copy commit URL action] - 2024-07-22

- Fix the "Copy Commit URL" action to ensure it correctly copies the commit URL as intended.

## [Repository Improvements] - 2024-07-12

- Adds primary language color and code icon to the accessory for being in-sync with GitHub UI.
- Adds "Sort By" action for My Latest Repositories with supported options.

## [Improvements and Fixes] - 2024-07-08

- Adds an action to sort the PRs, issues, discussions and repos.
- For creating branches with no linked issues, the branch name does not need to start with `refs/heads`.

## [Notifications Improvements] - 2024-07-03

- Fixed a bug causing unread notifications to flicker.
- Updated HUD messages style for unread notification actions in the menu bar command.

## [Improvements] - 2024-06-20

- PRs: Add an option to omit team review requests from query results.
- Updated dependencies and removed high-security vulnerabilities.

## [Fix copy commit hash action] - 2024-06-17

- Fixes an issue where the copy commit hash action incorrectly copied the commit message instead of the commit hash.

## ["Create Pull Request" command] - 2024-06-03

- Added typeahead search for branch selection in Create PR command.

## [Add "My Projects" command] - 2024-04-25

- You can now see all of your projects into a single command called `My Projects`. You can also open/close projects. NOTE: This feature requires you to change the scope of your token to include `project` permissions. If you use the OAuth login, you will need to log in again to update the token.

## [Open in Browser as primary action setting] - 2024-04-22

- You can now set Open in Browser as a primary action for Pull Request searches.

## [Fix various icons and colors] - 2024-04-22

- Fixes icons for issues and pull requests in `Notifications` and `Unread Notifications` commands.
- Standardizes the color for all the accessories in `My Pull Requests`.
- Fixes an issue where the pull request icon color for the `My Pull Requests Menu Bar` was not adjusted for dark mode.
- Updates icons for `Open My Pull Requests` and `Open My Issues` menu items in the `My Pull Requests Menu Bar` and `My Issues Menu Bar` commands.

## [Updated metadata images] - 2024-04-22

- Updated outdated metadata images.

## [Polish menu bar icon] - 2024-04-22

- Use a new icon with indicator for unread state.
- Add a new preference item `Show unread count` to allow user to hide the unread count.

## [Fix recently closed issue] - 2024-04-18

- Only one issue or one PR was previously shown in `My Pull Requests` or `My Issues`. It's not the case anymore!

## [Opens notification discussion links] - 2024-04-08

- Opens GitHub links for notifications that point to a discussion directly.

## [Fix icon] - 2024-04-02

- Fixes icon for closed pull requests.

## [Fix various icons] - 2024-03-29

- Fixes icons for "Closed as not planned" and "Closed as completed" statuses in the `My Issues Menu Bar`.
- Fixes workflow icons for statuses other than "succeeded" in the `Unread Notifications` menu bar command.
- Changes the icon color of the `Unread Notifications` menu bar command for better visibility in the light menu bar.

## [Fix icon color for My Issues Menu Bar] - 2024-03-22

- Fixes an issue where icon colors for the `My Issues Menu Bar` were not adjusted to the dark mode.

## [Add "My Issues" command and improve "My Pull Requests"] - 2024-03-22

- You can now see all of your issues into a single command called `My Issues`. As a result, `Created Issues` and `Open Issues` were removed.
- The `Open Issues Menu Bar` is now renamed to `My Issues Menu Bar` and shows more issues such as the ones you created or the ones you were mentioned in.
- `My Pull Requests` should also load faster from now on.

## [Changing repo while creating issue or pull request clears title field] - 2024-03-21

- Fixes an issue where the title is cleared when changing repository for Create Issue and Create Pull Request.

## [Fix shortcut conflict + npm audit vulnerabilities] - 2024-03-21

- Fixes an issue where the shortcuts for `Re-Run Workflow` and `Delete Run` were not rendered.
- Fixes vulnerabilities reported by `npm audit`.

## [Remove Section in Action Panel] - 2024-03-21

- The "Mark as Read" action and its shortcut was not rendered and also did not work. This is because this action was considered a primary action. Removing this section makes the action secondary and it is now rendered and works as expected.

## [Accept Repository Invitations] - 2024-03-18

- When receiving a repository invite, the "Open in Browser" command failed with an API error. This change fixes the error by making it possible to accept repo invites or open the repo in the browser.

## [Use buil-in icons for My Pull Requests Menu Bar] - 2024-02-25

- Use Raycast's built-in icons for the My Pull Requests Menu Bar.

## [Fix repository name after change] - 2024-02-21

- Fixes an issue where a visited repository does not reflect the correct name after being changed on GitHub.

## [Use OAuth utils] - 2024-02-15

- Use new OAuth utils.

## [Select categories for My Pull Requests Menu command] - 2024-02-14

- Add preferences to include or not some categories of Pull Requests in the My Pull Requests menu bar command.
- Add preferences to include or not some categories in the count of the My Pull Requests menu bar command.

## [Change cancelled workflow run status icon color] - 2024-02-12

- Change cancelled workflow run status icon color to be in line with GitHub's UI.

## [Open vercel preview on pull requests] - 2023-12-18

- If you have a vercel project, you can now open your preview directly from your pull request.

## [Mark notification as read without opening it] - 2023-11-16

- You can now mark notification as read in the menu bar without opening the notification by pressing `⌥` and clicking the notification.

## [Search Repositories improvements + Fixes] - 2023-11-06

- Add "Archived" and "Fork" tag accessories in the "Search Repositories" results.
- Hide archived repositories in the different create commands.
- Sort repositories by last updated.
- Fix the updated date to use the latest commit push.
- Fix Open Pull Request menu bar command following GitHub's outage.

## [Add My Latest Repositories command] - 2023-11-06

- Add a command to show my latest repositories in descending order.

## [Add Clone and Open command] - 2023-10-11

- Add a command to clone (unless already cloned) and open in the preferred code editor a repository from the seacrh repository results.

## [Fix menu colors] - 2023-09-30

- Fix menu colors for issues and pr menus.

## [Fix menu bar notifications] - 2023-09-06

- Fixes an issue where marking all notifications as read wouldn't reset the menu bar notifications count.

## [Pull request templates] - 2023-08-08

- Support all pull request templates when creating pull requests.

## [Bug fix] - 2023-08-07

- Fixed a bug (`Cannot read properties of null (reading 'name')`) which caused the extension to crash.

## [Added missing value] - 2023-08-04

- Fix missing repo name for non numberTag cases.

## [Menu Commands] - 2023-07-18

- Add repo name to `Unread Notifications` Menu.

## [Menu Commands] - 2023-07-10

- Add Issues Menu Command.
- Add Pull Requests Menu Command.

## [Support rerun failed workflow jobs] - 2023-06-27

- Support rerun failed workflow jobs in `Workflow Runs` command.

## [Show Issue/PR number in Notification] - 2023-06-19

- Add Issue/PR number in `Notification` command.

## [Add more branches to the into field] - 2023-06-16

- Add more branches to the into field in Create Pull Request command (#4642).

## [Menu bar mark all as read] - 2023-05-20

- Add `Mark All as Read` command to menu bar action.
- Fix `graphql` not being part of devDependencies.

## [Notifications fixes] - 2023-04-05

- Add `issuecomment` prefix to read notifications.
- Don't show success toast when opening a notification.

## [Clear form fields] - 2023-01-19

- Clear form fields when creating an issue.
- Clear form fields when creating a pull request.

## [Add linked branch actions] - 2023-01-11

- Add `Create Branch` command.
- Add create, delete branch actions directly from an issue action panel.

## [Add text colors and tags] - 2022-12-16

- Add colors to review decisions and remove icons to avoid confusion with CI checks.
- Change primary language and workflow's head branches from texts to tags.

## [Issue and Pull Requests from repos] - 2022-11-21

- Add actions to show pull requests and issues directly from a repository.
- Add `My Discussions` command.
- Add actions to show discussions of a repository.
- Use svg icon in `Unread Notification menu bar` command to be big enough on all screen sizes.
- Use `UserInitiated` instead of `Background` when marking a notification as readed, otherwise the menubar item don't refresh itself and stay out of sync until the next time tick occur.

## [Search Repositories improvements]

- Hide repositories in "Found Repositories" if they are in "Visited Repositories".
- Fix notification's icon color for the "Unread Notifications" command.

## [Added Extension to Store] - 2021-11-30

GitHub added to the Raycast Store.<|MERGE_RESOLUTION|>--- conflicted
+++ resolved
@@ -1,10 +1,9 @@
 # GitHub Changelog
 
-<<<<<<< HEAD
-## [Add repository blacklist for my-issues] - {PR_MERGE_DATE}
-
-- Add preference to my-issues command to remove issues from specific repositories.
-=======
+## [Add repository filtering] - {PR_MERGE_DATE}
+
+- my-issues, my-pull-request and menu counterparts can now specify repositories to include / exclude
+
 ## [Filter recently closed PRs by last update date] - 2025-04-16
 
 - Fixed a bug where active pull requests could be hidden: the `updated` filter is now only applied to closed PRs, so all active PRs are always shown in `My Pull Requests`.
@@ -14,7 +13,6 @@
 - Adds PR actions for repositories that use merge queues
 - Adds the ability to enable auto-merge
 - Fix codegen lint hook
->>>>>>> a2051a01
 
 ## [Add the ability to search for collaborators in the pull request actions] - 2025-03-19
 
