# GitHub Changelog

<<<<<<< HEAD
## [Open in Browser as primary action setting] - 2024-04-19

- You can now set Open in Browser as a primary action for Pull Request searches.
=======
## [Updated metadata images] - 2024-04-22

- Updated outdated metadata images.

## [Polish menu bar icon] - 2024-04-22

- Use a new icon with indicator for unread state.
- Add a new preference item `Show unread count` to allow user to hide the unread count.
>>>>>>> cd2f0243

## [Fix recently closed issue] - 2024-04-18

- Only one issue or one PR was previously shown in `My Pull Requests` or `My Issues`. It's not the case anymore!

## [Opens notification discussion links] - 2024-04-08

- Opens GitHub links for notifications that point to a discussion directly.

## [Fix icon] - 2024-04-02

- Fixes icon for closed pull requests.

## [Fix various icons] - 2024-03-29

- Fixes icons for "Closed as not planned" and "Closed as completed" statuses in the `My Issues Menu Bar`.
- Fixes workflow icons for statuses other than "succeeded" in the `Unread Notifications` menu bar command.
- Changes the icon color of the `Unread Notifications` menu bar command for better visibility in the light menu bar.

## [Fix icon color for My Issues Menu Bar] - 2024-03-22

- Fixes an issue where icon colors for the `My Issues Menu Bar` were not adjusted to the dark mode.

## [Add "My Issues" command and improve "My Pull Requests"] - 2024-03-22

- You can now see all of your issues into a single command called `My Issues`. As a result, `Created Issues` and `Open Issues` were removed.
- The `Open Issues Menu Bar` is now renamed to `My Issues Menu Bar` and shows more issues such as the ones you created or the ones you were mentioned in.
- `My Pull Requests` should also load faster from now on.

## [Changing repo while creating issue or pull request clears title field] - 2024-03-21

- Fixes an issue where the title is cleared when changing repository for Create Issue and Create Pull Request.

## [Fix shortcut conflict + npm audit vulnerabilities] - 2024-03-21

- Fixes an issue where the shortcuts for `Re-Run Workflow` and `Delete Run` were not rendered.
- Fixes vulnerabilities reported by `npm audit`.

## [Remove Section in Action Panel] - 2024-03-21

- The "Mark as Read" action and its shortcut was not rendered and also did not work. This is because this action was considered a primary action. Removing this section makes the action secondary and it is now rendered and works as expected.

## [Accept Repository Invitations] - 2024-03-18

- When receiving a repository invite, the "Open in Browser" command failed with an API error. This change fixes the error by making it possible to accept repo invites or open the repo in the browser.

## [Use buil-in icons for My Pull Requests Menu Bar] - 2024-02-25

- Use Raycast's built-in icons for the My Pull Requests Menu Bar.

## [Fix repository name after change] - 2024-02-21

- Fixes an issue where a visited repository does not reflect the correct name after being changed on GitHub.

## [Use OAuth utils] - 2024-02-15

- Use new OAuth utils.

## [Select categories for My Pull Requests Menu command] - 2024-02-14

- Add preferences to include or not some categories of Pull Requests in the My Pull Requests menu bar command.
- Add preferences to include or not some categories in the count of the My Pull Requests menu bar command.

## [Change cancelled workflow run status icon color] - 2024-02-12

- Change cancelled workflow run status icon color to be in line with GitHub's UI.

## [Open vercel preview on pull requests] - 2023-12-18

- If you have a vercel project, you can now open your preview directly from your pull request.

## [Mark notification as read without opening it] - 2023-11-16

- You can now mark notification as read in the menu bar without opening the notification by pressing `⌥` and clicking the notification.

## [Search Repositories improvements + Fixes] - 2023-11-06

- Add "Archived" and "Fork" tag accessories in the "Search Repositories" results.
- Hide archived repositories in the different create commands.
- Sort repositories by last updated.
- Fix the updated date to use the latest commit push.
- Fix Open Pull Request menu bar command following GitHub's outage.

## [Add My Latest Repositories command] - 2023-11-06

- Add a command to show my latest repositories in descending order.

## [Add Clone and Open command] - 2023-10-11

- Add a command to clone (unless already cloned) and open in the preferred code editor a repository from the seacrh repository results.

## [Fix menu colors] - 2023-09-30

- Fix menu colors for issues and pr menus.

## [Fix menu bar notifications] - 2023-09-06

- Fixes an issue where marking all notifications as read wouldn't reset the menu bar notifications count.

## [Pull request templates] - 2023-08-08

- Support all pull request templates when creating pull requests.

## [Bug fix] - 2023-08-07

- Fixed a bug (`Cannot read properties of null (reading 'name')`) which caused the extension to crash.

## [Added missing value] - 2023-08-04

- Fix missing repo name for non numberTag cases.

## [Menu Commands] - 2023-07-18

- Add repo name to `Unread Notifications` Menu.

## [Menu Commands] - 2023-07-10

- Add Issues Menu Command.
- Add Pull Requests Menu Command.

## [Support rerun failed workflow jobs] - 2023-06-27

- Support rerun failed workflow jobs in `Workflow Runs` command.

## [Show Issue/PR number in Notification] - 2023-06-19

- Add Issue/PR number in `Notification` command.

## [Add more branches to the into field] - 2023-06-16

- Add more branches to the into field in Create Pull Request command (#4642).

## [Menu bar mark all as read] - 2023-05-20

- Add `Mark All as Read` command to menu bar action.
- Fix `graphql` not being part of devDependencies.

## [Notifications fixes] - 2023-04-05

- Add `issuecomment` prefix to read notifications.
- Don't show success toast when opening a notification.

## [Clear form fields] - 2023-01-19

- Clear form fields when creating an issue.
- Clear form fields when creating a pull request.

## [Add linked branch actions] - 2023-01-11

- Add `Create Branch` command.
- Add create, delete branch actions directly from an issue action panel.

## [Add text colors and tags] - 2022-12-16

- Add colors to review decisions and remove icons to avoid confusion with CI checks.
- Change primary language and workflow's head branches from texts to tags.

## [Issue and Pull Requests from repos] - 2022-11-21

- Add actions to show pull requests and issues directly from a repository.
- Add `My Discussions` command.
- Add actions to show discussions of a repository.
- Use svg icon in `Unread Notification menu bar` command to be big enough on all screen sizes.
- Use `UserInitiated` instead of `Background` when marking a notification as readed, otherwise the menubar item don't refresh itself and stay out of sync until the next time tick occur.

## [Search Repositories improvements]

- Hide repositories in "Found Repositories" if they are in "Visited Repositories".
- Fix notification's icon color for the "Unread Notifications" command.

## [Added Extension to Store] - 2021-11-30

GitHub added to the Raycast Store.<|MERGE_RESOLUTION|>--- conflicted
+++ resolved
@@ -1,10 +1,9 @@
 # GitHub Changelog
 
-<<<<<<< HEAD
-## [Open in Browser as primary action setting] - 2024-04-19
+## [Open in Browser as primary action setting] - 2024-04-22
 
 - You can now set Open in Browser as a primary action for Pull Request searches.
-=======
+
 ## [Updated metadata images] - 2024-04-22
 
 - Updated outdated metadata images.
@@ -13,7 +12,6 @@
 
 - Use a new icon with indicator for unread state.
 - Add a new preference item `Show unread count` to allow user to hide the unread count.
->>>>>>> cd2f0243
 
 ## [Fix recently closed issue] - 2024-04-18
 
