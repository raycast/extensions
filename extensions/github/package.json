--- conflicted
+++ resolved
@@ -21,11 +21,8 @@
     "lin",
     "marcotf",
     "qeude",
-<<<<<<< HEAD
+    "nesl247",
     "xilopaint"
-=======
-    "nesl247"
->>>>>>> e6554896
   ],
   "categories": [
     "Developer Tools",
