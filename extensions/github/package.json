{
  "$schema": "https://www.raycast.com/schemas/extension.json",
  "name": "github",
  "title": "GitHub",
  "description": "Work with issues, pull requests, manage workflows, search repositories and stay on top of notifications",
  "icon": "icon.png",
  "access": "public",
  "author": "thomaslombart",
  "owner": "raycast",
  "contributors": [
    "tholanda",
    "tonka3000",
    "khasbilegt",
    "pernielsentikaer",
    "loxygenk",
    "oilbeater",
    "LunaticMuch",
    "aeorge",
    "daquinoaldo",
    "ppy",
    "lin",
    "marcotf",
    "qeude",
    "nesl247",
    "xilopaint",
    "antonengelhardt",
    "johanthorell",
    "dennis_zoma",
    "litomore",
    "dmitrii_mitrofanov",
    "j3lte",
    "stelo",
    "vlasischar",
    "javalangruntimeexception",
    "shyaka",
    "sushichan044",
<<<<<<< HEAD
    "nicolas-marien"
=======
    "luarmr"
>>>>>>> f14e7cb5
  ],
  "categories": [
    "Developer Tools",
    "Productivity"
  ],
  "license": "MIT",
  "commands": [
    {
      "name": "my-pull-requests",
      "title": "My Pull Requests",
      "description": "List pull requests you created, participated in, or were mentioned in.",
      "mode": "view",
      "preferences": [
        {
          "name": "includeAssigned",
          "type": "checkbox",
          "required": false,
          "default": true,
          "label": "Assigned",
          "title": "Categories to Display",
          "description": "Includes pull request you were assigned to in the menu list."
        },
        {
          "name": "includeMentioned",
          "type": "checkbox",
          "required": false,
          "default": true,
          "label": "Mentioned",
          "description": "Includes pull request you were mentioned in the menu list."
        },
        {
          "name": "includeReviewRequests",
          "type": "checkbox",
          "required": false,
          "default": true,
          "label": "Review Requests",
          "description": "Includes pull request you were requested to review in the menu list."
        },
        {
          "name": "includeReviewed",
          "type": "checkbox",
          "required": false,
          "default": false,
          "label": "Reviewed",
          "description": "Includes pull request you reviewed in the menu list."
        },
        {
          "name": "includeRecentlyClosed",
          "type": "checkbox",
          "required": false,
          "default": false,
          "label": "Recently Closed",
          "description": "Includes pull request you recently closed in the menu list."
        }
      ]
    },
    {
      "name": "search-pull-requests",
      "title": "Search Pull Requests",
      "description": "Search recent pull requests globally in all repositories.",
      "mode": "view"
    },
    {
      "name": "create-pull-request",
      "title": "Create Pull Request",
      "description": "Create a pull request in one of your GitHub repositories.",
      "mode": "view"
    },
    {
      "name": "my-issues",
      "title": "My Issues",
      "description": "List issues created by you, assigned to you or mentioning you.",
      "mode": "view",
      "keywords": [
        "open issues",
        "created issues"
      ],
      "preferences": [
        {
          "name": "showCreated",
          "description": "Show issues you created",
          "type": "checkbox",
          "required": false,
          "label": "Created",
          "title": "Categories to Display",
          "default": true
        },
        {
          "name": "showAssigned",
          "description": "Show issues assigned to you",
          "type": "checkbox",
          "required": false,
          "label": "Assigned",
          "default": true
        },
        {
          "name": "showMentioned",
          "description": "Show issues where you are mentioned",
          "type": "checkbox",
          "required": false,
          "label": "Mentioned",
          "default": true
        },
        {
          "name": "showRecentlyClosed",
          "description": "Show recently closed issues",
          "type": "checkbox",
          "required": false,
          "label": "Recently Closed",
          "default": false
        },
        {
          "name": "excludedRepositories",
          "title": "Excluded repositories",
          "description": "A comma-separated list of repositories to exclude when listing your issues",
          "type": "textfield",
          "required": false,
          "label": "Excluded repositories"
        }
      ]
    },
    {
      "name": "search-issues",
      "title": "Search Issues",
      "description": "Search recent issues globally in all repositories.",
      "mode": "view"
    },
    {
      "name": "create-issue",
      "title": "Create Issue",
      "description": "Create an issue in one of your GitHub repositories.",
      "mode": "view"
    },
    {
      "name": "create-branch",
      "title": "Create Branch",
      "description": "Create a branch in one of your GitHub repositories",
      "mode": "view",
      "disabledByDefault": true
    },
    {
      "name": "search-repositories",
      "title": "Search Repositories",
      "description": "Search in your public or private repositories by name.",
      "mode": "view",
      "preferences": [
        {
          "name": "application",
          "type": "appPicker",
          "required": false,
          "title": "IDE Application",
          "default": "/Applications/Visual Studio Code.app",
          "placeholder": "/Applications/Visual Studio Code.app",
          "description": "Will be used to open the cloned repository."
        },
        {
          "name": "includeForks",
          "type": "checkbox",
          "required": false,
          "title": "Options",
          "default": true,
          "label": "Include Forks",
          "description": "Includes forked repositories in search results"
        },
        {
          "name": "includeArchived",
          "type": "checkbox",
          "required": false,
          "default": false,
          "label": "Include Archived",
          "description": "Includes archived repositories in search results"
        },
        {
          "name": "displayOwnerName",
          "type": "checkbox",
          "required": false,
          "default": false,
          "label": "Display Owner Names",
          "description": "Display owner name alongside repository name in search results"
        }
      ]
    },
    {
      "name": "my-latest-repositories",
      "title": "My Latest Repositories",
      "description": "List your repositories by latest updated",
      "mode": "view"
    },
    {
      "name": "workflow-runs",
      "title": "Workflow Runs",
      "description": "Manage workflow runs for a selected GitHub repository.",
      "mode": "view"
    },
    {
      "name": "notifications",
      "title": "Notifications",
      "description": "List inbox notifications from all repositories or a selected repository.",
      "mode": "view"
    },
    {
      "name": "unread-notifications",
      "title": "Unread Notifications",
      "description": "Shows unread notifications in the macOS menu bar.",
      "mode": "menu-bar",
      "interval": "15m",
      "preferences": [
        {
          "type": "checkbox",
          "label": "Always Show",
          "name": "alwaysShow",
          "description": "Show the menu bar extra even when you don't have any unread notifications.",
          "default": true,
          "required": false
        },
        {
          "type": "checkbox",
          "label": "Show unread count",
          "name": "showUnreadCount",
          "description": "Show the unread count in the menu bar.",
          "default": true,
          "required": false
        },
        {
          "name": "repositoryFilterMode",
          "type": "dropdown",
          "required": false,
          "default": "all",
          "title": "Repository Filter Mode",
          "description": "How to filter repositories",
          "data": [
            {
              "title": "All Repositories",
              "value": "all"
            },
            {
              "title": "Include Only Listed Repositories",
              "value": "include"
            },
            {
              "title": "Exclude Listed Repositories",
              "value": "exclude"
            }
          ]
        },
        {
          "name": "repositoryList",
          "type": "textfield",
          "required": false,
          "title": "Repository List",
          "description": "Comma-separated list of repositories to include/exclude (e.g., 'owner/repo1, owner/repo2')",
          "placeholder": "owner/repo1, owner/repo2, owner/repo3"
        }
      ]
    },
    {
      "name": "search-discussions",
      "title": "Search Discussions",
      "description": "Search recent Discussions globally in all repositories",
      "mode": "view",
      "disabledByDefault": true
    },
    {
      "name": "my-discussions",
      "title": "My Discussions",
      "description": "Show your Discussions",
      "mode": "view",
      "disabledByDefault": true
    },
    {
      "name": "my-projects",
      "title": "My Projects",
      "description": "Show your Projects",
      "mode": "view"
    },
    {
      "name": "my-issues-menu",
      "title": "My Issues Menu Bar",
      "description": "Display My Issues in the Menu Bar",
      "mode": "menu-bar",
      "keywords": [
        "open issues"
      ],
      "interval": "15m",
      "preferences": [
        {
          "name": "showtext",
          "description": "Show issues count with menu bar icon.",
          "type": "checkbox",
          "required": false,
          "label": "Show Count",
          "title": "Appearance",
          "default": true
        },
        {
          "name": "useUnreadIndicator",
          "description": "Show unread indicator for pull requests.",
          "type": "checkbox",
          "required": false,
          "label": "Unread Indicator",
          "default": false
        },
        {
          "name": "maxitems",
          "description": "Maximum issues shown per category.",
          "type": "textfield",
          "required": false,
          "title": "Max Issues per category",
          "placeholder": "10"
        },
        {
          "name": "showCreated",
          "description": "Show issues you created",
          "type": "checkbox",
          "required": false,
          "label": "Created",
          "title": "Categories to Display",
          "default": true
        },
        {
          "name": "showAssigned",
          "description": "Show issues assigned to you",
          "type": "checkbox",
          "required": false,
          "label": "Assigned",
          "default": true
        },
        {
          "name": "showMentioned",
          "description": "Show issues where you are mentioned",
          "type": "checkbox",
          "required": false,
          "label": "Mentioned",
          "default": true
        },
        {
          "name": "showRecentlyClosed",
          "description": "Show recently closed issues",
          "type": "checkbox",
          "required": false,
          "label": "Recently Closed",
          "default": false
        },
        {
          "name": "excludedRepositories",
          "title": "Excluded repositories",
          "description": "A comma-separated list of repositories to exclude when listing your issues",
          "type": "textfield",
          "required": false,
          "label": "Excluded repositories"
        }
      ]
    },
    {
      "name": "my-pull-requests-menu",
      "title": "My Pull Requests Menu Bar",
      "description": "Display My Pull Requests in the Menu Bar",
      "mode": "menu-bar",
      "interval": "15m",
      "preferences": [
        {
          "name": "showtext",
          "description": "Show pull requests count with menu bar icon.",
          "type": "checkbox",
          "required": false,
          "label": "Show",
          "title": "Icon Count",
          "default": true
        },
        {
          "name": "useUnreadIndicator",
          "description": "Show unread indicator for pull requests.",
          "type": "checkbox",
          "required": false,
          "label": "Unread Indicator",
          "default": false
        },
        {
          "name": "includeAssigned",
          "type": "checkbox",
          "required": false,
          "default": true,
          "label": "Assigned",
          "title": "Categories to Display",
          "description": "Includes pull request you were assigned to in the menu list."
        },
        {
          "name": "includeMentioned",
          "type": "checkbox",
          "required": false,
          "default": true,
          "label": "Mentioned",
          "description": "Includes pull request you were mentioned in the menu list."
        },
        {
          "name": "includeReviewRequests",
          "type": "checkbox",
          "required": false,
          "default": true,
          "label": "Review Requests",
          "description": "Includes pull request you were requested to review in the menu list."
        },
        {
          "name": "includeReviewed",
          "type": "checkbox",
          "required": false,
          "default": false,
          "label": "Reviewed",
          "description": "Includes pull request you reviewed in the menu list."
        },
        {
          "name": "includeRecentlyClosed",
          "type": "checkbox",
          "required": false,
          "default": false,
          "label": "Recently Closed",
          "description": "Includes pull request you recently closed in the menu list."
        },
        {
          "name": "maxitems",
          "description": "Maximum pull requests shown per category.",
          "type": "textfield",
          "required": false,
          "title": "Max Pull Requests per category",
          "placeholder": "5"
        },
        {
          "name": "repositoryFilterMode",
          "type": "dropdown",
          "required": false,
          "default": "all",
          "title": "Repository Filter Mode",
          "description": "How to filter repositories",
          "data": [
            {
              "title": "All Repositories",
              "value": "all"
            },
            {
              "title": "Include Only Listed Repositories",
              "value": "include"
            },
            {
              "title": "Exclude Listed Repositories",
              "value": "exclude"
            }
          ]
        },
        {
          "name": "repositoryList",
          "type": "textfield",
          "required": false,
          "title": "Repository List",
          "description": "Comma-separated list of repositories to include/exclude (e.g., 'owner/repo1, owner/repo2')",
          "placeholder": "owner/repo1, owner/repo2, owner/repo3"
        }
      ]
    }
  ],
  "tools": [
    {
      "name": "get-notifications",
      "title": "Get Notifications",
      "description": "Get the list of notifications of current user"
    },
    {
      "name": "search-issues",
      "title": "Search Issues",
      "description": "Search github issues"
    },
    {
      "name": "search-pull-requests",
      "title": "Search Pull Requests",
      "description": "Search github pull requests"
    },
    {
      "name": "search-repositories",
      "title": "Search Repositories",
      "description": "Search github repositories"
    },
    {
      "name": "merge-pull-request",
      "title": "Merge Pull Request",
      "description": "Merge Pull Request"
    },
    {
      "name": "close-pull-request",
      "title": "Close Pull Request",
      "description": "Close Pull Request"
    },
    {
      "name": "reopen-pull-request",
      "title": "Reopen Pull Request",
      "description": "Reopen Pull Request"
    },
    {
      "name": "close-issue",
      "title": "Close Issue",
      "description": "Close the issue with provided reason"
    },
    {
      "name": "reopen-issue",
      "title": "Reopen Issue",
      "description": "Reopen Issue"
    },
    {
      "name": "list-workflow-runs",
      "title": "List Workflow Runs",
      "description": "List Workflow Runs"
    },
    {
      "name": "rerun-workflow-run",
      "title": "Re-run Workflow",
      "description": "Re-run Workflow"
    },
    {
      "name": "cancel-workflow-run",
      "title": "Cancel Workflow",
      "description": "Cancel Workflow"
    },
    {
      "name": "run-workflow",
      "title": "Run Workflow",
      "description": "Run Workflow"
    }
  ],
  "ai": {
    "instructions": "- Always format pull requests and issues as markdown links: [pull-request-title](https://github.com/:org/:repo/pull/:number) and [issue-title](https://github.com/:org/:repo/issues/:number).\\n- IMPORTANT: Use repo name from user input ONLY when it is in format `owner/repo`. Otherwise always search for repos using `search-repositories` tool as a first step and use the best match. When user ask for any action with issue, always use `search-issues` to get the actual `issueId`. When user ask for any action with pull request, always use `search-pull-requests` to get the actual `pullRequestId`",
    "evals": [
      {
        "input": "@github what's in my inbox?",
        "mocks": {
          "get-notifications": []
        },
        "expected": [
          {
            "callsTool": "get-notifications"
          }
        ]
      },
      {
        "input": "@github any open prs in extensions?",
        "expected": [
          {
            "callsTool": "search-repositories"
          },
          {
            "callsTool": {
              "name": "search-pull-requests",
              "arguments": {
                "query": {
                  "includes": "repo:raycast/extensions"
                }
              }
            }
          }
        ],
        "mocks": {
          "search-repositories": [
            {
              "url": "https://github.com/raycast/extensions",
              "owner": {
                "login": "raycast",
                "avatarUrl": "https://avatars.githubusercontent.com/u/58117316?s=64&v=4"
              },
              "nameWithOwner": "raycast/extensions",
              "name": "extensions",
              "id": "R_kgDOGF6u2g"
            }
          ],
          "search-pull-requests": [
            {
              "title": "Implement notifications",
              "permalink": "https://github.com/raycast/extensions/pull/15602",
              "id": "PR_kwDOGF6u2s6Dj4Lx",
              "number": 15602
            }
          ]
        }
      },
      {
        "input": "@github close the eslint issue in frontend repo",
        "expected": [
          {
            "callsTool": "search-repositories"
          },
          {
            "callsTool": {
              "name": "search-issues",
              "arguments": {
                "query": {
                  "includes": "repo:org/frontend"
                }
              }
            }
          },
          {
            "callsTool": {
              "name": "close-issue",
              "arguments": {
                "issueId": "ISS_kwDOGF6u2s6Dj4Lx"
              }
            }
          }
        ],
        "mocks": {
          "search-repositories": [
            {
              "url": "https://github.com/org/frontend",
              "nameWithOwner": "org/frontend",
              "name": "frontend",
              "id": "R_kgDOGF6u2g"
            }
          ],
          "search-issues": [
            {
              "title": "[Simple-Reminder] Figure out how to use eslint in the repo",
              "permalink": "https://github.com/org/frontend/issues/15602",
              "closed": false,
              "id": "ISS_kwDOGF6u2s6Dj4Lx"
            }
          ],
          "close-issue": {}
        }
      },
      {
        "input": "@github squash and merge release PR in macos repo",
        "expected": [
          {
            "callsTool": "search-repositories"
          },
          {
            "callsTool": {
              "name": "search-pull-requests",
              "arguments": {
                "query": {
                  "includes": "repo:org/macos"
                }
              }
            }
          },
          {
            "callsTool": {
              "name": "merge-pull-request",
              "arguments": {
                "pullRequestId": "pr_123"
              }
            }
          }
        ],
        "mocks": {
          "search-repositories": [
            {
              "url": "https://github.com/org/macos",
              "nameWithOwner": "org/macos",
              "name": "macos",
              "id": "REPO_123"
            }
          ],
          "search-pull-requests": [
            {
              "title": "Release",
              "id": "pr_123"
            }
          ],
          "merge-pull-request": {}
        }
      },
      {
        "input": "@github what is the status of migration PR in auth repo?",
        "expected": [
          {
            "callsTool": "search-repositories"
          },
          {
            "callsTool": {
              "name": "search-pull-requests",
              "arguments": {
                "query": {
                  "includes": "repo:org/auth"
                }
              }
            }
          }
        ],
        "mocks": {
          "search-repositories": [
            {
              "url": "https://github.com/org/auth",
              "nameWithOwner": "org/auth",
              "name": "auth",
              "id": "REPO_123"
            }
          ],
          "search-pull-requests": [
            {
              "title": "Migration",
              "id": "pr_123",
              "status": "opened"
            }
          ]
        }
      },
      {
        "input": "@github show latest notifications",
        "mocks": {
          "get-notifications": []
        },
        "expected": [
          {
            "callsTool": "get-notifications"
          }
        ]
      },
      {
        "input": "@github re-run linter workflow in raycast-frontend",
        "mocks": {
          "search-repositories": [
            {
              "url": "https://github.com/raycast/frontend",
              "owner": {
                "login": "raycast",
                "avatarUrl": "https://avatars.githubusercontent.com/u/58117316?s=64&v=4"
              },
              "nameWithOwner": "raycast/frontend",
              "name": "frontend",
              "id": "R_kgDOGF6u2g"
            }
          ],
          "list-workflow-runs": [
            {
              "id": 123,
              "name": "linter",
              "status": "failed"
            },
            {
              "id": 124,
              "name": "tests",
              "status": "completed"
            }
          ],
          "rerun-workflow-run": {
            "status": "in_progress"
          }
        },
        "expected": [
          {
            "callsTool": {
              "name": "rerun-workflow-run",
              "arguments": {
                "owner": "raycast",
                "repo": "frontend",
                "runId": "123"
              }
            }
          }
        ]
      },
      {
        "input": "@github run release.yml in raycast-macos",
        "mocks": {
          "search-repositories": [
            {
              "url": "https://github.com/raycast/raycast-macos",
              "owner": {
                "login": "raycast"
              },
              "nameWithOwner": "raycast/raycast-macos",
              "name": "raycast-macos",
              "default_branch": "main"
            }
          ],
          "run-workflow": {
            "status": "in_progress"
          }
        },
        "expected": [
          {
            "callsTool": {
              "name": "run-workflow",
              "arguments": {
                "owner": "raycast",
                "repo": "raycast-macos",
                "workflowId": "release.yml",
                "ref": "main"
              }
            }
          }
        ]
      }
    ]
  },
  "preferences": [
    {
      "name": "personalAccessToken",
      "type": "password",
      "required": false,
      "title": "GitHub Token",
      "description": "Your GitHub's personal access token. Required scopes: notifications repo project read:org read:user.",
      "link": "https://github.com/settings/tokens",
      "placeholder": "Enter your personal access token"
    },
    {
      "name": "defaultSearchTerms",
      "type": "textfield",
      "required": false,
      "title": "Default Search Terms",
      "description": "Default search to be populated when searching issues, pull requests and discussions.",
      "default": "author:@me"
    },
    {
      "name": "numberOfResults",
      "type": "textfield",
      "required": false,
      "title": "Number of search results",
      "description": "For searching repositories, issues, discussions or pull requests, this is the number of results to request. Less will be faster.",
      "placeholder": "50"
    },
    {
      "name": "baseClonePath",
      "type": "directory",
      "required": false,
      "title": "Clone Path",
      "description": "Path in which the repositories will be cloned. If not specified here, you will need to select directory within a form."
    },
    {
      "name": "repositoryCloneProtocol",
      "title": "Repository Clone Protocol",
      "label": "Protocol for Cloning Repositories",
      "description": "The protocol to use when cloning a repository.",
      "type": "dropdown",
      "required": false,
      "default": "https",
      "data": [
        {
          "title": "HTTPS",
          "value": "https"
        },
        {
          "title": "SSH",
          "value": "ssh"
        }
      ]
    },
    {
      "type": "checkbox",
      "title": "Actions",
      "label": "Open PRs in browser by default",
      "name": "isOpenInBrowser",
      "description": "If checked, pull requests will be opened in the browser by default instead of viewing them within Raycast.",
      "default": false,
      "required": false
    },
    {
      "name": "includeTeamReviewRequests",
      "type": "checkbox",
      "required": false,
      "title": "Advanced",
      "default": true,
      "label": "PRs include team review requests",
      "description": "Include PRs where your team's review was requested as well as your own."
    }
  ],
  "dependencies": {
    "@octokit/rest": "^21.0.1",
    "@raycast/api": "^1.87.0",
    "@raycast/utils": "^1.16.0",
    "date-fns": "^3.6.0",
    "graphql-request": "^6.1.0",
    "lodash": "^4.17.21",
    "node-fetch": "^3.3.2"
  },
  "devDependencies": {
    "@graphql-codegen/cli": "^5.0.2",
    "@graphql-codegen/typescript": "^4.0.7",
    "@graphql-codegen/typescript-graphql-request": "^6.2.0",
    "@graphql-codegen/typescript-operations": "^4.2.1",
    "@parcel/watcher": "^2.4.1",
    "@raycast/eslint-config": "^1.0.11",
    "@types/lodash": "^4.17.5",
    "@types/node": "^22.1.0",
    "@types/react": "^18.3.3",
    "concurrently": "^8.2.2",
    "dotenv": "^16.4.5",
    "eslint": "^8.57.0",
    "eslint-plugin-import": "^2.29.1",
    "graphql": "^16.8.2",
    "prettier": "^3.3.2",
    "react": "^18.3.1",
    "typescript": "^5.4.5"
  },
  "scripts": {
    "build": "ray build -e dist",
    "dev": "concurrently \"ray develop\" \"npm run generate -- --watch\"",
    "fix-lint": "ray lint --fix",
    "lint": "ray lint",
    "publish": "npx @raycast/api@latest publish",
    "generate": "graphql-codegen --config codegen.ts"
  }
}<|MERGE_RESOLUTION|>--- conflicted
+++ resolved
@@ -34,11 +34,8 @@
     "javalangruntimeexception",
     "shyaka",
     "sushichan044",
-<<<<<<< HEAD
+    "luarmr",
     "nicolas-marien"
-=======
-    "luarmr"
->>>>>>> f14e7cb5
   ],
   "categories": [
     "Developer Tools",
