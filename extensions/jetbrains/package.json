--- conflicted
+++ resolved
@@ -5,11 +5,7 @@
   "description": "Search and open JetBrains Toolbox projects",
   "icon": "jb.png",
   "author": "gdsmith",
-<<<<<<< HEAD
-  "contributors": ["dima-m711"],
-=======
-  "contributors": ["adrienbaron"],
->>>>>>> c0fce957
+  "contributors": ["adrienbaron", "dima-m711"],
   "license": "MIT",
   "commands": [
     {
