--- conflicted
+++ resolved
@@ -1,16 +1,14 @@
 # Asana Changelog
 
-<<<<<<< HEAD
 ## [Added Copy Task Formatted URL command] - 2024-03-27
 
 - Added a new task command - "Copy Task Formatted URL"
-=======
+
 ## [Add option to add or remove task projects and change due date] - 2024-03-01
 
 - Added the ability to add or remove projects from tasks
 - Added the ability to change the due date of tasks
 - Fix empty state flickering when loading tasks
->>>>>>> 1f221918
 
 ## [Use OAuth utils] - 2024-02-01
 
