# Apple Reminders Changelog

<<<<<<< HEAD
## [Improve NLP in Quick Add Reminder] - 2023-12-08

- Improve NLP parsing in the `Quick Add Reminder` command by adding an endDate for recurring reminders.
=======
## [Add option to hide menu bar count when empty] - 2023-12-20

- Allow hiding the menu bar count when there are zero reminders.

## [Fix Create Reminder command] - 2023-12-18

- Fix a bug where the priority value wouldn't be saved
- Remove the minimum date constraint for the due date
>>>>>>> a030473b

## [Improve NLP in Quick Add Reminder] - 2023-12-04

- Improve the NLP parsing in `Quick Add Reminder`.

## [Date display bug] - 2023-12-01

- Fix a bug that displays full-day dates with time in the tooltips of reminder items.

## [Minor improvements] - 2023-11-25

- Add list filtering to the menu bar

## [Add support for drafts] - 2023-11-24

- Add support for drafts in `Create Reminder` command
- Fix a bug that prevents selecting today's date without setting a time.

## [Minor improvements] - 2023-11-16

- Press `⌥` to delete a reminder without any confirmation in the menu bar.
- Add a preference to always initially select the default list in the `Create Reminder` command

## [Bug fixes] - 2023-11-13

- Add notifications to reminders when they're set for a specific time
- Don't reset the due date, priority, and list fields when creating a new reminder

## [Today and Scheduled views] - 2023-11-03

- Add support for today and scheduled views, similar to those in the native Reminders app.

## [Recurring reminders and better group by dates] - 2023-10-24

- Add support for basic recurring reminders in `Create Reminder` and `Quick Add Reminder`
- Improve "Group by due dates" behavior. Now, dates are grouped based on their actual due dates, regardless of whether they are due tomorrow, in 3 months, or in a year.

## [Initial Version] - 2023-10-19<|MERGE_RESOLUTION|>--- conflicted
+++ resolved
@@ -1,10 +1,9 @@
 # Apple Reminders Changelog
 
-<<<<<<< HEAD
 ## [Improve NLP in Quick Add Reminder] - 2023-12-08
 
 - Improve NLP parsing in the `Quick Add Reminder` command by adding an endDate for recurring reminders.
-=======
+
 ## [Add option to hide menu bar count when empty] - 2023-12-20
 
 - Allow hiding the menu bar count when there are zero reminders.
@@ -13,7 +12,6 @@
 
 - Fix a bug where the priority value wouldn't be saved
 - Remove the minimum date constraint for the due date
->>>>>>> a030473b
 
 ## [Improve NLP in Quick Add Reminder] - 2023-12-04
 
