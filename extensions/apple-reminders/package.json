--- conflicted
+++ resolved
@@ -10,11 +10,8 @@
     "ir4n",
     "jondelgado",
     "phil_s",
-<<<<<<< HEAD
+    "michalzuch",
     "ridemountainpig"
-=======
-    "michalzuch"
->>>>>>> c1ebe2d9
   ],
   "owner": "raycast",
   "access": "public",
