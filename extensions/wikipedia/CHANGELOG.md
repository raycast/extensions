--- conflicted
+++ resolved
@@ -1,10 +1,9 @@
 # Wikipedia Changelog
 
-<<<<<<< HEAD
 ## [Language improvements] - {PR_MERGE_DATE}
 - Fix open article in another language
 - Add the ability to delete recent articles
-=======
+
 ## [✨ AI Enhancements] - 2025-02-21
 
 ## [Add languages] - 2025-01-02
@@ -27,7 +26,6 @@
 ## [Contributor maintenance] - 2024-07-04
 
 - Move @JonathanWbn to list of past contributors
->>>>>>> 8f77ae66
 
 ## [Add simple english version] - 2024-05-31
 
