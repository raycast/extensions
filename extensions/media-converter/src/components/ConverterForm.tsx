<<<<<<< HEAD
import { Form, ActionPanel, Action, showToast, Toast } from "@raycast/api";
import { useState } from "react";
=======
import { Form, ActionPanel, Action, showToast, Toast, getSelectedFinderItems } from "@raycast/api";
import { useState, useEffect } from "react";
>>>>>>> 531f4622
import path from "path";
import { convertVideo, convertImage, convertAudio } from "../utils/converter";
import { execPromise } from "../utils/exec";

const ALLOWED_EXTENSIONS = [".mov", ".mp4", ".avi", ".mkv", ".mpg", ".heic"];
const ALLOWED_IMAGE_EXTENSIONS = [".jpg", ".png", ".webp", ".heic"];
const ALLOWED_AUDIO_EXTENSIONS = [".mp3", ".aac", ".wav", ".m4a", ".flac"];

export function ConverterForm() {
  const [selectedFileType, setSelectedFileType] = useState<"video" | "image" | "audio" | null>(null);
  const [finderFiles, setFinderFiles] = useState<string[]>([]);

  useEffect(() => {
    const fetchFinderItems = async () => {
      try {
        const items = await getSelectedFinderItems();
        const validFiles = items
          .filter((item) => {
            const ext = path.extname(item.path).toLowerCase();
            return (
              ALLOWED_EXTENSIONS.includes(ext) ||
              ALLOWED_IMAGE_EXTENSIONS.includes(ext) ||
              ALLOWED_AUDIO_EXTENSIONS.includes(ext)
            );
          })
          .map((item) => item.path);

        setFinderFiles(validFiles);
        if (validFiles.length > 0) handleFileSelect(validFiles);
      } catch (error) {
        console.error("Error fetching Finder items:", error);
      }
    };
    fetchFinderItems();
  }, []);

  const handleFileSelect = (files: string[]) => {
    if (files.length === 0) {
      setSelectedFileType(null);
      return true;
    }

    try {
      const firstFileExtension = path.extname(files[0])?.toLowerCase() || "";
      const isFirstFileVideo = ALLOWED_EXTENSIONS.includes(firstFileExtension);
      const isFirstFileImage = ALLOWED_IMAGE_EXTENSIONS.includes(firstFileExtension);
      const isFirstFileAudio = ALLOWED_AUDIO_EXTENSIONS.includes(firstFileExtension);

      const hasInvalidSelection = files.some((file) => {
        const extension = path.extname(file)?.toLowerCase() || "";
        if (isFirstFileVideo) return !ALLOWED_EXTENSIONS.includes(extension);
        if (isFirstFileImage) return !ALLOWED_IMAGE_EXTENSIONS.includes(extension);
        if (isFirstFileAudio) return !ALLOWED_AUDIO_EXTENSIONS.includes(extension);
        return true;
      });

      if (hasInvalidSelection) {
        showToast({
          style: Toast.Style.Failure,
          title: "Invalid selection",
          message: "Please select only one type of media (video, image, or audio)",
        });
        setSelectedFileType(null);
        return false;
      }

      if (isFirstFileVideo) setSelectedFileType("video");
      else if (isFirstFileImage) setSelectedFileType("image");
      else if (isFirstFileAudio) setSelectedFileType("audio");
      else setSelectedFileType(null);

      return true;
    } catch (error) {
      console.error("Error in handleFileSelect:", error);
      setSelectedFileType(null);
      return false;
    }
  };

  const handleSubmit = async (values: { videoFile: string[]; format: string }) => {
    if (!values.videoFile || values.videoFile.length === 0) {
      await showToast({
        style: Toast.Style.Failure,
        title: "No files selected",
        message: "Please select at least one file to convert",
      });
      return;
    }

    const fileExtension = path.extname(values.videoFile[0]).toLowerCase();
    const isInputVideo = ALLOWED_EXTENSIONS.includes(fileExtension);
    const isInputImage = ALLOWED_IMAGE_EXTENSIONS.includes(fileExtension);
    const isInputAudio = ALLOWED_AUDIO_EXTENSIONS.includes(fileExtension);
    const isOutputVideo = ["mp4", "avi", "mkv", "mov", "mpg"].includes(values.format);
    const isOutputImage = ["jpg", "png", "webp", "heic"].includes(values.format);

    if (!isInputVideo && !isInputImage && !isInputAudio) {
      await showToast({
        style: Toast.Style.Failure,
        title: "Invalid file type",
        message: "Please select a valid media file",
      });
      return;
    }

    if ((isInputVideo && isOutputImage) || (isInputImage && isOutputVideo) || (isInputAudio && isOutputVideo)) {
      await showToast({
        style: Toast.Style.Failure,
        title: "Invalid conversion",
        message: "Cannot convert between video and image formats",
      });
      return;
    }

    const toast = await showToast({
      style: Toast.Style.Animated,
      title: "Converting file...",
    });

    for (const item of values.videoFile) {
      try {
        let outputPath = "";
        if (isInputImage) {
          outputPath = await convertImage(item, values.format as "jpg" | "png" | "webp" | "heic");
        } else if (isInputAudio) {
          outputPath = await convertAudio(item, values.format as "mp3" | "aac" | "wav" | "flac");
        } else {
          outputPath = await convertVideo(item, values.format as "mp4" | "avi" | "mkv" | "mov" | "mpg");
        }

        await toast.hide();
        await showToast({
          style: Toast.Style.Success,
          title: "File converted successfully!",
          message: "Press ⌘O to open the converted file",
          primaryAction: {
            title: "Open File",
            shortcut: { modifiers: ["cmd"], key: "o" },
            onAction: () => {
              execPromise(`open "${outputPath}"`);
            },
          },
        });
      } catch (error) {
        await toast.hide();
        await showToast({
          style: Toast.Style.Failure,
          title: "Conversion failed",
          message: String(error),
        });
      }
    }
  };

  return (
    <Form
      actions={
        <ActionPanel>
          <Action.SubmitForm title="Convert" onSubmit={handleSubmit} />
        </ActionPanel>
      }
    >
      <Form.FilePicker
        id="videoFile"
        title="Select files"
        allowMultipleSelection={true}
        value={finderFiles}
        onChange={handleFileSelect}
      />
      {selectedFileType && (
        <Form.Dropdown
          id="format"
          title="Select output format"
          defaultValue={selectedFileType === "image" ? "jpg" : selectedFileType === "audio" ? "mp3" : "mp4"}
        >
          {selectedFileType === "image" ? (
            <Form.Dropdown.Section title="Image Formats">
              <Form.Dropdown.Item value="jpg" title=".jpg" />
              <Form.Dropdown.Item value="png" title=".png" />
              <Form.Dropdown.Item value="webp" title=".webp" />
              <Form.Dropdown.Item value="heic" title=".heic" />
            </Form.Dropdown.Section>
          ) : selectedFileType === "audio" ? (
            <Form.Dropdown.Section title="Audio Formats">
              <Form.Dropdown.Item value="mp3" title=".mp3" />
              <Form.Dropdown.Item value="aac" title=".aac" />
              <Form.Dropdown.Item value="wav" title=".wav" />
              <Form.Dropdown.Item value="flac" title=".flac" />
            </Form.Dropdown.Section>
          ) : (
            <Form.Dropdown.Section title="Video Formats">
              <Form.Dropdown.Item value="mp4" title=".mp4" />
              <Form.Dropdown.Item value="avi" title=".avi" />
              <Form.Dropdown.Item value="mkv" title=".mkv" />
              <Form.Dropdown.Item value="mov" title=".mov" />
              <Form.Dropdown.Item value="mpg" title=".mpg" />
            </Form.Dropdown.Section>
          )}
        </Form.Dropdown>
      )}
    </Form>
  );
}<|MERGE_RESOLUTION|>--- conflicted
+++ resolved
@@ -1,10 +1,5 @@
-<<<<<<< HEAD
 import { Form, ActionPanel, Action, showToast, Toast } from "@raycast/api";
 import { useState } from "react";
-=======
-import { Form, ActionPanel, Action, showToast, Toast, getSelectedFinderItems } from "@raycast/api";
-import { useState, useEffect } from "react";
->>>>>>> 531f4622
 import path from "path";
 import { convertVideo, convertImage, convertAudio } from "../utils/converter";
 import { execPromise } from "../utils/exec";
