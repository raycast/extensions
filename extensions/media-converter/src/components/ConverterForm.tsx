--- conflicted
+++ resolved
@@ -5,11 +5,7 @@
 import { execPromise } from "../utils/exec";
 
 const ALLOWED_VIDEO_EXTENSIONS = [".mov", ".mp4", ".avi", ".mkv", ".mpg", ".webm"];
-<<<<<<< HEAD
 const ALLOWED_IMAGE_EXTENSIONS = [".jpg", ".png", ".webp", ".heic", ".tiff", ".avif"];
-=======
-const ALLOWED_IMAGE_EXTENSIONS = [".jpg", ".png", ".webp", ".heic", ".tiff"];
->>>>>>> 77410814
 const ALLOWED_AUDIO_EXTENSIONS = [".mp3", ".aac", ".wav", ".m4a", ".flac"];
 
 export function ConverterForm() {
@@ -72,11 +68,7 @@
     const isInputImage = ALLOWED_IMAGE_EXTENSIONS.includes(fileExtension);
     const isInputAudio = ALLOWED_AUDIO_EXTENSIONS.includes(fileExtension);
     const isOutputVideo = ["mp4", "avi", "mkv", "mov", "mpg", "webm"].includes(values.format);
-<<<<<<< HEAD
     const isOutputImage = ["jpg", "png", "webp", "heic", "tiff", "avif"].includes(values.format);
-=======
-    const isOutputImage = ["jpg", "png", "webp", "heic", "tiff"].includes(values.format);
->>>>>>> 77410814
 
     if (!isInputVideo && !isInputImage && !isInputAudio) {
       await showToast({
@@ -105,11 +97,7 @@
       try {
         let outputPath = "";
         if (isInputImage) {
-<<<<<<< HEAD
           outputPath = await convertImage(item, values.format as "jpg" | "png" | "webp" | "heic" | "tiff" | "avif");
-=======
-          outputPath = await convertImage(item, values.format as "jpg" | "png" | "webp" | "heic" | "tiff");
->>>>>>> 77410814
         } else if (isInputAudio) {
           outputPath = await convertAudio(item, values.format as "mp3" | "aac" | "wav" | "flac");
         } else {
@@ -162,10 +150,7 @@
               <Form.Dropdown.Item value="webp" title=".webp" />
               <Form.Dropdown.Item value="heic" title=".heic" />
               <Form.Dropdown.Item value="tiff" title=".tiff" />
-<<<<<<< HEAD
               <Form.Dropdown.Item value="avif" title=".avif" />
-=======
->>>>>>> 77410814
             </Form.Dropdown.Section>
           ) : selectedFileType === "audio" ? (
             <Form.Dropdown.Section title="Audio Formats">
