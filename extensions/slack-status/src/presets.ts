--- conflicted
+++ resolved
@@ -11,63 +11,56 @@
   {
     title: "Focus Mode",
     emojiCode: ":technologist:",
-<<<<<<< HEAD
+    id: nanoid(),
     defaultDuration: DEFAULT_STATUS_DURATION,
     pauseNotifications: DEFAULT_PAUSE_NOTIFICATIONS,
-=======
-    defaultDuration: 120,
-    id: nanoid(),
->>>>>>> ec392265
   },
   {
     title: "In a Meeting",
     emojiCode: ":spiral_calendar_pad:",
     defaultDuration: 30,
-<<<<<<< HEAD
+    id: nanoid(),
     pauseNotifications: DEFAULT_PAUSE_NOTIFICATIONS,
-=======
-    id: nanoid(),
->>>>>>> ec392265
   },
   {
     title: "Eating",
     emojiCode: ":hamburger:",
     defaultDuration: 60,
-<<<<<<< HEAD
+    id: nanoid(),
     pauseNotifications: DEFAULT_PAUSE_NOTIFICATIONS,
-=======
-    id: nanoid(),
->>>>>>> ec392265
   },
   {
     title: "Coffee Break",
     emojiCode: ":coffee:",
     defaultDuration: 15,
-<<<<<<< HEAD
+    id: nanoid(),
     pauseNotifications: DEFAULT_PAUSE_NOTIFICATIONS,
-=======
-    id: nanoid(),
->>>>>>> ec392265
   },
   {
     title: "AFK",
     emojiCode: ":walking:",
     defaultDuration: 0,
-<<<<<<< HEAD
+    id: nanoid(),
     pauseNotifications: DEFAULT_PAUSE_NOTIFICATIONS,
-=======
-    id: nanoid(),
->>>>>>> ec392265
   },
 ];
 
 function ensureDefaultValues(presets: SlackStatusPreset[]): SlackStatusPreset[] {
-  return presets.map((preset) => {
-    return {
-      ...preset,
-      pauseNotifications: preset.pauseNotifications ?? DEFAULT_PAUSE_NOTIFICATIONS,
-    };
+  // Migrate old stored presets to have an ID if they don't
+  let isModified = false;
+  const updatedPresets = presets.map((preset) => {
+    if (!preset.id) {
+      isModified = true;
+      return { ...preset, id: nanoid(), pauseNotifications: preset.pauseNotifications ?? DEFAULT_PAUSE_NOTIFICATIONS };
+    }
+    return preset;
   });
+
+  if (isModified) {
+    storePresets(updatedPresets);
+  }
+
+  return updatedPresets;
 }
 
 function storePresets(presets: SlackStatusPreset[]) {
@@ -95,25 +88,7 @@
   const [presets, setPresets] = useState<SlackStatusPreset[]>(() => {
     const stored = readStoredPresets();
     if (stored) {
-<<<<<<< HEAD
       return ensureDefaultValues(stored);
-=======
-      // Migrate old stored presets to have an ID if they don't
-      let isModified = false;
-      const updatedPresets = stored.map((preset) => {
-        if (!preset.id) {
-          isModified = true;
-          return { ...preset, id: nanoid() };
-        }
-        return preset;
-      });
-
-      if (isModified) {
-        storePresets(updatedPresets);
-      }
-
-      return updatedPresets;
->>>>>>> ec392265
     } else {
       return DEFAULT_PRESETS;
     }
