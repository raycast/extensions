import {
  AI,
  Action,
  ActionPanel,
  Alert,
  Icon,
  Keyboard,
  Toast,
  clearSearchBar,
  confirmAlert,
  environment,
  showToast,
  useNavigation,
} from "@raycast/api";
import { MutatePromise } from "@raycast/utils";
import { Profile } from "@slack/web-api/dist/response/UsersProfileGetResponse";
import { durationTitleMap } from "./durations";
import { getCodeForEmoji, getEmojiForCode } from "./emojis";
import { StatusForm } from "./form";
import { useSlack } from "./slack";
import { SlackStatusPreset } from "./types";
<<<<<<< HEAD
import { showToastWithPromise } from "./utils";
import { DndInfoResponse } from "@slack/web-api";
=======
import { setStatusToPreset, showToastWithPromise } from "./utils";
import { nanoid } from "nanoid";
>>>>>>> ec392265

// Status Actions

export function ClearStatusAction(props: {
  mutate: MutatePromise<Profile | undefined>;
  mutateDnd: MutatePromise<DndInfoResponse | undefined>;
}) {
  const slack = useSlack();
  return (
    <Action
      title="Clear Status"
      icon={Icon.XMarkCircle}
      onAction={async () => {
        const promise = Promise.all([
          props.mutate(
            slack.users.profile.set({
              profile: JSON.stringify({
                status_text: "",
                status_expiration: 0,
                status_emoji: "",
              }),
            }),
            {
              optimisticUpdate() {
                return {};
              },
            },
          ),
          props.mutateDnd(slack.dnd.endSnooze()),
        ]);

        await showToastWithPromise(promise, {
          loading: "Clearing status...",
          success: "Cleared status",
          error: "Failed clearing status",
        });
      }}
    />
  );
}

export function ResumeNotificationsAction(props: { mutate: MutatePromise<DndInfoResponse | undefined> }) {
  const slack = useSlack();
  return (
    <Action
      title="Resume Notifications"
      icon={Icon.Bell}
      onAction={async () => {
        await showToastWithPromise(props.mutate(slack.dnd.endSnooze()), {
          loading: "Resuming notifications...",
          success: "Resumed notifications",
          error: "Failed resuming notifications",
        });
      }}
    />
  );
}

export function SetStatusWithAIAction(props: { statusText: string; mutate: MutatePromise<Profile | undefined> }) {
  const slack = useSlack();
  return (
    <Action
      title="Set Status"
      icon={Icon.Stars}
      onAction={async () => {
        showToastWithPromise(
          async () => {
            const answer = await AI.ask(
              `You help a Slack user set their status.
              
              Respond with the following JSON for the Slack status:
              {
                "text": <string for status text, should be short and sweet, no punctuation at the end, e.g. "Working out", "Listening to Drake's new album", "Coffe break">,
                "emoji": <string for single emoji matching the text of the status>,
                "duration": <optional integer for duration of status in seconds, only include if user specified duration or end of status in their description>
              }

              Current time of users status: ${new Date().toLocaleTimeString()}. User's description of their status: ${
                props.statusText
              }. 

              Your suggested Slack status:`,
              { creativity: "low" },
            );

            const parsedAnswer = JSON.parse(answer);

            if (typeof parsedAnswer.emoji !== "string" || typeof parsedAnswer.text !== "string") {
              throw new Error("AI generated invalid status 🤷");
            }

            const profile: Profile = {
              status_emoji: getCodeForEmoji(parsedAnswer.emoji),
              status_text: parsedAnswer.text,
              status_expiration:
                parsedAnswer.duration && typeof parsedAnswer.duration === "number"
                  ? new Date().getTime() / 1000 + parsedAnswer.duration
                  : 0,
            };

            await clearSearchBar();

            await props.mutate(
              slack.users.profile.set({
                profile: JSON.stringify(profile),
              }),
              {
                optimisticUpdate() {
                  return profile;
                },
              },
            );

            return parsedAnswer;
          },
          {
            loading: "Setting status with AI...",
            success: (value) => ({
              title: "Set status with AI",
              message: `${value.emoji} ${value.text}`,
            }),
            error: "Failed setting status with AI",
          },
        );
      }}
    />
  );
}

export function SetStatusAction(props: {
  preset: SlackStatusPreset;
  mutate: MutatePromise<Profile | undefined>;
  mutateDnd: MutatePromise<DndInfoResponse | undefined>;
}) {
  const slack = useSlack();
  return (
    <Action
      title="Set Status"
      icon={Icon.Pencil}
      onAction={async () => {
<<<<<<< HEAD
        showToastWithPromise(
          async () => {
            let expiration = 0;
            if (props.preset.defaultDuration > 0) {
              const expirationDate = new Date();
              expirationDate.setMinutes(expirationDate.getMinutes() + props.preset.defaultDuration);
              expiration = Math.floor(expirationDate.getTime() / 1000);
            }

            const profile: Profile = {
              status_emoji: props.preset.emojiCode,
              status_text: props.preset.title,
              status_expiration: expiration,
            };

            await props.mutate(
              slack.users.profile.set({
                profile: JSON.stringify(profile),
              }),
              {
                optimisticUpdate() {
                  return profile;
                },
              },
            );

            if (props.preset.pauseNotifications && expiration > 0) {
              await props.mutateDnd(
                slack.dnd.setSnooze({
                  num_minutes: props.preset.defaultDuration,
                }),
              );
            } else {
              await props.mutateDnd(slack.dnd.endSnooze());
            }
          },
          {
            loading: "Setting status...",
            success: "Set status",
            error: "Failed setting status",
          },
        );
=======
        setStatusToPreset({
          ...props,
          slack,
        });
>>>>>>> ec392265
      }}
    />
  );
}

export function SetStatusWithDuration(props: {
  preset: SlackStatusPreset;
  mutate: MutatePromise<Profile | undefined>;
  mutateDnd: MutatePromise<DndInfoResponse | undefined>;
}) {
  const slack = useSlack();

  return (
    <ActionPanel.Submenu icon={Icon.Clock} title="Set Status with Duration...">
      {Object.entries(durationTitleMap).map(([duration, title]) => {
        return (
          <Action
            key={`${title}-${duration}`}
            title={title}
            icon={Icon.Clock}
            onAction={async () => {
              showToastWithPromise(
                async () => {
                  const parsedDuration = parseInt(duration);

                  let expiration = 0;
                  if (parsedDuration > 0) {
                    const expirationDate = new Date();
                    expirationDate.setMinutes(expirationDate.getMinutes() + parsedDuration);
                    expiration = Math.floor(expirationDate.getTime() / 1000);
                  }

                  const profile: Profile = {
                    status_emoji: props.preset.emojiCode,
                    status_text: props.preset.title,
                    status_expiration: expiration,
                  };

                  await props.mutate(
                    slack.users.profile.set({
                      profile: JSON.stringify(profile),
                    }),
                    {
                      optimisticUpdate() {
                        return profile;
                      },
                    },
                  );

                  if (props.preset.pauseNotifications && parsedDuration > 0) {
                    await props.mutateDnd(
                      slack.dnd.setSnooze({
                        num_minutes: parsedDuration,
                      }),
                    );
                  } else {
                    await props.mutateDnd(slack.dnd.endSnooze());
                  }
                },
                {
                  loading: "Setting status with duration...",
                  success: "Set status with duration",
                  error: "Failed setting status with duration",
                },
              );
            }}
          />
        );
      })}
    </ActionPanel.Submenu>
  );
}

export function SetCustomStatusAction(props: {
  mutate: MutatePromise<Profile | undefined>;
  mutateDnd: MutatePromise<DndInfoResponse | undefined>;
}) {
  const slack = useSlack();
  const { pop } = useNavigation();

  return (
    <Action.Push
      title="Set Custom Status"
      icon={Icon.Pencil}
      shortcut={Keyboard.Shortcut.Common.New}
      target={
        <StatusForm
          actionTitle="Set Custom Status"
          onSubmit={async (values) => {
            showToastWithPromise(
              async () => {
                const duration = parseInt(values.duration);

                let expiration = 0;
                if (duration > 0) {
                  const expirationDate = new Date();
                  expirationDate.setMinutes(expirationDate.getMinutes() + duration);
                  expiration = Math.floor(expirationDate.getTime() / 1000);
                }

                const profile: Profile = {
                  status_emoji: values.emoji,
                  status_text: values.statusText,
                  status_expiration: expiration,
                };

                await props.mutate(
                  slack.users.profile.set({
                    profile: JSON.stringify(profile),
                  }),
                  {
                    optimisticUpdate() {
                      return profile;
                    },
                  },
                );

                if (values.pauseNotifications && duration > 0) {
                  await props.mutateDnd(
                    slack.dnd.setSnooze({
                      num_minutes: duration,
                    }),
                  );
                } else {
                  await props.mutateDnd(slack.dnd.endSnooze());
                }

                pop();
              },
              {
                loading: "Setting custom status...",
                success: "Set custom status",
                error: "Failed setting custom status",
              },
            );
          }}
        />
      }
    />
  );
}

// Presets Actions

export function CreateStatusPresetAction(props: { onCreate: (preset: SlackStatusPreset) => void }) {
  const { pop } = useNavigation();

  return (
    <Action.Push
      title="Create Preset"
      icon={Icon.NewDocument}
      shortcut={{ modifiers: ["cmd", "shift"], key: "n" }}
      target={
        <StatusForm
          actionTitle="Create Preset"
          onSubmit={async (values) => {
            props.onCreate({
              title: values.statusText,
              emojiCode: values.emoji,
              defaultDuration: parseInt(values.duration),
<<<<<<< HEAD
              pauseNotifications: values.pauseNotifications,
=======
              id: nanoid(),
>>>>>>> ec392265
            });

            pop();

            await showToast({
              style: Toast.Style.Success,
              title: "Created preset",
              message: `${getEmojiForCode(values.emoji)} ${values.statusText}`,
            });
          }}
        />
      }
    />
  );
}

function createLink(preset: SlackStatusPreset) {
  const protocol = environment.raycastVersion.includes("alpha") ? "raycastinternal://" : "raycast://";
  const contextPreset = encodeURIComponent(JSON.stringify({ presetId: preset.id }));
  return `${protocol}extensions/petr/${environment.extensionName}/setStatus?context=${contextPreset}`;
}

export function CreateQuicklinkPresetAction(props: { preset: SlackStatusPreset }) {
  const link = createLink(props.preset);

  return (
    <Action.CreateQuicklink
      title="Create Quicklink"
      quicklink={{ link: link, name: props.preset.title }}
      shortcut={{ modifiers: ["cmd", "shift"], key: "d" }}
    />
  );
}

export function CopyDeeplinkPresetAction(props: { preset: SlackStatusPreset }) {
  const link = createLink(props.preset);

  return (
    <Action.CopyToClipboard title="Copy Deeplink" content={link} shortcut={{ modifiers: ["cmd", "shift"], key: "c" }} />
  );
}

export function DeleteStatusPresetAction(props: { onDelete: () => void }) {
  return (
    <Action
      title="Delete Preset"
      icon={Icon.Trash}
      shortcut={Keyboard.Shortcut.Common.Remove}
      style={Action.Style.Destructive}
      onAction={async () => {
        const confirmed = await confirmAlert({
          icon: Icon.Trash,
          title: "Delete preset?",
          message: "Are you sure you want to delete this preset permanently?",
          rememberUserChoice: true,
          primaryAction: {
            title: "Confirm",
            style: Alert.ActionStyle.Destructive,
          },
        });

        if (!confirmed) {
          return;
        }

        props.onDelete();
        await showToast({ style: Toast.Style.Success, title: "Deleted preset" });
      }}
    />
  );
}

export function EditStatusPresetAction(props: {
  preset: SlackStatusPreset;
  onEdit: (editedPreset: SlackStatusPreset) => void;
}) {
  const { pop } = useNavigation();
  return (
    <Action.Push
      title="Edit Preset"
      icon={Icon.Pencil}
      shortcut={Keyboard.Shortcut.Common.Edit}
      target={
        <StatusForm
          actionTitle="Update Preset"
          initalValues={{
            emoji: props.preset.emojiCode,
            statusText: props.preset.title,
            duration: props.preset.defaultDuration.toString(),
            pauseNotifications: props.preset.pauseNotifications,
          }}
          onSubmit={async (values) => {
            props.onEdit({
              title: values.statusText,
              emojiCode: values.emoji,
              defaultDuration: parseInt(values.duration),
<<<<<<< HEAD
              pauseNotifications: values.pauseNotifications,
=======
              id: props.preset.id ?? nanoid(),
>>>>>>> ec392265
            });

            pop();

            await showToast({
              style: Toast.Style.Success,
              title: "Updated preset",
              message: `${getEmojiForCode(values.emoji)} ${values.statusText}`,
            });
          }}
        />
      }
    />
  );
}<|MERGE_RESOLUTION|>--- conflicted
+++ resolved
@@ -19,13 +19,9 @@
 import { StatusForm } from "./form";
 import { useSlack } from "./slack";
 import { SlackStatusPreset } from "./types";
-<<<<<<< HEAD
-import { showToastWithPromise } from "./utils";
-import { DndInfoResponse } from "@slack/web-api";
-=======
 import { setStatusToPreset, showToastWithPromise } from "./utils";
 import { nanoid } from "nanoid";
->>>>>>> ec392265
+import { DndInfoResponse } from "@slack/web-api";
 
 // Status Actions
 
@@ -166,55 +162,10 @@
       title="Set Status"
       icon={Icon.Pencil}
       onAction={async () => {
-<<<<<<< HEAD
-        showToastWithPromise(
-          async () => {
-            let expiration = 0;
-            if (props.preset.defaultDuration > 0) {
-              const expirationDate = new Date();
-              expirationDate.setMinutes(expirationDate.getMinutes() + props.preset.defaultDuration);
-              expiration = Math.floor(expirationDate.getTime() / 1000);
-            }
-
-            const profile: Profile = {
-              status_emoji: props.preset.emojiCode,
-              status_text: props.preset.title,
-              status_expiration: expiration,
-            };
-
-            await props.mutate(
-              slack.users.profile.set({
-                profile: JSON.stringify(profile),
-              }),
-              {
-                optimisticUpdate() {
-                  return profile;
-                },
-              },
-            );
-
-            if (props.preset.pauseNotifications && expiration > 0) {
-              await props.mutateDnd(
-                slack.dnd.setSnooze({
-                  num_minutes: props.preset.defaultDuration,
-                }),
-              );
-            } else {
-              await props.mutateDnd(slack.dnd.endSnooze());
-            }
-          },
-          {
-            loading: "Setting status...",
-            success: "Set status",
-            error: "Failed setting status",
-          },
-        );
-=======
         setStatusToPreset({
           ...props,
           slack,
         });
->>>>>>> ec392265
       }}
     />
   );
@@ -375,11 +326,8 @@
               title: values.statusText,
               emojiCode: values.emoji,
               defaultDuration: parseInt(values.duration),
-<<<<<<< HEAD
+              id: nanoid(),
               pauseNotifications: values.pauseNotifications,
-=======
-              id: nanoid(),
->>>>>>> ec392265
             });
 
             pop();
@@ -476,11 +424,8 @@
               title: values.statusText,
               emojiCode: values.emoji,
               defaultDuration: parseInt(values.duration),
-<<<<<<< HEAD
               pauseNotifications: values.pauseNotifications,
-=======
               id: props.preset.id ?? nanoid(),
->>>>>>> ec392265
             });
 
             pop();
