# Clean Keyboard Changelog

<<<<<<< HEAD
## [Fixes] - {PR_MERGE_DATE}

- Updated command title for clarity and to avoid confusion with the extension name.
- Conformed command subtitle to Raycast guidelines.
- Updated search bar placeholder.
- Updated navigation title.
- Avoided redundancy in list item titles.
=======
## [Fix Unlock Keyboard action]- 2024-09-05

- Fixed the keyboard didn't unlock after the action was executed.
>>>>>>> a33094c9

## [1 hour] - 2024-07-26

- Added 1 hour duration
- Added 24 hour duration
- Added Infinity duration

## [Initial Version] - 2024-04-25<|MERGE_RESOLUTION|>--- conflicted
+++ resolved
@@ -1,6 +1,5 @@
 # Clean Keyboard Changelog
 
-<<<<<<< HEAD
 ## [Fixes] - {PR_MERGE_DATE}
 
 - Updated command title for clarity and to avoid confusion with the extension name.
@@ -8,11 +7,7 @@
 - Updated search bar placeholder.
 - Updated navigation title.
 - Avoided redundancy in list item titles.
-=======
-## [Fix Unlock Keyboard action]- 2024-09-05
-
 - Fixed the keyboard didn't unlock after the action was executed.
->>>>>>> a33094c9
 
 ## [1 hour] - 2024-07-26
 
