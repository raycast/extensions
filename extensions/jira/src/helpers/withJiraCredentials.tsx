--- conflicted
+++ resolved
@@ -3,15 +3,8 @@
 
 import { jira, jiraWithApiToken } from "../api/jiraCredentials";
 
-<<<<<<< HEAD
-export function withJiraCredentials<T>(Component: React.ComponentType<T>) {
+export function withJiraCredentials<T, R>(fn: (input: T) => Promise<R> | R) {
   const { token, email, siteUrl, personalAccessToken } = getPreferenceValues<Preferences>();
 
-  return withAccessToken<T>(token && (email || personalAccessToken) && siteUrl ? jiraWithApiToken : jira)(Component);
-=======
-export function withJiraCredentials<T, R>(fn: (input: T) => Promise<R> | R) {
-  const { token, email, siteUrl } = getPreferenceValues<Preferences>();
-
-  return withAccessToken<T>(token && email && siteUrl ? jiraWithApiToken : jira)(fn);
->>>>>>> f02f2114
+  return withAccessToken<T>(token && (email || personalAccessToken) && siteUrl ? jiraWithApiToken : jira)(fn);
 }