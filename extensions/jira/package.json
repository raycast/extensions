{
  "$schema": "https://www.raycast.com/schemas/extension.json",
  "name": "jira",
  "title": "Jira",
  "description": "Create, access, and modify issues and sprints.",
  "icon": "icon.png",
  "author": "thomaslombart",
  "contributors": [
    "FezVrasta",
    "teziovsky",
    "rifont",
    "gavinroderick",
    "lusit",
    "literallyjustroy",
    "mheidinger",
    "mikybars",
    "luarmr",
    "horumy",
<<<<<<< HEAD
    "santiago_perez"
=======
    "silv"
>>>>>>> 3175e5ab
  ],
  "pastContributors": [
    "igor9silva"
  ],
  "owner": "raycast",
  "access": "public",
  "categories": [
    "Productivity"
  ],
  "license": "MIT",
  "commands": [
    {
      "name": "create-issue",
      "title": "Create Issue",
      "subtitle": "Jira",
      "description": "Create and assign new issues.",
      "mode": "view",
      "preferences": [
        {
          "name": "copyURLtoClipboard",
          "description": "If checked, copies the newly created issue URL to the clipboard.",
          "type": "checkbox",
          "required": false,
          "title": "Copy Created Issue URL",
          "default": false,
          "label": "Copy Created Issue URL to Clipboard"
        }
      ]
    },
    {
      "name": "open-issues",
      "title": "Open Issues",
      "subtitle": "Jira",
      "description": "View and modify open issues that are assigned to you.",
      "mode": "view"
    },
    {
      "name": "reported-issues",
      "title": "Reported Issues",
      "subtitle": "Jira",
      "description": "View and modify issues that were reported by you.",
      "mode": "view"
    },
    {
      "name": "watched-issues",
      "title": "Watched Issues",
      "subtitle": "Jira",
      "description": "View and modify issues that you are watching.",
      "mode": "view"
    },
    {
      "name": "active-sprints",
      "title": "Active Sprints",
      "subtitle": "Jira",
      "description": "View and modify issues of active sprints.",
      "mode": "view"
    },
    {
      "name": "my-filters",
      "title": "My Filters",
      "subtitle": "Jira",
      "description": "View and modify issues of your saved filters.",
      "mode": "view",
      "preferences": [
        {
          "name": "sortByFavourite",
          "description": "If checked, any filters marked as favourite in Jira will be displayed first in the filter selection dropdown.",
          "type": "checkbox",
          "required": false,
          "title": "Favourite Filters",
          "default": false,
          "label": "Show favourite filters ahead of others"
        }
      ]
    },
    {
      "name": "recently-updated-issues",
      "title": "Recently Updated Issues",
      "subtitle": "Jira",
      "description": "View and modify issues that have recently been updated.",
      "mode": "view"
    },
    {
      "name": "search-issues",
      "title": "Search Issues",
      "subtitle": "Jira",
      "description": "Search issues globally in all projects.",
      "mode": "view"
    },
    {
      "name": "open-from-clipboard",
      "title": "Open Issue from Clipboard",
      "subtitle": "Jira",
      "description": "Open an issue by its key from the clipboard.",
      "mode": "view",
      "preferences": [
        {
          "name": "baseUrl",
          "type": "textfield",
          "required": false,
          "title": "Jira Base URL",
          "description": "Optional Base URL for Self-Hosted Jira (e.g. https://jira.acme-inc.com). Defaults to the public Jira."
        }
      ]
    }
  ],
  "preferences": [
    {
      "name": "siteUrl",
      "title": "Jira Site URL",
      "description": "Your Jira site URL (e.g foo.atlassian.net)",
      "type": "textfield",
      "required": false,
      "placeholder": "foo.atlassian.com"
    },
    {
      "name": "email",
      "title": "Email",
      "description": "Account Email",
      "type": "textfield",
      "required": false
    },
    {
      "name": "token",
      "title": "API Token",
      "description": "API Token",
      "type": "password",
      "required": false
    }
  ],
  "dependencies": {
    "@raycast/api": "^1.64.3",
    "@raycast/utils": "^1.16.2",
    "date-fns": "^2.30.0",
    "filesize": "^10.1.0",
    "form-data": "^4.0.0",
    "lodash": "^4.17.21",
    "md-to-adf": "^0.6.4",
    "node-fetch": "^3.3.2",
    "node-html-markdown": "^1.3.0",
    "remove-markdown": "^0.5.0"
  },
  "devDependencies": {
    "@raycast/eslint-config": "^1.0.8",
    "@types/lodash": "^4.14.202",
    "@types/node": "20.10.5",
    "@types/react": "18.2.45",
    "@types/remove-markdown": "^0.3.4",
    "eslint": "^8.56.0",
    "eslint-plugin-import": "^2.29.1",
    "prettier": "^3.1.1",
    "typescript": "^5.3.3"
  },
  "scripts": {
    "build": "ray build -e dist",
    "dev": "ray develop",
    "fix-lint": "ray lint --fix",
    "lint": "ray lint",
    "publish": "ray publish"
  }
}<|MERGE_RESOLUTION|>--- conflicted
+++ resolved
@@ -16,11 +16,8 @@
     "mikybars",
     "luarmr",
     "horumy",
-<<<<<<< HEAD
-    "santiago_perez"
-=======
+    "santiago_perez",
     "silv"
->>>>>>> 3175e5ab
   ],
   "pastContributors": [
     "igor9silva"
