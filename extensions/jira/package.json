{
  "$schema": "https://www.raycast.com/schemas/extension.json",
  "name": "jira",
  "title": "Jira",
  "description": "Create, access, and modify issues and sprints.",
  "icon": "icon.png",
  "author": "thomaslombart",
  "contributors": [
    "FezVrasta",
    "teziovsky",
    "rifont",
    "gavinroderick",
    "lusit",
    "literallyjustroy",
    "mheidinger",
    "luarmr",
    "horumy",
    "santiago_perez",
    "silv",
    "EyLuismi",
    "pernielsentikaer",
    "BehnH",
<<<<<<< HEAD
    "shlikhota"
=======
    "jokeychen"
>>>>>>> f02f2114
  ],
  "pastContributors": [
    "igor9silva",
    "mikybars"
  ],
  "owner": "raycast",
  "access": "public",
  "categories": [
    "Productivity"
  ],
  "license": "MIT",
  "commands": [
    {
      "name": "create-issue",
      "title": "Create Issue",
      "subtitle": "Jira",
      "description": "Create and assign new issues.",
      "mode": "view",
      "preferences": [
        {
          "name": "copyURLtoClipboard",
          "description": "If checked, copies the newly created issue URL to the clipboard.",
          "type": "checkbox",
          "required": false,
          "default": false,
          "label": "Copy created issue URL to clipboard"
        }
      ]
    },
    {
      "name": "open-issues",
      "title": "Open Issues",
      "subtitle": "Jira",
      "description": "View and modify open issues that are assigned to you.",
      "mode": "view"
    },
    {
      "name": "reported-issues",
      "title": "Reported Issues",
      "subtitle": "Jira",
      "description": "View and modify issues that were reported by you.",
      "mode": "view"
    },
    {
      "name": "watched-issues",
      "title": "Watched Issues",
      "subtitle": "Jira",
      "description": "View and modify issues that you are watching.",
      "mode": "view"
    },
    {
      "name": "active-sprints",
      "title": "Active Sprints",
      "subtitle": "Jira",
      "description": "View and modify issues of active sprints.",
      "mode": "view"
    },
    {
      "name": "my-filters",
      "title": "My Filters",
      "subtitle": "Jira",
      "description": "View and modify issues of your saved filters.",
      "mode": "view",
      "preferences": [
        {
          "name": "sortByFavourite",
          "description": "If checked, any filters marked as favourite in Jira will be displayed first in the filter selection dropdown.",
          "type": "checkbox",
          "required": false,
          "title": "Favourite Filters",
          "default": false,
          "label": "Show favourite filters ahead of others"
        }
      ]
    },
    {
      "name": "recently-updated-issues",
      "title": "Recently Updated Issues",
      "subtitle": "Jira",
      "description": "View and modify issues that have recently been updated.",
      "mode": "view"
    },
    {
      "name": "search-issues",
      "title": "Search Issues",
      "subtitle": "Jira",
      "description": "Search issues globally in all projects.",
      "mode": "view"
    },
    {
      "name": "open-from-clipboard",
      "title": "Open Issue from Clipboard",
      "subtitle": "Jira",
      "description": "Open an issue by its key from the clipboard.",
      "mode": "view",
      "preferences": [
        {
          "name": "baseUrl",
          "type": "textfield",
          "required": false,
          "title": "Jira Base URL",
          "description": "Optional Base URL for Self-Hosted Jira (e.g. https://jira.acme-inc.com). Defaults to the public Jira."
        }
      ]
    }
  ],
  "preferences": [
    {
      "name": "siteUrl",
      "title": "Jira Site URL",
      "description": "Your Jira site URL (e.g foo.atlassian.net)",
      "type": "textfield",
      "required": false,
      "placeholder": "foo.atlassian.com"
    },
    {
      "name": "email",
      "title": "Email",
      "description": "Account Email",
      "type": "textfield",
      "required": false
    },
    {
      "name": "token",
      "title": "API Token",
      "description": "API Token",
      "type": "password",
      "required": false
    },
    {
      "name": "personalAccessToken",
      "label": "Use token for self-hosted Jira (Experimental)",
      "description": "Some self-hosted Jira requires PAT instead of Basic authentication with API Token. The feature is experimental and might be broken in the future updates.",
      "type": "checkbox",
      "required": false,
      "default": false
    },
    {
      "name": "open_in",
      "type": "appPicker",
      "title": "Open Issues in",
      "required": false,
      "description": "Select the browser or application to open Issues with."
    },
    {
      "name": "branch_name",
      "title": "Git Branch Name",
      "description": "The format for copying Git branch names.\nAvailable keys: {issueKey} {issueSummary} {issueSummaryShort} {issueType} {projectKey}",
      "type": "textfield",
      "required": false,
      "default": "{issueKey}-{issueSummary}",
      "placeholder": "{issueKey}-{issueSummary}"
    }
  ],
  "tools": [
    {
      "name": "create-issue",
      "title": "Create Issue",
      "description": "Creates a Jira issue"
    },
    {
      "name": "get-users",
      "title": "Get Users",
      "description": "Gets Jira users"
    },
    {
      "name": "get-projects",
      "title": "Get Projects",
      "description": "Gets Jira projects"
    },
    {
      "name": "get-labels",
      "title": "Get Labels",
      "description": "Gets Jira labels"
    },
    {
      "name": "get-issue-types",
      "title": "Get Issue Types",
      "description": "Gets Jira issue types"
    },
    {
      "name": "get-teams",
      "title": "Get Teams",
      "description": "Get all teams in Jira"
    },
    {
      "name": "search-issues",
      "title": "Search Issues",
      "description": "Search through Jira issues"
    },
    {
      "name": "get-myself",
      "title": "Get Myself",
      "description": "Get the currently authenticated Jira user"
    },
    {
      "name": "assign-issue",
      "title": "Assign Issue",
      "description": "Assign a Jira issue to a user or unassign it"
    },
    {
      "name": "update-issue",
      "title": "Update Issue",
      "description": "Update a Jira issue's fields and properties"
    },
    {
      "name": "get-issue",
      "title": "Get Issue",
      "description": "Get detailed information about a Jira issue"
    }
  ],
  "ai": {
    "instructions": "- Always format object titles and names as markdown links using the object's URL. Example: Instead of saying \"Issue **Implement user profile page** has been created', say \"Issue [Implement user profile page](https://linear.app/company/issue/ISS-2) has been created\"\\n- Do not use names or titles as IDs in the system. Use the actual ID of the object\\n- When there is no exact match of issue titles with the provided name, analyze the input and titles of existing objects and use such objects only if the meaning is the same. Do not use objects that are not related to the input\\n- Do not set any fields when creating issues if the user didn't specify any. For example, if the user didn't specify a due date, do not set it.",
    "evals": [
      {
        "input": "@jira Create issue 'Implement user profile page'",
        "mocks": {
          "get-issue-types": [
            {
              "id": "10001",
              "subtask": false,
              "hierarchyLevel": 0,
              "name": "Task"
            },
            {
              "id": "10002",
              "subtask": false,
              "hierarchyLevel": 1,
              "name": "Epic"
            },
            {
              "id": "10003",
              "subtask": true,
              "hierarchyLevel": -1,
              "name": "Sub-task"
            }
          ],
          "create-issue": {
            "id": "10163",
            "key": "MOB-163",
            "url": "https://raycast-test.atlassian.net/browse/MOB-163"
          },
          "get-projects": [
            {
              "id": "10000",
              "key": "MOB",
              "name": "Mobile"
            }
          ]
        },
        "expected": [
          {
            "callsTool": "get-projects"
          },
          {
            "callsTool": {
              "arguments": {
                "projectId": "10000"
              },
              "name": "get-issue-types"
            }
          },
          {
            "callsTool": {
              "name": "create-issue",
              "arguments": {
                "issueTypeId": "10001",
                "projectId": "10000"
              }
            }
          },
          {
            "meetsCriteria": "Tells that issue was created"
          },
          {
            "meetsCriteria": "Includes markdown link to created issue"
          }
        ]
      },
      {
        "input": "@jira What are my issues?",
        "mocks": {
          "search-issues": [
            {
              "id": "10016",
              "key": "MOB-3",
              "fields": {
                "summary": "Crash on Launch",
                "updated": "2025-01-24T13:13:01.691+0100",
                "issuetype": {
                  "id": "10006",
                  "subtask": false,
                  "hierarchyLevel": 0,
                  "name": "Bug"
                },
                "status": {
                  "name": "À faire",
                  "id": "10003"
                },
                "subtasks": [],
                "assignee": {
                  "displayName": "John Doe",
                  "accountId": "63693a796bbefce0aca34069"
                },
                "project": {
                  "id": "10001",
                  "key": "MOB",
                  "name": "Mobile"
                },
                "priority": {
                  "id": "3",
                  "name": "Medium"
                }
              }
            },
            {
              "id": "10017",
              "key": "EXT-2",
              "fields": {
                "summary": "Fix LLM model in AI extensions",
                "updated": "2025-01-24T11:35:24.908+0100",
                "issuetype": {
                  "id": "10001",
                  "subtask": false,
                  "hierarchyLevel": 0,
                  "name": "Task"
                },
                "subtasks": [],
                "assignee": {
                  "displayName": "John Doe",
                  "accountId": "63693a796bbefce0aca34069"
                },
                "project": {
                  "id": "10001",
                  "key": "EXT",
                  "name": "AI Extensions"
                }
              }
            },
            {
              "id": "10029",
              "key": "MOB-7",
              "fields": {
                "summary": "Fix website bug",
                "updated": "2025-01-24T11:19:24.846+0100",
                "issuetype": {
                  "id": "10006",
                  "subtask": false,
                  "hierarchyLevel": 0,
                  "name": "Bug"
                },
                "status": {
                  "name": "À faire",
                  "id": "10003"
                },
                "subtasks": [],
                "assignee": {
                  "displayName": "John Doe",
                  "accountId": "63693a796bbefce0aca34069"
                },
                "project": {
                  "id": "10001",
                  "key": "MOB",
                  "name": "Mobile"
                },
                "priority": {
                  "id": "3",
                  "name": "High"
                }
              }
            }
          ],
          "get-myself": {
            "emailAddress": "john.doe@gmail.com",
            "accountId": "63693a796bbefce0aca34069",
            "displayName": "John Doe"
          }
        },
        "expected": [
          {
            "callsTool": "get-myself"
          },
          {
            "callsTool": {
              "name": "search-issues",
              "arguments": {
                "jql": {
                  "includes": "63693a796bbefce0aca34069"
                }
              }
            }
          },
          {
            "meetsCriteria": "Includes markdown links to issues"
          },
          {
            "meetsCriteria": "Includes details about the issues"
          }
        ]
      },
      {
        "input": "@jira Assign me issue AI-7",
        "mocks": {
          "get-myself": {
            "emailAddress": "john.doe@gmail.com",
            "accountId": "63693a796bbefce0aca34069",
            "displayName": "John Doe"
          },
          "get-issue": {
            "id": "10006",
            "key": "AI-7",
            "fields": {
              "summary": "Fix website bug in AI Extensions"
            }
          },
          "assign-issue": null
        },
        "expected": [
          {
            "callsTool": "get-myself"
          },
          {
            "callsTool": {
              "name": "assign-issue",
              "arguments": {
                "issueIdOrKey": "AI-7",
                "assigneeId": "63693a796bbefce0aca34069"
              }
            }
          }
        ]
      },
      {
        "input": "@jira Which issues were completed by Thomas last week?",
        "mocks": {
          "get-myself": {
            "accountId": "63693a796bbefce0aca340769",
            "displayName": "John"
          },
          "get-users": [
            {
              "accountId": "63693a796bbefce0aca340769",
              "displayName": "John"
            },
            {
              "accountId": "63693a796bbefce0aca34070",
              "displayName": "Thomas"
            }
          ],
          "search-issues": [
            {
              "id": "10020",
              "key": "MOB-5",
              "fields": {
                "summary": "Implement push notifications",
                "updated": "2025-01-17T15:30:00.000+0100",
                "issuetype": {
                  "id": "10001",
                  "subtask": false,
                  "hierarchyLevel": 0,
                  "name": "Task"
                },
                "status": {
                  "name": "Done",
                  "id": "10004"
                },
                "assignee": {
                  "displayName": "Thomas",
                  "accountId": "63693a796bbefce0aca34070"
                },
                "project": {
                  "id": "10001",
                  "key": "MOB",
                  "name": "Mobile"
                }
              }
            },
            {
              "id": "10021",
              "key": "EXT-4",
              "fields": {
                "summary": "Fix authentication flow",
                "updated": "2025-01-18T10:45:00.000+0100",
                "issuetype": {
                  "id": "10006",
                  "subtask": false,
                  "hierarchyLevel": 0,
                  "name": "Bug"
                },
                "status": {
                  "name": "Done",
                  "id": "10004"
                },
                "assignee": {
                  "displayName": "Thomas",
                  "accountId": "63693a796bbefce0aca34070"
                },
                "project": {
                  "id": "10002",
                  "key": "EXT",
                  "name": "Extensions"
                }
              }
            }
          ]
        },
        "expected": [
          {
            "callsTool": {
              "name": "search-issues",
              "arguments": {
                "jql": {
                  "includes": "63693a796bbefce0aca34070"
                }
              }
            }
          },
          {
            "meetsCriteria": "Includes markdown links to issues"
          },
          {
            "meetsCriteria": "Lists completed issues from last week"
          }
        ]
      }
    ]
  },
  "dependencies": {
    "@raycast/api": "^1.64.3",
    "@raycast/utils": "^1.18.1",
    "date-fns": "^2.30.0",
    "filesize": "^10.1.0",
    "form-data": "^4.0.0",
    "lodash": "^4.17.21",
    "md-to-adf": "^0.6.4",
    "node-fetch": "^3.3.2",
    "node-html-markdown": "^1.3.0",
    "remove-markdown": "^0.5.0"
  },
  "devDependencies": {
    "@raycast/eslint-config": "^1.0.8",
    "@types/lodash": "^4.14.202",
    "@types/node": "20.10.5",
    "@types/react": "18.2.45",
    "@types/remove-markdown": "^0.3.4",
    "eslint": "^8.56.0",
    "eslint-plugin-import": "^2.29.1",
    "prettier": "^3.1.1",
    "typescript": "^5.3.3"
  },
  "scripts": {
    "build": "ray build -e dist",
    "dev": "ray develop",
    "fix-lint": "ray lint --fix",
    "lint": "ray lint",
    "publish": "ray publish"
  }
}<|MERGE_RESOLUTION|>--- conflicted
+++ resolved
@@ -20,11 +20,8 @@
     "EyLuismi",
     "pernielsentikaer",
     "BehnH",
-<<<<<<< HEAD
+    "jokeychen",
     "shlikhota"
-=======
-    "jokeychen"
->>>>>>> f02f2114
   ],
   "pastContributors": [
     "igor9silva",
