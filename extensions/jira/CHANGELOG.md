# Jira Changelog

<<<<<<< HEAD
## [Avatars now display with a circular mask] - 2025-02-08
- To be consistent with avatars with initials, the profile pictures now show with a circular mask.
=======
## [Fix Git branch name format] - 2025-02-10
- Fixed an issue where the Git branch name format, specifically the issue summary, was not slugified.
>>>>>>> 7c733d5e

## [Add ability to configuring Git branch name format] - 2025-01-09
- Implemented the ability to configure the Git branch name format in the extension settings.

## [Add ability to open issues in other application defined in extension preferences] - 2024-12-25
- Implemented the ability to open by default in any other application (e.g. other browser) any issue.

## [Add ability to copy newly created issue url to clipboard as an optional config] - 2024-12-12
- If you want to copy the newly created issue URL to the clipboard, you can now enable this feature in the extension settings.

## [Added Parent Issue support] - 2024-12-02

- Implemented the ability to open the parent issue from a child issue.

## [Added Child Issues support] - 2024-11-15

- Implemented the ability to view and manage child-related issues within the issue detail view, as well as a new component that provides a comprehensive list of all current issue child issues.
- Resolved an issue where the child’s status updates were not reflected in the user interface upon changing their status.

## [Fix number search to include issue keys for all projects.] - 2024-09-30

- When a user searches for a number without a project selected, the extension matches the number against issue keys in all projects.

## [Add ability to copy issue as formatted markdown link] - 2024-09-29

- Copies current issue as a formatted markdown link in the format: `[issue.key - issue.fields.summary]`

## [Persist My Filters value when closing command] - 2024-09-14

- Persist My Filters value when closing command allowing the command to fetch the issues for the latest selected filter when opening the command anew.

## [Fix epic autocomplete to include all epics of a selected project.] - 2024-08-14

- When a user searches for an epic, the extension prioritizes retrieving search results from Current Search over History Search

## [Log out the user if re-authentication fails] - 2024-07-11

- Automatically log out users if re-authentication fails, instead of displaying an error message.

## [Fix URL port issue] 2024-06-17

- Fixed an issue where adding a port to the URL was not possible

## [The custom fields can be render as required] - 2024-05-16

- Fixed an issue where the custom fields were not recognized as required, even though the API suggested they were.

## [Fix Open in Browser action] - 2024-05-16

- Fixed an issue where users who logged in using an API token were unable to open issues directly in their web browser.

## [Show target status on Change Status submenu] - 2024-04-30

- Show target status next to the action name on Change Status submenu

## [API token bug fixes] - 2024-04-22

- Improved handling of invalid URLs in the jiraWithApiToken function
- Changed to using hostname instead of full URL in jiraCredentials to avoid potential errors

## [Add option to authenticate using API token] - 2023-03-27

- Add option to authenticate using token for REST APIs
- Add preferences for the same

## [Improve Assignee and Sprint dropdowns] - 2024-03-14

- Remove the default value in the Assignee and Sprint dropdowns when searching.

## [Add OAuth utils] - 2024-02-13

- Use new OAuth utils

## [Add command to open issue from clipboard] - 2024-01-19

- Add a new command to open issue by key from the clipboard.

## [Fix issue with JQL reserved keywords in project names] - 2023-12-18

- Fix a bug causing queries to fail when project names included JQL reserved keywords.

## [Fix bug with loading Create Issue panel with extensive metadata] - 2023-11-19

- Fix an issue with issue creation where large amounts of issue metadata could cause out-of-memory errors during loading.

## [Add watching functionality to issue actions] - 2023-11-19

- Add start/stop watching issue action.

## [Add project list in Search Issues command] - 2023-10-06

- It is now possible to filter issues by projects in the `Search Issues` command. If a project is selected, you can simply input the ticket number in the search query for faster results.

## [Implement Comments on issues] - 2023-10-03

- Add list of comments
- Add new comment action
- Add edit comment action
- Add delete comment action

## [Render authenticated image URIs] - 2023-09-10

- Now successfully renders images and icons that require authenticated HTTP requests

## [Fix searching for sprints] - 2023-09-06

- Fixes an issue where searching for sprints would fail if the start date is not defined.

## [Create Issue shortcut at the lists of issues] - 2023-07-19

- Now allows user to open create issue command via shortcut from the lists of issues

## [Type before credentials load] - 2023-07-05

- Now allows user to start typing before the credentials are loaded

## [Persist Active Sprint Project value when closing command] - 2023-06-28

- Persist Active Sprint Project value when closing command allowing the command to fetch the issues for the latest selected project when opening the command anew.

## [Bug fixes] - 2023-06-15

- Fixed a bug where a user's or project's avatar URL could not be displayed.
- Fixed rendering failures (`Missing required property "title" for Unknown`).

## [Bug fixes] - 2023-06-12

- Fixed a bug where `Show Details` would show up on the issue's detail view.

## [Fix missing error title] - 2023-05-09

Statuses in Jira may not have categories. Problem is, these categories are used as a section title in various commands such as `Open Issues` causing the error:

```
Error: Rendering failed:
Missing required component property "title"
```

This should be fixed now!

## [Remove Raycast signature] - 2023-04-19

- Remove Raycast signature preference from the `Create Issue` command

## [Fix persisted values] - 2023-04-18

- Fix an issue where the filter dropdown or the active sprint dropdown wouldn't save the selected dropdown value.

## [Fix priority issue] - 2023-04-13

- Fix an issue where priorities could be unset, causing the loading of issues to fail.

## [Support tables] - 2023-04-12

- Support tables in Jira following Markdown additions in v1.49.3 release

## [Implement Search Suggestions for Filters and Projects] - 2023-04-03

- Add typeahead search for filter dropdowns
- Fix duplicated values in filter dropdowns
- Add typeahead search for project dropdowns

## [Various fixes and improvements] - 2023-03-09

- Make issue types and auto-complete URLs optional
- Add support for auto-completing in the Assignee field
- Add a default value for priorities
- Sort sprints to show active sprints first, then future ones, then closed ones.

## [Initial Version] - 2023-02-27<|MERGE_RESOLUTION|>--- conflicted
+++ resolved
@@ -1,20 +1,23 @@
 # Jira Changelog
 
-<<<<<<< HEAD
-## [Avatars now display with a circular mask] - 2025-02-08
+## [Avatars now display with a circular mask] - 2025-02-10
+
 - To be consistent with avatars with initials, the profile pictures now show with a circular mask.
-=======
+
 ## [Fix Git branch name format] - 2025-02-10
+
 - Fixed an issue where the Git branch name format, specifically the issue summary, was not slugified.
->>>>>>> 7c733d5e
 
 ## [Add ability to configuring Git branch name format] - 2025-01-09
+
 - Implemented the ability to configure the Git branch name format in the extension settings.
 
 ## [Add ability to open issues in other application defined in extension preferences] - 2024-12-25
+
 - Implemented the ability to open by default in any other application (e.g. other browser) any issue.
 
 ## [Add ability to copy newly created issue url to clipboard as an optional config] - 2024-12-12
+
 - If you want to copy the newly created issue URL to the clipboard, you can now enable this feature in the extension settings.
 
 ## [Added Parent Issue support] - 2024-12-02
