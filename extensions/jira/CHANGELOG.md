# Jira Changelog

<<<<<<< HEAD
## [Fix number search to include issue keys for all projects.] - 2024-09-19

- When a user searches for a number without a project selected, the extension matches the number against issue keys in all projects.
=======
## [Persist My Filters value when closing command] - 2024-09-14

- Persist My Filters value when closing command allowing the command to fetch the issues for the latest selected filter when opening the command anew.
>>>>>>> bd49813b

## [Fix epic autocomplete to include all epics of a selected project.] - 2024-08-14

- When a user searches for an epic, the extension prioritizes retrieving search results from Current Search over History Search

## [Log out the user if re-authentication fails] - 2024-07-11

- Automatically log out users if re-authentication fails, instead of displaying an error message.

## [Fix URL port issue] 2024-06-17

- Fixed an issue where adding a port to the URL was not possible

## [The custom fields can be render as required] - 2024-05-16

- Fixed an issue where the custom fields were not recognized as required, even though the API suggested they were.

## [Fix Open in Browser action] - 2024-05-16

- Fixed an issue where users who logged in using an API token were unable to open issues directly in their web browser.

## [Show target status on Change Status submenu] - 2024-04-30

- Show target status next to the action name on Change Status submenu

## [API token bug fixes] - 2024-04-22

- Improved handling of invalid URLs in the jiraWithApiToken function
- Changed to using hostname instead of full URL in jiraCredentials to avoid potential errors

## [Add option to authenticate using API token] - 2023-03-27

- Add option to authenticate using token for REST APIs
- Add preferences for the same

## [Improve Assignee and Sprint dropdowns] - 2024-03-14

- Remove the default value in the Assignee and Sprint dropdowns when searching.

## [Add OAuth utils] - 2024-02-13

- Use new OAuth utils

## [Add command to open issue from clipboard] - 2024-01-19

- Add a new command to open issue by key from the clipboard.

## [Fix issue with JQL reserved keywords in project names] - 2023-12-18

- Fix a bug causing queries to fail when project names included JQL reserved keywords.

## [Fix bug with loading Create Issue panel with extensive metadata] - 2023-11-19

- Fix an issue with issue creation where large amounts of issue metadata could cause out-of-memory errors during loading.

## [Add watching functionality to issue actions] - 2023-11-19

- Add start/stop watching issue action.

## [Add project list in Search Issues command] - 2023-10-06

- It is now possible to filter issues by projects in the `Search Issues` command. If a project is selected, you can simply input the ticket number in the search query for faster results.

## [Implement Comments on issues] - 2023-10-03

- Add list of comments
- Add new comment action
- Add edit comment action
- Add delete comment action

## [Render authenticated image URIs] - 2023-09-10

- Now successfully renders images and icons that require authenticated HTTP requests

## [Fix searching for sprints] - 2023-09-06

- Fixes an issue where searching for sprints would fail if the start date is not defined.

## [Create Issue shortcut at the lists of issues] - 2023-07-19

- Now allows user to open create issue command via shortcut from the lists of issues

## [Type before credentials load] - 2023-07-05

- Now allows user to start typing before the credentials are loaded

## [Persist Active Sprint Project value when closing command] - 2023-06-28

- Persist Active Sprint Project value when closing command allowing the command to fetch the issues for the latest selected project when opening the command anew.

## [Bug fixes] - 2023-06-15

- Fixed a bug where a user's or project's avatar URL could not be displayed.
- Fixed rendering failures (`Missing required property "title" for Unknown`).

## [Bug fixes] - 2023-06-12

- Fixed a bug where `Show Details` would show up on the issue's detail view.

## [Fix missing error title] - 2023-05-09

Statuses in Jira may not have categories. Problem is, these categories are used as a section title in various commands such as `Open Issues` causing the error:

```
Error: Rendering failed:
Missing required component property "title"
```

This should be fixed now!

## [Remove Raycast signature] - 2023-04-19

- Remove Raycast signature preference from the `Create Issue` command

## [Fix persisted values] - 2023-04-18

- Fix an issue where the filter dropdown or the active sprint dropdown wouldn't save the selected dropdown value.

## [Fix priority issue] - 2023-04-13

- Fix an issue where priorities could be unset, causing the loading of issues to fail.

## [Support tables] - 2023-04-12

- Support tables in Jira following Markdown additions in v1.49.3 release

## [Implement Search Suggestions for Filters and Projects] - 2023-04-03

- Add typeahead search for filter dropdowns
- Fix duplicated values in filter dropdowns
- Add typeahead search for project dropdowns

## [Various fixes and improvements] - 2023-03-09

- Make issue types and auto-complete URLs optional
- Add support for auto-completing in the Assignee field
- Add a default value for priorities
- Sort sprints to show active sprints first, then future ones, then closed ones.

## [Initial Version] - 2023-02-27<|MERGE_RESOLUTION|>--- conflicted
+++ resolved
@@ -1,14 +1,12 @@
 # Jira Changelog
 
-<<<<<<< HEAD
 ## [Fix number search to include issue keys for all projects.] - 2024-09-19
 
 - When a user searches for a number without a project selected, the extension matches the number against issue keys in all projects.
-=======
+
 ## [Persist My Filters value when closing command] - 2024-09-14
 
 - Persist My Filters value when closing command allowing the command to fetch the issues for the latest selected filter when opening the command anew.
->>>>>>> bd49813b
 
 ## [Fix epic autocomplete to include all epics of a selected project.] - 2024-08-14
 
