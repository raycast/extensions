--- conflicted
+++ resolved
@@ -25,15 +25,10 @@
       }
       currentConnection = { id: connections.length.toString(), address: "", name: trimmedLine.substring(5), user: "" };
     } else if (currentConnection !== null) {
-<<<<<<< HEAD
+
       const firstSpaceIndex = trimmedLine.indexOf(" ");
       const key = trimmedLine.substring(0, firstSpaceIndex);
       const value = trimmedLine.substring(firstSpaceIndex + 1);
-=======
-      const whitespaceIndex = /\s+/.exec(trimmedLine)?.index ?? trimmedLine.length;
-      const key = trimmedLine.substring(0, whitespaceIndex);
-      const value = trimmedLine.substring(whitespaceIndex).trim();
->>>>>>> 42303a1d
 
       switch (key) {
         case "HostName":
