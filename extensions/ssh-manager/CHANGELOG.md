--- conflicted
+++ resolved
@@ -1,14 +1,12 @@
 # ssh-manager Changelog
 
-<<<<<<< HEAD
 ## [Fix RemoteCommand parsing] - 2024-01-18
 
 - Fixed a bug where a remote command of a connection was not correctly parsed if the remote command contains multiple spaces.
-=======
+
 ## [Fix] - 2023-11-22
 
 - Fixed a bug where a connection with a remote command did not work properly while saving.
->>>>>>> a4941316
 
 ## [Modify hosts from  ~/.ssh/config] - 2023-09-20
 
