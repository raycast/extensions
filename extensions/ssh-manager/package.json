--- conflicted
+++ resolved
@@ -7,11 +7,8 @@
   "author": "dimagrossman",
   "contributors": [
     "LenoxFro",
-<<<<<<< HEAD
-    "otatoPotato"
-=======
+    "otatoPotato",
     "SolidPixel"
->>>>>>> fdfc0493
   ],
   "license": "MIT",
   "preferences": [
