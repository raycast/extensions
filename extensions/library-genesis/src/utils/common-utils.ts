--- conflicted
+++ resolved
@@ -58,7 +58,6 @@
     return weightB - weightA;
   });
 
-<<<<<<< HEAD
   return books;
 };
 
@@ -83,8 +82,6 @@
 
     return weightB - weightA;
   });
-
-=======
->>>>>>> e4f55b59
+  
   return books;
 };