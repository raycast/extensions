export interface BookEntry {
  title: string;
  author: string;
  year?: string;
  infoUrl: string;
  downloadUrl: string;
  coverUrl: string;
  pages?: string;
  language: string;
  publisher?: string;
  edition?: string;
  commentary?: string;
  extension: string;
  fileSize?: string;
  md5: string;
  timeAdded?: string;
  timeLastModified?: string;
  id?: string;
  isbn?: string;
  series?: string;
  periodical?: string;
}

export interface LibgenSearchParams {
  req: string;
}

export enum LibgenDownloadGateway {
  Default = 0,
  Cloudflare = 1,
  "IPFS.io" = 2,
  Infura = 3,
  Pinata = 4,
}
export enum BookAction {
  "OpenDownloadPage" = 0,
  "OpenBookInfo" = 1,
  "DownloadBook" = 2,
}
<<<<<<< HEAD

export enum SearchPriority {
  "None" = 0,
  "PreferredLanguages" = 1,
  "PreferredFileFormats" = 2,
}

export interface LibgenPreferences {
  primaryAction: BookAction;
  copySearchContentFromClipboard: boolean;
  downloadGateway: LibgenDownloadGateway;
  downloadPath: string;
  searchPriority: SearchPriority;
  preferredLanguages: string;
  preferredFormats: string;
=======
export interface LibgenPreferences {
  primaryAction: BookAction;
  copySearchContentFromClipboard: boolean;
  preferredLanguages: string;
  priotizePreferredLanguage: boolean;
  downloadGateway: LibgenDownloadGateway;
  downloadPath: string;
>>>>>>> e4f55b59
}<|MERGE_RESOLUTION|>--- conflicted
+++ resolved
@@ -37,13 +37,6 @@
   "OpenBookInfo" = 1,
   "DownloadBook" = 2,
 }
-<<<<<<< HEAD
-
-export enum SearchPriority {
-  "None" = 0,
-  "PreferredLanguages" = 1,
-  "PreferredFileFormats" = 2,
-}
 
 export interface LibgenPreferences {
   primaryAction: BookAction;
@@ -53,13 +46,4 @@
   searchPriority: SearchPriority;
   preferredLanguages: string;
   preferredFormats: string;
-=======
-export interface LibgenPreferences {
-  primaryAction: BookAction;
-  copySearchContentFromClipboard: boolean;
-  preferredLanguages: string;
-  priotizePreferredLanguage: boolean;
-  downloadGateway: LibgenDownloadGateway;
-  downloadPath: string;
->>>>>>> e4f55b59
 }