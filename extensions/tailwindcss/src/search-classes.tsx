--- conflicted
+++ resolved
@@ -23,7 +23,6 @@
       {results.map(({ selector, classes }) => (
         <List.Item
           key={selector}
-<<<<<<< HEAD
           accessories={[{ text: classes }]}
           actions={
             <ActionPanel>
@@ -39,11 +38,9 @@
               />
             </ActionPanel>
           }
-=======
           title={selector}
           accessories={[{ text: formatClasses(classes) }]}
           actions={<ClassesAction selector={selector} classes={formatClasses(classes)} />}
->>>>>>> 32f91546
         />
       ))}
     </List>
