# Tailwind CSS Changelog

<<<<<<< HEAD
## [Generate all CSS classes] - 2022-11-27
- Generate all CSS classes for the `Search Classes` command

## [Fixed typo] - 2022-09-12
- Renamed grid-col- to grid-cols
 
=======
>>>>>>> bd0b70f2
## [Search Colors and Components command] - 2022-06-27
- Add `Search Colors` command
- Add `Search Components` command

## [Search Classes command & Chores] - 2022-06-10
- Update to the latest version of Raycast
- Remove unnecessary dependencies
- Add `Search Classes` command
- Rename `Search CSS Documentation` to `Search Documentation`
- Use `Tailwind CSS` as subtitle for commands instead of `Tailwind`
- Rename the extension to `Tailwind CSS`

## [Categories & Screenshots] - 2022-03-12
- Add categories and screenshots for the store

## [Upgrade for Tailwind v3] - 2022-01-27
- Update links for Tailwind v3 

## [Added Tailwind CSS] - 2021-11-08
- Initial version code<|MERGE_RESOLUTION|>--- conflicted
+++ resolved
@@ -1,14 +1,11 @@
 # Tailwind CSS Changelog
 
-<<<<<<< HEAD
 ## [Generate all CSS classes] - 2022-11-27
 - Generate all CSS classes for the `Search Classes` command
 
 ## [Fixed typo] - 2022-09-12
 - Renamed grid-col- to grid-cols
- 
-=======
->>>>>>> bd0b70f2
+
 ## [Search Colors and Components command] - 2022-06-27
 - Add `Search Colors` command
 - Add `Search Components` command
