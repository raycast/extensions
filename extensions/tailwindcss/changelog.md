--- conflicted
+++ resolved
@@ -1,11 +1,9 @@
 # Tailwind CSS Changelog
 
-<<<<<<< HEAD
-## [] - 2023-09-06
-
+## [Update] - 2023-09-06
 - Updated "Copy CSS" shortcut in Search Classes to cmd+shift+.
 - Updated Tailwind
-=======
+
 ## [Add a preference to display CSS spacing units in pixels] - 2023-09-03
 
 ## [Allow for HEX value search] - 2023-07-22
@@ -20,7 +18,6 @@
 ## [Search Classes command improvements] - 2023-01-21
 - Search by class content instead of only by selector
 - Add an action to copy the class name
->>>>>>> 32f91546
 
 ## [Updated CSS classes] - 2022-11-29
 
