<<<<<<< HEAD
import { Action, ActionPanel, Icon, Color, showToast, Toast } from "@raycast/api";
=======
import {
  ActionPanel,
  OpenAction,
  Icon,
  PushAction,
  Color,
  CopyToClipboardAction,
  showToast,
  ToastStyle,
  getPreferenceValues,
} from "@raycast/api";
>>>>>>> 7d4b8fa2
import { HtmlRenderer, Parser } from "commonmark";
import open from "open";
import { Note } from "./bear-db";
import NoteLinks from "./note-links";
import PreviewNote, { formatBearAttachments } from "./preview-note";
import GrabUrl from "./grab-url";
import AddText from "./add-text";
import NewNote from "./new-note";

function renderMarkdown(noteText: string): string {
  const reader = new Parser();
  const writer = new HtmlRenderer();
  let html;
  try {
    const text = formatBearAttachments(noteText, false);
    html = writer.render(reader.parse(text));
    return html;
  } catch (error) {
    console.log(`Error rendering with commonmark: ${String(error)}`);
    showToast(Toast.Style.Failure, "Error rendering markdown");
    return "";
  }
}

function NotePreviewAction({ note }: { note: Note }) {
  return (
    <Action.Push
      title="Show Note Preview"
      target={<PreviewNote note={note} />}
      icon={Icon.Text}
      shortcut={{ modifiers: ["cmd"], key: "p" }}
    />
  );
}

export default function NoteActions({ isNotePreview, note }: { isNotePreview: boolean; note: Note }) {
  const { focusCursorAtEnd } = getPreferenceValues();
  const edit = focusCursorAtEnd ? "yes" : "no";
  return (
    <ActionPanel>
      <ActionPanel.Section title="Open">
        <Action.Open
          title="Open in Bear"
          target={`bear://x-callback-url/open-note?id=${note.id}&edit=${edit}`}
          icon={Icon.Sidebar}
        />
        {note.encrypted ? null : (
          <Action.Open
            title="Open in New Bear Window"
            target={`bear://x-callback-url/open-note?id=${note.id}&new_window=yes&edit=${edit}`}
            icon={Icon.Window}
          />
        )}
      </ActionPanel.Section>
      {note.encrypted ? null : (
        <ActionPanel.Section title="Edit">
          <Action.Push
            title="Add Text"
            icon={Icon.Plus}
            shortcut={{ modifiers: ["cmd"], key: "t" }}
            target={<AddText note={note} />}
          />
          <Action
            title="Move to Archive"
            onAction={() => {
              open(`bear://x-callback-url/archive?id=${note.id}&show_window=yes`, { background: true });
              showToast(Toast.Style.Success, "Moved note to archive");
            }}
            icon={{ source: Icon.List, tintColor: Color.Orange }}
            shortcut={{ modifiers: ["ctrl", "shift"], key: "x" }}
          />
          <Action
            title="Move to Trash"
            onAction={() => {
              open(`bear://x-callback-url/trash?id=${note.id}&show_window=yes`, { background: true });
              showToast(Toast.Style.Success, "Moved note to trash");
            }}
            icon={{ source: Icon.Trash, tintColor: Color.Red }}
            shortcut={{ modifiers: ["ctrl"], key: "x" }}
          />
        </ActionPanel.Section>
      )}
      <ActionPanel.Section title="Show in Raycast">
        {isNotePreview ? null : <NotePreviewAction note={note} />}
        <Action.Push
          title="Show Note Links"
          target={<NoteLinks note={note} />}
          icon={Icon.Link}
          shortcut={{ modifiers: ["cmd"], key: "l" }}
        />
      </ActionPanel.Section>
      <ActionPanel.Section title="Copy">
        {note.encrypted ? null : (
          <Action.CopyToClipboard
            title="Copy Markdown"
            content={formatBearAttachments(note.text, false)}
            icon={Icon.Clipboard}
            shortcut={{ modifiers: ["cmd"], key: "c" }}
          />
        )}
        {note.encrypted ? null : (
          <Action.CopyToClipboard
            title="Copy HTML"
            content={renderMarkdown(note.text)}
            icon={Icon.Terminal}
            shortcut={{ modifiers: ["cmd", "shift"], key: "c" }}
          />
        )}
        <Action.CopyToClipboard
          title="Copy Link to Note"
          content={`bear://x-callback-url/open-note?id=${note.id}`}
          icon={Icon.Link}
          shortcut={{ modifiers: ["cmd", "opt"], key: "c" }}
        />
        {note.encrypted ? null : (
          <Action.CopyToClipboard
            title="Copy Unique Identifier"
            content={`note.id`}
            icon={Icon.QuestionMark}
            shortcut={{ modifiers: ["cmd", "opt", "shift"], key: "c" }}
          />
        )}
      </ActionPanel.Section>
      <ActionPanel.Section title="Create">
        <Action.Push
          title="New Note"
          icon={Icon.Document}
          shortcut={{ modifiers: ["cmd"], key: "n" }}
          target={<NewNote />}
        />
        <Action.Push
          title="New Web Capture"
          icon={Icon.Globe}
          shortcut={{ modifiers: ["cmd", "shift"], key: "n" }}
          target={<GrabUrl />}
        />
      </ActionPanel.Section>
    </ActionPanel>
  );
}<|MERGE_RESOLUTION|>--- conflicted
+++ resolved
@@ -1,18 +1,4 @@
-<<<<<<< HEAD
 import { Action, ActionPanel, Icon, Color, showToast, Toast } from "@raycast/api";
-=======
-import {
-  ActionPanel,
-  OpenAction,
-  Icon,
-  PushAction,
-  Color,
-  CopyToClipboardAction,
-  showToast,
-  ToastStyle,
-  getPreferenceValues,
-} from "@raycast/api";
->>>>>>> 7d4b8fa2
 import { HtmlRenderer, Parser } from "commonmark";
 import open from "open";
 import { Note } from "./bear-db";
