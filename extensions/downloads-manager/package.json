{
  "$schema": "https://www.raycast.com/schemas/extension.json",
  "name": "downloads-manager",
  "title": "Downloads Manager",
  "description": "Search and organize your downloads",
  "icon": "downloads.png",
  "author": "thomas",
  "contributors": [
    "ron-myers"
  ],
  "categories": [
    "Productivity",
    "System"
  ],
  "license": "MIT",
  "commands": [
    {
      "name": "manage-downloads",
      "title": "Manage Downloads",
      "description": "Search and organize your downloaded files",
      "mode": "view"
    },
    {
      "name": "open-latest-download",
      "title": "Open Latest Download",
      "description": "Opens the last downloaded file or folder",
      "mode": "no-view"
    },
    {
<<<<<<< HEAD
      "name": "copy-latest-download",
      "title": "Copy Latest Download",
      "description": "Copies the last downloaded file or folder",
      "mode": "no-view"
    },
    {
      "name": "open-downloads",
      "title": "Open Downloads Folder",
      "description": "Opens the downloaded folder in Finder",
=======
      "name": "show-latest-download",
      "title": "Show Latest Download",
      "description": "Show the last downloaded file or folder in Finder",
>>>>>>> 6883179f
      "mode": "no-view"
    }
  ],
  "dependencies": {
    "@raycast/api": "^1.39.0",
    "run-applescript": "^6.0.0"
  },
  "devDependencies": {
    "@types/node": "^18.7.9",
    "@types/react": "^18.0.17",
    "@typescript-eslint/eslint-plugin": "^5.0.0",
    "@typescript-eslint/parser": "^5.0.0",
    "eslint": "^7.32.0",
    "eslint-config-prettier": "^8.3.0",
    "prettier": "^2.5.1",
    "typescript": "^4.4.3"
  },
  "scripts": {
    "build": "ray build -e dist",
    "dev": "ray develop",
    "fix-lint": "ray lint --fix",
    "lint": "ray lint",
    "publish": "ray publish"
  }
}<|MERGE_RESOLUTION|>--- conflicted
+++ resolved
@@ -27,21 +27,15 @@
       "mode": "no-view"
     },
     {
-<<<<<<< HEAD
       "name": "copy-latest-download",
       "title": "Copy Latest Download",
       "description": "Copies the last downloaded file or folder",
       "mode": "no-view"
     },
     {
-      "name": "open-downloads",
-      "title": "Open Downloads Folder",
-      "description": "Opens the downloaded folder in Finder",
-=======
       "name": "show-latest-download",
       "title": "Show Latest Download",
       "description": "Show the last downloaded file or folder in Finder",
->>>>>>> 6883179f
       "mode": "no-view"
     }
   ],
