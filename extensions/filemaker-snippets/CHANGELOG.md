# FileMaker Snippets Changelog

<<<<<<< HEAD
## [Fixes] - 2024-03-28

- Fix deeplinks for hosted snippets. Fetch dependency was not being loaded correctly.

=======
>>>>>>> 00bd98b5
## [Fixes] - 2024-03-20

- Fix snippet creation from clipboard

## [Fixes] - 2024-03-04

- Improved frecency sorting for recent/favorite files

## [Update AppleScripts] - 2024-02-12

- Now running version 4.0.4 of FmClipTools under the hood

## [Fixes] - 2024-02-05

- Improved searching for recent/favorite files with additional keywords
- Added Frecency sorting to recent/favorite files, so the most used files are shown first

## [Recents and Favorites] - 2024-01-29

- Added new commands to search recent/favorite FileMaker files

## [Deeplink Support] - 2024-01-26

- Renamed extension to `FileMaker Snippets`
- Added support for deeplinking to a specific snippet. Use deeplinks to share snippets with others using just a URL.

## [Fixes] - 2023-07-27

- Fixed a bug where Claris database couldn't be located

## [Fixes] - 2023-03-14

- Improve performance when loading snippets from a large folder
- Show warning on the form to not pick a large folder in the first place
- Add a loading UI when adding a folder
- Fixes [Claris Snippets] ... #5331
- Limit displayed snippet text to 500 characters to improve performance when editing metadata for a large snippet
- Fixed a bug that prevented users from saving snippets to the default directory

## [Dynamic Snippets] - 2023-03-10

- Added: Dynamic snippets let you replace any values in a snippet's XML with values from a dynamic form each time you go to copy the snippet.

## [Support Editing Raw XML] - 2023-03-09

- Added: Edit the raw XML of a snippet inline in Raycast. Since this is advanced, this feature is available in a seperate form
- Added: Abilty to copy a snippet's internal UUID to the clipboard
- Support for Raycast 1.48.8

## [Support Git Locations] - 2022-10-10

- Added: support snippets located in a git repository
- Added: support for snippets stored in sub-folders for a given location

## [Initial Version] - 2022-09-27

- Create new snippets from clipboard
- Auto-detect type of snippet
- Support for multiple folder locations where snippets are saved
- Edit/Duplicate/Delete existing snippets<|MERGE_RESOLUTION|>--- conflicted
+++ resolved
@@ -1,12 +1,10 @@
 # FileMaker Snippets Changelog
 
-<<<<<<< HEAD
 ## [Fixes] - 2024-03-28
 
 - Fix deeplinks for hosted snippets. Fetch dependency was not being loaded correctly.
 
-=======
->>>>>>> 00bd98b5
+
 ## [Fixes] - 2024-03-20
 
 - Fix snippet creation from clipboard
