# FileMaker Snippets Changelog

<<<<<<< HEAD
## [Fixes] - 2024-03-04

- Improved frecency sorting for recent/favorite files
=======
## [Update AppleScripts] - 2024-02-12

- Now running version 4.0.4 of FmClipTools under the hood
>>>>>>> ad67cfbc

## [Fixes] - 2024-02-05

- Improved searching for recent/favorite files with additional keywords
- Added Frecency sorting to recent/favorite files, so the most used files are shown first

## [Recents and Favorites] - 2024-01-29

- Added new commands to search recent/favorite FileMaker files

## [Deeplink Support] - 2024-01-26

- Renamed extension to `FileMaker Snippets`
- Added support for deeplinking to a specific snippet. Use deeplinks to share snippets with others using just a URL.

## [Fixes] - 2023-07-27

- Fixed a bug where Claris database couldn't be located

## [Fixes] - 2023-03-14

- Improve performance when loading snippets from a large folder
- Show warning on the form to not pick a large folder in the first place
- Add a loading UI when adding a folder
- Fixes [Claris Snippets] ... #5331
- Limit displayed snippet text to 500 characters to improve performance when editing metadata for a large snippet
- Fixed a bug that prevented users from saving snippets to the default directory

## [Dynamic Snippets] - 2023-03-10

- Added: Dynamic snippets let you replace any values in a snippet's XML with values from a dynamic form each time you go to copy the snippet.

## [Support Editing Raw XML] - 2023-03-09

- Added: Edit the raw XML of a snippet inline in Raycast. Since this is advanced, this feature is available in a seperate form
- Added: Abilty to copy a snippet's internal UUID to the clipboard
- Support for Raycast 1.48.8

## [Support Git Locations] - 2022-10-10

- Added: support snippets located in a git repository
- Added: support for snippets stored in sub-folders for a given location

## [Initial Version] - 2022-09-27

- Create new snippets from clipboard
- Auto-detect type of snippet
- Support for multiple folder locations where snippets are saved
- Edit/Duplicate/Delete existing snippets<|MERGE_RESOLUTION|>--- conflicted
+++ resolved
@@ -1,14 +1,12 @@
 # FileMaker Snippets Changelog
 
-<<<<<<< HEAD
 ## [Fixes] - 2024-03-04
 
 - Improved frecency sorting for recent/favorite files
-=======
+
 ## [Update AppleScripts] - 2024-02-12
 
 - Now running version 4.0.4 of FmClipTools under the hood
->>>>>>> ad67cfbc
 
 ## [Fixes] - 2024-02-05
 
