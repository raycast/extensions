import {
  ActionPanel,
  Clipboard,
  Icon,
  Form,
  showToast,
  useNavigation,
  Action,
  Toast,
  getPreferenceValues,
  closeMainWindow,
  PopToRootType,
  showHUD,
  Keyboard,
} from "@raycast/api";
import { useForm, FormValidation } from "@raycast/utils";
import { useState } from "react";

import {
  useDatabaseProperties,
  useDatabases,
  useDatabasesView,
  useRecentPages,
  useRelations,
  useUsers,
} from "../../hooks";
import { createDatabasePage, DatabaseProperty } from "../../utils/notion";
import { handleOnOpenPage } from "../../utils/openPage";
import { ActionSetVisibleProperties } from "../actions";
import { ActionSetOrderProperties } from "../actions";

import { createConvertToFieldFunc, FieldProps } from "./PagePropertyField";

export type CreatePageFormValues = {
  database: string | undefined;
  [K: string]: Form.Value | undefined;
  closeAfterSave?: boolean;
  content: string;
};

type CreatePageFormProps = {
  mutate?: () => Promise<void>;
  launchContext?: CreatePageFormValues;
  defaults?: Partial<CreatePageFormValues>;
};

type CreatePageFormPreferences = {
  closeAfterCreate: boolean;
};

<<<<<<< HEAD
type Quicklink = Action.CreateQuicklink.Props["quicklink"];

const createPropertyId = (property: DatabaseProperty) => "property::" + property.type + "::" + property.id;
=======
const NON_EDITABLE_PROPETY_TYPES = ["formula"];
const filterNoEditableProperties = (dp: DatabaseProperty) => !NON_EDITABLE_PROPETY_TYPES.includes(dp.type);
>>>>>>> ecc93cb6

export function CreatePageForm({ mutate, launchContext, defaults }: CreatePageFormProps) {
  const preferences = getPreferenceValues<CreatePageFormPreferences>();
  const defaultValues = launchContext ?? defaults;
  const initialDatabaseId = defaultValues?.database;

  const [databaseId, setDatabaseId] = useState<string | null>(initialDatabaseId ? initialDatabaseId : null);
  const { data: databaseView, setDatabaseView } = useDatabasesView(databaseId || "__no_id__");
  const { data: databaseProperties } = useDatabaseProperties(databaseId, filterNoEditableProperties);
  const { data: users } = useUsers();
  const { data: databases, isLoading: isLoadingDatabases } = useDatabases();
  const { data: relationPages, isLoading: isLoadingRelationPages } = useRelations(databaseProperties);
  const { setRecentPage } = useRecentPages();

  const databasePropertyIds = databaseProperties.map((dp) => dp.id) || [];

  const initialValues: Partial<CreatePageFormValues> = { database: databaseId ?? undefined };
  const validation: Parameters<typeof useForm<CreatePageFormValues>>[0]["validation"] = {};
  for (const { id, type } of databaseProperties) {
    if (type === "formula") continue;
    const key = "property::" + type + "::" + id;
    if (type == "title") validation[key] = FormValidation.Required;
    let value = defaultValues?.[key];
    if (type == "date" && value) value = new Date(value as string);
    initialValues[key] = value;
  }

  const { itemProps, values, handleSubmit, reset, focus } = useForm<CreatePageFormValues>({
    initialValues,
    validation,
    async onSubmit(values) {
      const { closeAfterSave, ...pageValues } = values;
      try {
        if (closeAfterSave) {
          await closeMainWindow({ popToRootType: PopToRootType.Suspended });
        } else {
          await showToast({ style: Toast.Style.Animated, title: "Creating page" });
        }

        const page = await createDatabasePage({
          ...initialValues,
<<<<<<< HEAD
          ...pageValues,
=======
          ...values,
>>>>>>> ecc93cb6
        });

        if (!closeAfterSave) {
          await showToast({
            style: Toast.Style.Success,
            title: "Created page",
            primaryAction: {
              title: "Open Page",
              shortcut: { modifiers: ["cmd"], key: "o" },
              onAction: () => handleOnOpenPage(page, setRecentPage),
            },
            secondaryAction: page.url
              ? {
                  title: "Copy URL",
                  shortcut: { modifiers: ["cmd", "shift"], key: "c" },
                  onAction: () => {
                    Clipboard.copy(page.url as string);
                  },
                }
              : undefined,
          });
        } else {
          await showHUD("Page created ✅", { popToRootType: PopToRootType.Immediate, clearRootSearch: true });
        }

        if (mutate) {
          await mutate();
          useNavigation().pop();
        } else {
          reset(initialValues);
          const titleProperty = databaseProperties?.find((dp) => dp.type == "title");
          titleProperty && focus(createPropertyId(titleProperty));
        }
      } catch (error) {
        console.error(error);
        if (closeAfterSave) {
          await showHUD("Failed to create page ⚠️", { popToRootType: PopToRootType.Suspended, clearRootSearch: false });
        } else {
          await showToast({ style: Toast.Style.Failure, title: "Failed to create page" });
        }
      }
    },
  });

  function filterProperties(dp: DatabaseProperty) {
    return !databaseView?.create_properties || databaseView.create_properties.includes(dp.id);
  }

  function sortProperties(a: DatabaseProperty, b: DatabaseProperty) {
    if (!databaseView?.create_properties) {
      if (a.type == "title") return -1;
      if (b.type == "title") return 1;
      return 0;
    }

    const valueA = databaseView.create_properties.indexOf(a.id);
    const valueB = databaseView.create_properties.indexOf(b.id);
    if (valueA > valueB) return 1;
    if (valueA < valueB) return -1;
    return 0;
  }

<<<<<<< HEAD
=======
  type Quicklink = Action.CreateQuicklink.Props["quicklink"];

>>>>>>> ecc93cb6
  function getQuicklink(): Quicklink {
    const url = "raycast://extensions/HenriChabrand/notion/create-database-page";
    const launchContext = encodeURIComponent(JSON.stringify(values));
    let name: string | undefined;
    const databaseTitle = databases.find((d) => d.id == databaseId)?.title;
    if (databaseTitle) name = "Create new page in " + databaseTitle;
    return { name, link: url + "?launchContext=" + launchContext };
  }

  if (!isLoadingDatabases && !databases.length) {
    showToast({
      style: Toast.Style.Failure,
      title: "No databases found",
      message: "Please make sure you have access to at least one database",
    });
  }

  function itemPropsFor<T extends DatabaseProperty["type"]>(property: DatabaseProperty) {
    const id = createPropertyId(property);
    return {
      ...(itemProps[id] as FieldProps<T>),
      title: property.name,
      key: id,
      id,
    };
  }

  const convertToField = createConvertToFieldFunc(itemPropsFor, relationPages, users);

  const renderSubmitAction = (type: "main" | "second") => {
    const shortcut: Keyboard.Shortcut | undefined =
      type === "second" ? { modifiers: ["cmd", "shift"], key: "enter" } : undefined;

    if ((!preferences.closeAfterCreate && type === "main") || (preferences.closeAfterCreate && type === "second")) {
      return <Action.SubmitForm title="Create Page" icon={Icon.Plus} onSubmit={handleSubmit} shortcut={shortcut} />;
    } else {
      return (
        <Action.SubmitForm
          title="Create Page and Close"
          icon={Icon.Plus}
          onSubmit={async (values: CreatePageFormValues) => {
            handleSubmit({ ...values, closeAfterSave: true });
          }}
          shortcut={shortcut}
        />
      );
    }
  };

  return (
    <Form
      isLoading={isLoadingDatabases || isLoadingRelationPages}
      navigationTitle={initialDatabaseId ? "Create New Page" : "Create Database Page"}
      actions={
        <ActionPanel>
          <ActionPanel.Section>
            {renderSubmitAction("main")}
            {renderSubmitAction("second")}
            <Action.CreateQuicklink
              title="Create Deeplink to Command as Configured"
              quicklink={getQuicklink()}
              icon={Icon.Link}
            />
          </ActionPanel.Section>
          {databaseView && databaseProperties ? (
            <ActionPanel.Section title="View options">
              <ActionSetVisibleProperties
                databaseProperties={databaseProperties.filter((dp) => dp.id !== "title")}
                selectedPropertiesIds={databaseView?.create_properties || databasePropertyIds}
                onSelect={(propertyId) => {
                  setDatabaseView({
                    ...databaseView,
                    create_properties: databaseView?.create_properties
                      ? [...databaseView.create_properties, propertyId]
                      : [propertyId],
                  });
                }}
                onUnselect={(propertyId) => {
                  setDatabaseView({
                    ...databaseView,
                    create_properties: (databaseView?.create_properties || databasePropertyIds).filter(
                      (pid) => pid !== propertyId,
                    ),
                  });
                }}
              />
              <ActionSetOrderProperties
                databaseProperties={databaseProperties}
                propertiesOrder={databaseView?.create_properties || databasePropertyIds}
                onChangeOrder={(propertyIds) => {
                  setDatabaseView({
                    ...databaseView,
                    create_properties: propertyIds,
                  });
                }}
              />
            </ActionPanel.Section>
          ) : null}
        </ActionPanel>
      }
    >
      {initialDatabaseId ? null : (
        <>
          <Form.Dropdown
            title="Database"
            {...itemProps.database}
            onChange={(value) => {
              setDatabaseId(value);
              itemProps.database.onChange?.(value);
            }}
          >
            {databases?.map((d) => {
              return (
                <Form.Dropdown.Item
                  key={d.id}
                  value={d.id}
                  title={d.title ? d.title : "Untitled"}
                  icon={
                    d.icon_emoji
                      ? d.icon_emoji
                      : d.icon_file
                        ? d.icon_file
                        : d.icon_external
                          ? d.icon_external
                          : Icon.List
                  }
                />
              );
            })}
          </Form.Dropdown>
          <Form.Separator key="separator" />
        </>
      )}

      {databaseProperties?.filter(filterProperties).sort(sortProperties).map(convertToField)}
      <Form.Separator />
      <Form.TextArea
        {...itemProps["content"]}
        id="content"
        title="Page Content"
        enableMarkdown
        info="Parses Markdown to Notion Blocks.

It supports:
- Headings (levels 4 to 6 are treated as 3 on Notion)
- Numbered, bulleted, and to-do lists
- Code blocks, block quotes, and tables
- Text formatting; italics, bold, strikethrough, inline code, hyperlinks

Please note that HTML tags and thematic breaks are not supported in Notion due to its limitations."
      />
    </Form>
  );
}<|MERGE_RESOLUTION|>--- conflicted
+++ resolved
@@ -1,17 +1,9 @@
 import {
-  ActionPanel,
-  Clipboard,
-  Icon,
-  Form,
-  showToast,
-  useNavigation,
-  Action,
-  Toast,
-  getPreferenceValues,
+  ActionPanel, Clipboard, Icon, Form, showToast, useNavigation, Action, Toast, getPreferenceValues,
   closeMainWindow,
   PopToRootType,
   showHUD,
-  Keyboard,
+  Keyboard
 } from "@raycast/api";
 import { useForm, FormValidation } from "@raycast/utils";
 import { useState } from "react";
@@ -22,7 +14,7 @@
   useDatabasesView,
   useRecentPages,
   useRelations,
-  useUsers,
+  useUsers
 } from "../../hooks";
 import { createDatabasePage, DatabaseProperty } from "../../utils/notion";
 import { handleOnOpenPage } from "../../utils/openPage";
@@ -48,14 +40,12 @@
   closeAfterCreate: boolean;
 };
 
-<<<<<<< HEAD
 type Quicklink = Action.CreateQuicklink.Props["quicklink"];
 
 const createPropertyId = (property: DatabaseProperty) => "property::" + property.type + "::" + property.id;
-=======
+
 const NON_EDITABLE_PROPETY_TYPES = ["formula"];
 const filterNoEditableProperties = (dp: DatabaseProperty) => !NON_EDITABLE_PROPETY_TYPES.includes(dp.type);
->>>>>>> ecc93cb6
 
 export function CreatePageForm({ mutate, launchContext, defaults }: CreatePageFormProps) {
   const preferences = getPreferenceValues<CreatePageFormPreferences>();
@@ -75,7 +65,7 @@
   const initialValues: Partial<CreatePageFormValues> = { database: databaseId ?? undefined };
   const validation: Parameters<typeof useForm<CreatePageFormValues>>[0]["validation"] = {};
   for (const { id, type } of databaseProperties) {
-    if (type === "formula") continue;
+    if (NON_EDITABLE_PROPETY_TYPES.includes(type)) continue;
     const key = "property::" + type + "::" + id;
     if (type == "title") validation[key] = FormValidation.Required;
     let value = defaultValues?.[key];
@@ -97,11 +87,7 @@
 
         const page = await createDatabasePage({
           ...initialValues,
-<<<<<<< HEAD
-          ...pageValues,
-=======
-          ...values,
->>>>>>> ecc93cb6
+          ...pageValues
         });
 
         if (!closeAfterSave) {
@@ -111,17 +97,17 @@
             primaryAction: {
               title: "Open Page",
               shortcut: { modifiers: ["cmd"], key: "o" },
-              onAction: () => handleOnOpenPage(page, setRecentPage),
+              onAction: () => handleOnOpenPage(page, setRecentPage)
             },
             secondaryAction: page.url
               ? {
-                  title: "Copy URL",
-                  shortcut: { modifiers: ["cmd", "shift"], key: "c" },
-                  onAction: () => {
-                    Clipboard.copy(page.url as string);
-                  },
+                title: "Copy URL",
+                shortcut: { modifiers: ["cmd", "shift"], key: "c" },
+                onAction: () => {
+                  Clipboard.copy(page.url as string);
                 }
-              : undefined,
+              }
+              : undefined
           });
         } else {
           await showHUD("Page created ✅", { popToRootType: PopToRootType.Immediate, clearRootSearch: true });
@@ -143,7 +129,7 @@
           await showToast({ style: Toast.Style.Failure, title: "Failed to create page" });
         }
       }
-    },
+    }
   });
 
   function filterProperties(dp: DatabaseProperty) {
@@ -164,11 +150,6 @@
     return 0;
   }
 
-<<<<<<< HEAD
-=======
-  type Quicklink = Action.CreateQuicklink.Props["quicklink"];
-
->>>>>>> ecc93cb6
   function getQuicklink(): Quicklink {
     const url = "raycast://extensions/HenriChabrand/notion/create-database-page";
     const launchContext = encodeURIComponent(JSON.stringify(values));
@@ -182,7 +163,7 @@
     showToast({
       style: Toast.Style.Failure,
       title: "No databases found",
-      message: "Please make sure you have access to at least one database",
+      message: "Please make sure you have access to at least one database"
     });
   }
 
@@ -192,7 +173,7 @@
       ...(itemProps[id] as FieldProps<T>),
       title: property.name,
       key: id,
-      id,
+      id
     };
   }
 
@@ -243,15 +224,15 @@
                     ...databaseView,
                     create_properties: databaseView?.create_properties
                       ? [...databaseView.create_properties, propertyId]
-                      : [propertyId],
+                      : [propertyId]
                   });
                 }}
                 onUnselect={(propertyId) => {
                   setDatabaseView({
                     ...databaseView,
                     create_properties: (databaseView?.create_properties || databasePropertyIds).filter(
-                      (pid) => pid !== propertyId,
-                    ),
+                      (pid) => pid !== propertyId
+                    )
                   });
                 }}
               />
@@ -261,7 +242,7 @@
                 onChangeOrder={(propertyIds) => {
                   setDatabaseView({
                     ...databaseView,
-                    create_properties: propertyIds,
+                    create_properties: propertyIds
                   });
                 }}
               />
