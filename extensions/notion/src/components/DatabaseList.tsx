import { Action, ActionPanel, Icon, List } from "@raycast/api";
import { useCachedPromise } from "@raycast/utils";
import { useEffect, useState } from "react";

import { useDatabaseProperties, useDatabasesView } from "../hooks";
import { queryDatabase, getPageName, Page, User } from "../utils/notion";

import { DatabaseView } from "./DatabaseView";
import { CreatePageForm } from "./forms";

type DatabaseListProps = {
  databasePage: Page;
  setRecentPage: (page: Page) => Promise<void>;
  removeRecentPage: (id: string) => Promise<void>;
  users?: User[];
};

export function DatabaseList({ databasePage, setRecentPage, removeRecentPage, users }: DatabaseListProps) {
  const databaseId = databasePage.id;
  const databaseName = getPageName(databasePage);
  const [searchText, setSearchText] = useState<string>();
  const [sort, setSort] = useState<"last_edited_time" | "created_time">("last_edited_time");
  const {
    data: databasePages,
    isLoading,
    mutate,
  } = useCachedPromise(
    (databaseId, searchText, sort) => queryDatabase(databaseId, searchText, sort),
    [databaseId, searchText, sort],
  );
  const { data: databaseProperties, isLoading: isLoadingDatabaseProperties } = useDatabaseProperties(databaseId);
  const { data: databaseView, isLoading: isLoadingDatabaseViews, setDatabaseView } = useDatabasesView(databaseId);

  useEffect(() => {
    setRecentPage(databasePage);
  }, [databaseId]);

  if (isLoadingDatabaseProperties || isLoadingDatabaseViews) {
    return <List isLoading />;
  }

  const navigationTitle = databaseView?.name
    ? (databasePage.icon_emoji ? databasePage.icon_emoji + " " : "") + databaseView.name
    : databaseName;

  return (
    <List
      isLoading={isLoading}
      searchBarPlaceholder="Filter pages"
      navigationTitle={navigationTitle}
      onSearchTextChange={setSearchText}
      searchBarAccessory={
        <List.Dropdown
          tooltip="Sort by"
          storeValue
          onChange={(value) => setSort(value as "last_edited_time" | "created_time")}
        >
          <List.Dropdown.Item title="Last Edited At" value="last_edited_time" />
          <List.Dropdown.Item title="Last Created At" value="created_time" />
        </List.Dropdown>
      }
      throttle
    >
      <DatabaseView
        databaseId={databaseId}
        databasePages={databasePages ?? []}
        databaseProperties={databaseProperties}
        databaseView={databaseView}
        setDatabaseView={setDatabaseView}
        sort={sort}
        mutate={mutate}
        setRecentPage={setRecentPage}
        removeRecentPage={removeRecentPage}
        users={users}
      />

      <List.EmptyView
        title="No pages found"
        description="Create a new page for this database by pressing ⏎"
        actions={
          <ActionPanel>
            <Action.Push
              title="Create New Page"
              icon={Icon.Plus}
              shortcut={{ modifiers: ["cmd"], key: "n" }}
<<<<<<< HEAD
              target={<CreatePageForm databaseId={databaseId} mutate={mutate} />}
=======
              target={<CreatePageForm defaults={{ database: databaseId }} mutate={mutate} />}
>>>>>>> fb8200ef
            />
          </ActionPanel>
        }
      />
    </List>
  );
}<|MERGE_RESOLUTION|>--- conflicted
+++ resolved
@@ -83,11 +83,7 @@
               title="Create New Page"
               icon={Icon.Plus}
               shortcut={{ modifiers: ["cmd"], key: "n" }}
-<<<<<<< HEAD
-              target={<CreatePageForm databaseId={databaseId} mutate={mutate} />}
-=======
               target={<CreatePageForm defaults={{ database: databaseId }} mutate={mutate} />}
->>>>>>> fb8200ef
             />
           </ActionPanel>
         }
