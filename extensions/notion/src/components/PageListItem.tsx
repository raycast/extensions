--- conflicted
+++ resolved
@@ -170,11 +170,7 @@
                 title="Create New Page"
                 icon={Icon.Plus}
                 shortcut={{ modifiers: ["cmd"], key: "n" }}
-<<<<<<< HEAD
-                target={<CreatePageForm databaseId={page.id} mutate={mutate} />}
-=======
                 target={<CreatePageForm defaults={{ database: page.id }} mutate={mutate} />}
->>>>>>> fb8200ef
               />
             )}
 
