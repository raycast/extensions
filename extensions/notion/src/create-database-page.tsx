--- conflicted
+++ resolved
@@ -1,21 +1,3 @@
-<<<<<<< HEAD
-import type { LaunchProps, Form } from "@raycast/api";
-
-import { CreatePageForm, View } from "./components";
-
-type Props = LaunchProps<{
-  launchContext?: {
-    databaseId: string;
-    [key: string]: Form.Value;
-  };
-}>;
-
-export default function Command(props: Props) {
-  const { databaseId, ...propertyDefaults } = props.launchContext ?? {};
-  return (
-    <View>
-      <CreatePageForm databaseId={databaseId} defaults={propertyDefaults} />
-=======
 import type { LaunchProps } from "@raycast/api";
 
 import { View } from "./components";
@@ -25,7 +7,6 @@
   return (
     <View>
       <CreatePageForm defaults={props.launchContext} />
->>>>>>> fb8200ef
     </View>
   );
 }