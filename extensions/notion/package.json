{
  "$schema": "https://www.raycast.com/schemas/extension.json",
  "name": "notion",
  "title": "Notion",
  "description": "The fastest way to search and create Notion pages.",
  "icon": "notion-logo.png",
  "author": "HenriChabrand",
  "owner": "notion",
  "access": "public",
  "license": "MIT",
  "contributors": [
    "mathieudutour",
    "metakirby5",
    "thomaslombart",
    "erics118",
    "bkeys818",
    "alexs"
  ],
  "categories": [
    "Applications",
    "Productivity"
  ],
  "commands": [
    {
      "name": "create-database-page",
      "title": "Create Database Page",
      "subtitle": "Notion",
      "description": "Create a page in a Notion database.",
      "mode": "view"
    },
    {
      "name": "search-page",
      "title": "Search Notion",
      "description": "Search for Notion databases and pages.",
      "mode": "view",
      "preferences": [
        {
          "name": "primaryAction",
          "type": "dropdown",
          "title": "Primary Action",
          "required": false,
          "default": "notion",
          "data": [
            {
              "title": "Open in Notion",
              "value": "notion"
            },
            {
              "title": "Preview in Raycast",
              "value": "raycast"
            }
          ],
          "description": "Choose the primary action for the Notion Pages list."
        }
      ]
    },
    {
      "name": "quick-capture",
      "title": "Quick Capture",
      "description": "Capture something and put it out in a Notion page.",
      "mode": "view"
    }
  ],
  "preferences": [
    {
      "name": "notion_token",
      "type": "password",
      "title": "Notion Token",
      "required": false,
      "description": "In Notion go to Settings & Members > Integration > Develop your own > New integration",
      "placeholder": "secret_1l3892KIWCJHJVikbiyJ7",
      "link": "https://www.notion.so/my-integrations"
    },
    {
      "name": "open_in",
      "type": "dropdown",
      "title": "Open Page in",
      "required": false,
      "default": "app",
      "data": [
        {
          "title": "Notion Application",
          "value": "app"
        },
        {
          "title": "Default Browser",
          "value": "web"
        }
      ],
      "description": "Choose where to open Notion page."
    }
  ],
  "dependencies": {
    "@mozilla/readability": "^0.4.4",
    "@notionhq/client": "^2.2.13",
    "@raycast/api": "^1.61.2",
    "@raycast/utils": "^1.10.1",
    "@tryfabric/martian": "^1.2.4",
    "date-fns": "^2.30.0",
    "linkedom": "^0.15.6",
    "node-fetch": "^3.3.2",
    "notion-to-md": "^3.1.1"
  },
  "devDependencies": {
    "@raycast/eslint-config": "^1.0.8",
    "@types/node": "18.18.4",
<<<<<<< HEAD
    "@types/react": "18.2.33",
    "eslint": "^8.52.0",
      "eslint-plugin-import": "^2.29.0",
      "prettier": "^3.0.3",
=======
    "@types/react": "18.2.37",
    "eslint": "^8.53.0",
    "eslint-plugin-import": "^2.29.0",
    "prettier": "^3.0.3",
>>>>>>> 22f96bdf
    "typescript": "^5.2.2"
  },
  "scripts": {
    "build": "ray build -e dist",
    "dev": "ray develop",
    "fix-lint": "ray lint --fix",
    "lint": "ray lint",
    "publish": "npx @raycast/api@latest publish"
  }
}<|MERGE_RESOLUTION|>--- conflicted
+++ resolved
@@ -104,17 +104,10 @@
   "devDependencies": {
     "@raycast/eslint-config": "^1.0.8",
     "@types/node": "18.18.4",
-<<<<<<< HEAD
-    "@types/react": "18.2.33",
-    "eslint": "^8.52.0",
-      "eslint-plugin-import": "^2.29.0",
-      "prettier": "^3.0.3",
-=======
     "@types/react": "18.2.37",
     "eslint": "^8.53.0",
     "eslint-plugin-import": "^2.29.0",
     "prettier": "^3.0.3",
->>>>>>> 22f96bdf
     "typescript": "^5.2.2"
   },
   "scripts": {
