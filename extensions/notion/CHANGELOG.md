# Notion Changelog

<<<<<<< HEAD
## [Improve authentication docs] - 2024-03-21

- Add settings to close Raycast after Create Database Page
=======
## [Change Properties order in Create Database Page] - 2024-03-22

- Add ability to change order of properties when creating a new database page
- Fix showing/hiding properties when creating a new database page
>>>>>>> ecc93cb6

## [Improve authentication docs] - 2024-02-27

- Improve documentation on creating an internal integration
- Use OAuth utils

## [Properly allow date with time] - 2024-02-15

- Fix a bug that prevented creating pages with time

## [Open Notion page improvement] - 2024-01-02

- Add the ability to open Notion in the browser of your choice or in the Notion app.

## [Add alternate open action] - 2023-12-03

- Add an action that alternates with the primary open action. For example, if the primary action is set to open in Notion, the alternate action will open in the browser, and vice versa.

## [Fixes] - 2023-10-12

- Fix duplicated recent and searched pages sometimes showing
- Modify how recent pages are stored
- Fix last edited time showing as the current time
- Fix duped recent pages after page title changed
- Allow selecting just a date without a time
- Support quick edit status property
- Fix not being able to create a page with an empty select property

## [Deep links] - 2023-09-29

- New action to `Create Database Page` that copies a [deeplink](https://manual.raycast.com/deeplink) to open the command as configured.

## [Small enhancements] - 2023-09-22

- Add support for selecting options from Status properties

## [Fix bugs and add colors] - 2023-09-06

- Fix status property support in database list view, database kanban view, and create page view
- Fix action panel calling "Databases" as "Pages"
- Fix deleting databases
- Use notion-provided colors

## [Small fixes] - 2023-08-16

- Hide formula fields when creating database pages
- Fixes can't read property `plain_text` error
- Update screenshots

## [Big update] - 2023-07-25

This update introduces a new `Quick Capture` command. This lets you quickly save websites in Notion by using their URL or copying it onto your clipboard, then launching the command. You can choose to just save the URL, the entire webpage, or an AI-generated summary.

The page preview now includes a secondary action allowing you to see a metadata panel with page properties. Many properties are supported, including title, emails, numbers, checkboxes, statuses, and more! Speaking of properties, page properties in the list view now make use of Raycast components, improving their visual appearance. Tooltips have also been added to make it easier to identify the property you are viewing. Additionally, when searching Notion pages, you can now see the last author who edited the page.

Page list items have also gained some actions to enhance the extension's power. Now you can:

- Create quick links to your favorite pages
- Delete pages
- Copy a page's formatted URL (useful in chat apps such as Slack)
- Copy a page's title

This update modifies a key default setting. Initially, the main action for Notion pages was to preview them in Raycast. Now, the default is to open them in Notion. If you'd like to revert back to previewing pages in Raycast, you can do so via the ﻿Search Pages preference.

The extension has also been revamped under the hood to improve maintainability and ensure it stays up-to-date with the Raycast ecosystem.

## [Markdown parsing] - 2022-07-08

- Improve markdown parsing when create a page
- Add a dropdown to sort by "last edited at" or "last created at" when searching in a database

## [Bugfixes] - 2022-07-05

- Fixed `Create Database Page` to use client [timezone](https://developers.notion.com/changelog/time-zone-support) when supplying a date field.
- Fixed `Create Database Page` to pop navigation when using `Create and Open Page`.
- Clean up some type definitions.

## [OAuth] - 2022-05-10

- You can now logged in using OAuth instead of having to create your own integration
- Added an Action to append some content to an existing page
- The Search command now returns Databases as well. From there, you can navigate to a Database to list all its pages, search in it, have create custom views for each of them.

## [Improvement to the Create Database Page Command] - 2022-04-29

- Added an Action to open the Notion Page after creating it
- Added a TextArea to add some content to the page directly<|MERGE_RESOLUTION|>--- conflicted
+++ resolved
@@ -1,15 +1,13 @@
 # Notion Changelog
 
-<<<<<<< HEAD
-## [Improve authentication docs] - 2024-03-21
+## [Close Raycast after create new database page] - 2024-03-22
 
-- Add settings to close Raycast after Create Database Page
-=======
+- Add settings to close Raycast after create a new database
+
 ## [Change Properties order in Create Database Page] - 2024-03-22
 
 - Add ability to change order of properties when creating a new database page
 - Fix showing/hiding properties when creating a new database page
->>>>>>> ecc93cb6
 
 ## [Improve authentication docs] - 2024-02-27
 
