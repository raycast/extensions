--- conflicted
+++ resolved
@@ -1,10 +1,9 @@
 # Notion Changelog
 
-<<<<<<< HEAD
 ## [Close Raycast after create new database page] - 2024-04-22
 
 - Add settings to close Raycast after create a new database
-=======
+
 ## [Support inline Markdown for text properties] - 2024-04-18
 
 - Add a preference that enables the use of inline Markdown on text properties when creating a new database page.
@@ -16,7 +15,6 @@
 ## [Add Text to Page command] - 2024-04-11
 
 - Add command to append or prepend text to a page.
->>>>>>> 621fc5d8
 
 ## [Change Properties order in Create Database Page] - 2024-03-22
 
