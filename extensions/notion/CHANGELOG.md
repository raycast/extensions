# Notion Changelog

<<<<<<< HEAD
## [Refactor - No functional changes] - {PR_MERGE_DATE} - 2024-07-03
=======
## [Quicklinks for Quick Capture Command] - 2024-08-20

- Add a new action to create a Quicklink within the Quick Capture command.

## [Refactor] - 2024-07-03
>>>>>>> b043fd0d

- Move code around and derives more types from `@notionhq/client` (2024-07-03)
- Standardize database and page property data formats ({PR_MERGE_DATE})

## [Seperate property managment for quicklinks] - 2024-04-22

- Manage database properties visibility and order seperatly in quicklinks.

## [Close Raycast after create new database page] - 2024-04-22

- Add settings to close Raycast after create a new database

## [Support inline Markdown for text properties] - 2024-04-18

- Add a preference that enables the use of inline Markdown on text properties when creating a new database page.

## [Add Pagination] - 2024-04-17

- Add pagination to Search Page command

## [Add Text to Page command] - 2024-04-11

- Add command to append or prepend text to a page.

## [Change Properties order in Create Database Page] - 2024-03-22

- Add ability to change order of properties when creating a new database page
- Fix showing/hiding properties when creating a new database page

## [Improve authentication docs] - 2024-02-27

- Improve documentation on creating an internal integration
- Use OAuth utils

## [Properly allow date with time] - 2024-02-15

- Fix a bug that prevented creating pages with time

## [Open Notion page improvement] - 2024-01-02

- Add the ability to open Notion in the browser of your choice or in the Notion app.

## [Add alternate open action] - 2023-12-03

- Add an action that alternates with the primary open action. For example, if the primary action is set to open in Notion, the alternate action will open in the browser, and vice versa.

## [Fixes] - 2023-10-12

- Fix duplicated recent and searched pages sometimes showing
- Modify how recent pages are stored
- Fix last edited time showing as the current time
- Fix duped recent pages after page title changed
- Allow selecting just a date without a time
- Support quick edit status property
- Fix not being able to create a page with an empty select property

## [Deep links] - 2023-09-29

- New action to `Create Database Page` that copies a [deeplink](https://manual.raycast.com/deeplink) to open the command as configured.

## [Small enhancements] - 2023-09-22

- Add support for selecting options from Status properties

## [Fix bugs and add colors] - 2023-09-06

- Fix status property support in database list view, database kanban view, and create page view
- Fix action panel calling "Databases" as "Pages"
- Fix deleting databases
- Use notion-provided colors

## [Small fixes] - 2023-08-16

- Hide formula fields when creating database pages
- Fixes can't read property `plain_text` error
- Update screenshots

## [Big update] - 2023-07-25

This update introduces a new `Quick Capture` command. This lets you quickly save websites in Notion by using their URL or copying it onto your clipboard, then launching the command. You can choose to just save the URL, the entire webpage, or an AI-generated summary.

The page preview now includes a secondary action allowing you to see a metadata panel with page properties. Many properties are supported, including title, emails, numbers, checkboxes, statuses, and more! Speaking of properties, page properties in the list view now make use of Raycast components, improving their visual appearance. Tooltips have also been added to make it easier to identify the property you are viewing. Additionally, when searching Notion pages, you can now see the last author who edited the page.

Page list items have also gained some actions to enhance the extension's power. Now you can:

- Create quick links to your favorite pages
- Delete pages
- Copy a page's formatted URL (useful in chat apps such as Slack)
- Copy a page's title

This update modifies a key default setting. Initially, the main action for Notion pages was to preview them in Raycast. Now, the default is to open them in Notion. If you'd like to revert back to previewing pages in Raycast, you can do so via the ﻿Search Pages preference.

The extension has also been revamped under the hood to improve maintainability and ensure it stays up-to-date with the Raycast ecosystem.

## [Markdown parsing] - 2022-07-08

- Improve markdown parsing when create a page
- Add a dropdown to sort by "last edited at" or "last created at" when searching in a database

## [Bugfixes] - 2022-07-05

- Fixed `Create Database Page` to use client [timezone](https://developers.notion.com/changelog/time-zone-support) when supplying a date field.
- Fixed `Create Database Page` to pop navigation when using `Create and Open Page`.
- Clean up some type definitions.

## [OAuth] - 2022-05-10

- You can now logged in using OAuth instead of having to create your own integration
- Added an Action to append some content to an existing page
- The Search command now returns Databases as well. From there, you can navigate to a Database to list all its pages, search in it, have create custom views for each of them.

## [Improvement to the Create Database Page Command] - 2022-04-29

- Added an Action to open the Notion Page after creating it
- Added a TextArea to add some content to the page directly<|MERGE_RESOLUTION|>--- conflicted
+++ resolved
@@ -1,17 +1,13 @@
 # Notion Changelog
 
-<<<<<<< HEAD
-## [Refactor - No functional changes] - {PR_MERGE_DATE} - 2024-07-03
-=======
+## [Refactor - No functional changes] - 2024-07-03 to {PR_MERGE_DATE}
+
+- Move code around and derives more types from `@notionhq/client` (2024-07-03)
+- Standardize database and page property data formats ({PR_MERGE_DATE})
+
 ## [Quicklinks for Quick Capture Command] - 2024-08-20
 
 - Add a new action to create a Quicklink within the Quick Capture command.
-
-## [Refactor] - 2024-07-03
->>>>>>> b043fd0d
-
-- Move code around and derives more types from `@notionhq/client` (2024-07-03)
-- Standardize database and page property data formats ({PR_MERGE_DATE})
 
 ## [Seperate property managment for quicklinks] - 2024-04-22
 
