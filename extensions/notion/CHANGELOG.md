# Notion Changelog

<<<<<<< HEAD
## [Add Pagination] - 2024-04-17

- Add pagination to Search Page command
=======
## [Add Text to Page command] - 2024-04-11

- Add command to append or prepend text to a page.
>>>>>>> a8241b73

## [Change Properties order in Create Database Page] - 2024-03-22

- Add ability to change order of properties when creating a new database page
- Fix showing/hiding properties when creating a new database page

## [Improve authentication docs] - 2024-02-27

- Improve documentation on creating an internal integration
- Use OAuth utils

## [Properly allow date with time] - 2024-02-15

- Fix a bug that prevented creating pages with time

## [Open Notion page improvement] - 2024-01-02

- Add the ability to open Notion in the browser of your choice or in the Notion app.

## [Add alternate open action] - 2023-12-03

- Add an action that alternates with the primary open action. For example, if the primary action is set to open in Notion, the alternate action will open in the browser, and vice versa.

## [Fixes] - 2023-10-12

- Fix duplicated recent and searched pages sometimes showing
- Modify how recent pages are stored
- Fix last edited time showing as the current time
- Fix duped recent pages after page title changed
- Allow selecting just a date without a time
- Support quick edit status property
- Fix not being able to create a page with an empty select property

## [Deep links] - 2023-09-29

- New action to `Create Database Page` that copies a [deeplink](https://manual.raycast.com/deeplink) to open the command as configured.

## [Small enhancements] - 2023-09-22

- Add support for selecting options from Status properties

## [Fix bugs and add colors] - 2023-09-06

- Fix status property support in database list view, database kanban view, and create page view
- Fix action panel calling "Databases" as "Pages"
- Fix deleting databases
- Use notion-provided colors

## [Small fixes] - 2023-08-16

- Hide formula fields when creating database pages
- Fixes can't read property `plain_text` error
- Update screenshots

## [Big update] - 2023-07-25

This update introduces a new `Quick Capture` command. This lets you quickly save websites in Notion by using their URL or copying it onto your clipboard, then launching the command. You can choose to just save the URL, the entire webpage, or an AI-generated summary.

The page preview now includes a secondary action allowing you to see a metadata panel with page properties. Many properties are supported, including title, emails, numbers, checkboxes, statuses, and more! Speaking of properties, page properties in the list view now make use of Raycast components, improving their visual appearance. Tooltips have also been added to make it easier to identify the property you are viewing. Additionally, when searching Notion pages, you can now see the last author who edited the page.

Page list items have also gained some actions to enhance the extension's power. Now you can:

- Create quick links to your favorite pages
- Delete pages
- Copy a page's formatted URL (useful in chat apps such as Slack)
- Copy a page's title

This update modifies a key default setting. Initially, the main action for Notion pages was to preview them in Raycast. Now, the default is to open them in Notion. If you'd like to revert back to previewing pages in Raycast, you can do so via the ﻿Search Pages preference.

The extension has also been revamped under the hood to improve maintainability and ensure it stays up-to-date with the Raycast ecosystem.

## [Markdown parsing] - 2022-07-08

- Improve markdown parsing when create a page
- Add a dropdown to sort by "last edited at" or "last created at" when searching in a database

## [Bugfixes] - 2022-07-05

- Fixed `Create Database Page` to use client [timezone](https://developers.notion.com/changelog/time-zone-support) when supplying a date field.
- Fixed `Create Database Page` to pop navigation when using `Create and Open Page`.
- Clean up some type definitions.

## [OAuth] - 2022-05-10

- You can now logged in using OAuth instead of having to create your own integration
- Added an Action to append some content to an existing page
- The Search command now returns Databases as well. From there, you can navigate to a Database to list all its pages, search in it, have create custom views for each of them.

## [Improvement to the Create Database Page Command] - 2022-04-29

- Added an Action to open the Notion Page after creating it
- Added a TextArea to add some content to the page directly<|MERGE_RESOLUTION|>--- conflicted
+++ resolved
@@ -1,14 +1,12 @@
 # Notion Changelog
 
-<<<<<<< HEAD
 ## [Add Pagination] - 2024-04-17
 
 - Add pagination to Search Page command
-=======
+
 ## [Add Text to Page command] - 2024-04-11
 
 - Add command to append or prepend text to a page.
->>>>>>> a8241b73
 
 ## [Change Properties order in Create Database Page] - 2024-03-22
 
