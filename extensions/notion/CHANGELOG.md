--- conflicted
+++ resolved
@@ -1,6 +1,5 @@
 # Notion Changelog
 
-<<<<<<< HEAD
 ## [Fixes] - 2023-09-21
 - Fix duplicated recent and searched pages sometimes showing
 - Fix last edited time showing as the current time
@@ -8,17 +7,10 @@
 - Allow selecting just a date without a time
 - Support quick edit status property
 
-## [Deep links] - 2023-09-07
-
-- New action to `Create Database Page` that copies a [deeplink](https://manual.raycast.com/deeplink) to open the command as configured.
-- Add support for _status_ property.
-- 
-=======
 ## [Deep links] - 2023-09-29
 
 - New action to `Create Database Page` that copies a [deeplink](https://manual.raycast.com/deeplink) to open the command as configured.
 
->>>>>>> fb8200ef
 ## [Small enhancements] - 2023-09-22
 
 - Add support for selecting options from Status properties
