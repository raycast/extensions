import { environment, Detail, ActionPanel, Action } from "@raycast/api";
import { useEffect, useState } from "react";
import React from "react";
import FeedInterface from "../interfaces/feed";
import { Player, Batting, TeamStatsPitching } from "../interfaces/feed";
import { resolve } from "path";
import useGameDataStore from "../lib/store";

const CACHE_DIR = resolve(environment.supportPath, "cache");

type GameProps = {
  index: number;
};

const generateBoxScore = (feed: FeedInterface): string => {
  const { gameData, liveData } = feed;
  const { teams: gameDataTeams } = gameData;
  const { boxscore } = liveData;
  const { teams: boxscoreTeams } = boxscore;

  const generateTeamBoxScore = (teamType: "away" | "home"): string => {
    const team = gameDataTeams[teamType];
    const boxscoreTeam = boxscoreTeams[teamType];
    const players = Object.values(boxscoreTeam.players);

    const batterRows = players
      .filter((player): player is Player & { stats: { batting: Batting } } => player.stats && "batting" in player.stats)
      .map((player) => {
        const batting = player.stats.batting;
        if (batting.atBats === undefined) return null;
        return `| ${player.person.fullName} (${player.position.abbreviation}) | ${batting.hits ?? "n/a"}/${
          batting.atBats
        } | ${batting.runs ?? "n/a"}/${batting.rbi ?? "n/a"} | ${batting.baseOnBalls ?? "n/a"}/${
          batting.strikeOuts ?? "n/a"
        }|`;
      })
      .filter((row): row is string => row !== null)
      .join("\n");

    const pitcherRows = players
      .filter(
        (player): player is Player & { stats: { pitching: TeamStatsPitching } } =>
          player.stats && "pitching" in player.stats
      )
      .map((player) => {
        const pitching = player.stats.pitching;
        if (pitching.inningsPitched === undefined) return null;
        return `| ${player.person.fullName} | ${pitching.inningsPitched}/${pitching.runsScoredPer9 || "n/a"} | ${
          pitching.hits
        }/${pitching.runs}/${pitching.earnedRuns} | ${pitching.baseOnBalls}/${pitching.strikeOuts} |`;
      })
      .filter((row): row is string => row !== null)
      .join("\n");

    return `
## ${team.name}

### Batting (this game)

| Player | H/AB | R/RBI | BB/SO |
|--------|------|-------|-------|
${batterRows}

### Pitching (this game)

| Player | IP/ERA | H/R/ER | BB/SO |
|--------|--------|--------|-------|
${pitcherRows}
`;
  };

  return `
${generateTeamBoxScore("away")}
${generateTeamBoxScore("home")}
  `.trim();
};

const Game = React.memo((props: GameProps) => {
  const { data } = useGameDataStore();
  const [game, setGame] = useState<FeedInterface | undefined>();

<<<<<<< HEAD
  useEffect(() => {
    if (data !== undefined) {
      setGame(data[props.index][1]);
=======
    const currentPlay = game.liveData.plays.currentPlay;

    const pitchSequence = currentPlay.playEvents
      .filter((event) => event.isPitch)
      .map((event, index) => ({
        description: event.details.description,
        index: index + 1, // Adding 1 to make it human-readable (1-based index)
      }))
      .reverse();

    const linescore = game.liveData.linescore;
    const runs_inning = Array(9).fill(["X", "X"]);
    linescore.innings.forEach((inning, index) => {
      const away = inning ? inning.away.runs || 0 : "X";
      const home = !(index === linescore.currentInning && linescore.isTopInning) ? inning.home.runs || 0 : "X";
      runs_inning[index] = [away, home];
    });
    const runnerDict = game.liveData.linescore.offense;
    let runners = 0;
    ["first", "second", "third"].forEach((base, index) => {
      if (base in runnerDict) {
        runners += 1 << index;
      }
    });
    let aw = false;
    let hw = false;
    if (
      game.gameData.status.abstractGameCode.toUpperCase() === "F" &&
      linescore.teams.away.runs > linescore.teams.home.runs
    ) {
      aw = true;
    } else if (
      game.gameData.status.abstractGameCode.toUpperCase() === "F" &&
      linescore.teams.home.runs > linescore.teams.away.runs
    ) {
      hw = true;
>>>>>>> 11551190
    }
  }, [data]);
  if (!data || !game) {
    return <Detail markdown="## Loading..." />;
  }

  const currentPlay = game.liveData.plays.currentPlay;
  const linescore = game.liveData.linescore;
  const runs_inning = Array(9).fill(["X", "X"]);
  linescore.innings.forEach((inning, index) => {
    const away = inning ? inning.away.runs || 0 : "X";
    const home = !(index === linescore.currentInning && linescore.isTopInning) ? inning.home.runs || 0 : "X";
    runs_inning[index] = [away, home];
  });
  const runnerDict = game.liveData.linescore.offense;
  let runners = 0;
  ["first", "second", "third"].forEach((base, index) => {
    if (base in runnerDict) {
      runners += 1 << index;
    }
  });
  let aw = false;
  let hw = false;
  if (
    game.gameData.status.abstractGameCode.toUpperCase() === "F" &&
    linescore.teams.away.runs > linescore.teams.home.runs
  ) {
    aw = true;
  } else if (
    game.gameData.status.abstractGameCode.toUpperCase() === "F" &&
    linescore.teams.home.runs > linescore.teams.away.runs
  ) {
    hw = true;
  }
  const d = new Date(game.gameData.datetime.dateTime);
  const tzName = d.toLocaleString("en", { timeZoneName: "short" }).split(" ").pop();
  const hrs = d.getHours() % 12;
  const date_string = `${d.getFullYear()}-${(d.getMonth() + 1).toString().padStart(2, "0")}-${d
    .getDate()
    .toString()
    .padStart(2, "0")} ${hrs ? hrs : 12}:${d.getMinutes().toString().padStart(2, "0")} ${
    d.getHours() >= 12 ? "pm" : "am"
  } ${tzName}`;
  const md_string = `
# ${aw ? "*" : ""}${game.gameData.teams.away.name} (${linescore.teams.away.runs ? linescore.teams.away.runs : "0"})${
    aw ? "*" : ""
  } <img src="${
    "file://" + resolve(CACHE_DIR, `${game.gameData.teams.away.id}.svg`).replace(" ", "%20")
  }" height="20" /> @ ${hw ? "*" : ""}${game.gameData.teams.home.name} (${
    linescore.teams.home.runs ? linescore.teams.home.runs : "0"
  })${hw ? "*" : ""} <img src="${
    "file://" + resolve(CACHE_DIR, `${game.gameData.teams.home.id}.svg`).replace(" ", "%20")
  }" height="20" />

${game.gameData.status.abstractGameCode.toUpperCase() === "P" ? `Starts at: ${date_string}` : ""}

${
  game.gameData.status.abstractGameCode.toUpperCase() === "L"
<<<<<<< HEAD
    ? `**${linescore.inningState} ${linescore.currentInningOrdinal}. ${currentPlay.count.outs} Out${
        currentPlay.count.outs !== 1 ? `s` : ""
      }.
  ${currentPlay.count.balls} Ball${currentPlay.count.balls !== 1 ? "s" : ""}, ${currentPlay.count.strikes} Strike${
        currentPlay.count.strikes !== 1 ? `s` : ""
      }. Current Matchup:** (${currentPlay.matchup.pitchHand.code}HP) ${currentPlay.matchup.pitcher.fullName} vs ${
=======
    ? `**Current Matchup:** (${currentPlay.matchup.pitchHand.code}HP) ${currentPlay.matchup.pitcher.fullName} vs ${
>>>>>>> 11551190
        currentPlay.matchup.batter.fullName
      } (${currentPlay.matchup.batSide.code})
  ${currentPlay.result.description !== undefined ? `**Latest:** ` + currentPlay.result.description : ""}`
    : " "
}

${game.gameData.status.detailedState}

\`${"".padEnd(3)}\`  ${runs_inning.map((_, index) => `\`${(index + 1).toString().padStart(2)}\``).join(" ")}

\`${game.gameData.teams.away.abbreviation.padStart(3)}\`  ${runs_inning
    .map((inning) => `\`${inning[0].toString().padStart(2)}\``)
    .join(" ")}

\`${game.gameData.teams.home.abbreviation.padStart(3)}\`  ${runs_inning
    .map((inning) => `\`${inning[1].toString().padStart(2)}\``)
    .join(" ")}

---

\`${"".padEnd(3)}\`  ${["R", "H", "E"].map((label) => `\`${label.padStart(2)}\``).join(" ")}

\`${game.gameData.teams.away.abbreviation.padStart(3)}\`  \`${(linescore.teams.away.runs || 0)
    .toString()
    .padStart(2)}\` \`${(linescore.teams.away.hits || 0).toString().padStart(2)}\` \`${(
    linescore.teams.away.errors || 0
  )
    .toString()
    .padStart(2)}\`

\`${game.gameData.teams.home.abbreviation.padStart(3)}\`  \`${(linescore.teams.home.runs || 0)
    .toString()
    .padStart(2)}\` \`${(linescore.teams.home.hits || 0).toString().padStart(2)}\` \`${(
    linescore.teams.home.errors || 0
  )
    .toString()
    .padStart(2)}\`

${
  game.gameData.status.abstractGameCode.toUpperCase() === "L"
    ? `<img src="file://${resolve(environment.assetsPath, `${runners}.svg`).replace(" ", "%20")}" height="100" />`
    : ""
}

---

${game.gameData.status.abstractGameCode.toUpperCase() === "L" ? `## Box  \n` + generateBoxScore(game) : ""}

## Copyright
${game.copyright}
    `;
<<<<<<< HEAD
  return (
    <Detail
      markdown={md_string}
      actions={
        <ActionPanel>
          <ActionPanel.Section title="Actions">
            <Action.OpenInBrowser title="Open in MLB" url={`https://www.mlb.com/gameday/${game.gamePk}`} />
          </ActionPanel.Section>
        </ActionPanel>
      }
    />
  );
});
=======
    return (
      <Detail
        markdown={md_string}
        metadata={
          game.gameData.status.abstractGameCode.toUpperCase() === "L" ? (
            <Detail.Metadata>
              <Detail.Metadata.Label
                title="Game Details"
                text={`${linescore.inningState} ${linescore.currentInningOrdinal}. ${currentPlay.count.outs} Out${
                  currentPlay.count.outs !== 1 ? `s` : ""
                }. ${currentPlay.count.balls} Ball${currentPlay.count.balls !== 1 ? "s" : ""}, ${
                  currentPlay.count.strikes
                } Strike${currentPlay.count.strikes !== 1 ? `s` : ""}.`}
              />
              {pitchSequence.map((pitch, idx) => (
                <React.Fragment key={pitch.index}>
                  <Detail.Metadata.Label
                    title={idx === 0 ? "Pitch Sequence" : ""}
                    text={`${pitch.index}. ${pitch.description}`}
                  />
                  <Detail.Metadata.Separator />
                </React.Fragment>
              ))}
            </Detail.Metadata>
          ) : null
        }
        actions={
          <ActionPanel>
            <ActionPanel.Section title="Actions">
              <Action.OpenInBrowser title="Open in MLB" url={`https://www.mlb.com/gameday/${game.gamePk}`} />
            </ActionPanel.Section>
          </ActionPanel>
        }
      />
    );
  },
  (prev, next) => prev.index === next.index
);
>>>>>>> 11551190

export default Game;<|MERGE_RESOLUTION|>--- conflicted
+++ resolved
@@ -76,58 +76,31 @@
 };
 
 const Game = React.memo((props: GameProps) => {
-  const { data } = useGameDataStore();
+  const { data, reloadData, setReloadData } = useGameDataStore();
   const [game, setGame] = useState<FeedInterface | undefined>();
 
-<<<<<<< HEAD
   useEffect(() => {
     if (data !== undefined) {
       setGame(data[props.index][1]);
-=======
-    const currentPlay = game.liveData.plays.currentPlay;
-
-    const pitchSequence = currentPlay.playEvents
-      .filter((event) => event.isPitch)
-      .map((event, index) => ({
-        description: event.details.description,
-        index: index + 1, // Adding 1 to make it human-readable (1-based index)
-      }))
-      .reverse();
-
-    const linescore = game.liveData.linescore;
-    const runs_inning = Array(9).fill(["X", "X"]);
-    linescore.innings.forEach((inning, index) => {
-      const away = inning ? inning.away.runs || 0 : "X";
-      const home = !(index === linescore.currentInning && linescore.isTopInning) ? inning.home.runs || 0 : "X";
-      runs_inning[index] = [away, home];
-    });
-    const runnerDict = game.liveData.linescore.offense;
-    let runners = 0;
-    ["first", "second", "third"].forEach((base, index) => {
-      if (base in runnerDict) {
-        runners += 1 << index;
+      if (reloadData) {
+        setReloadData(false);
       }
-    });
-    let aw = false;
-    let hw = false;
-    if (
-      game.gameData.status.abstractGameCode.toUpperCase() === "F" &&
-      linescore.teams.away.runs > linescore.teams.home.runs
-    ) {
-      aw = true;
-    } else if (
-      game.gameData.status.abstractGameCode.toUpperCase() === "F" &&
-      linescore.teams.home.runs > linescore.teams.away.runs
-    ) {
-      hw = true;
->>>>>>> 11551190
     }
-  }, [data]);
+  }, [data, props.index, reloadData, setReloadData]);
+
   if (!data || !game) {
     return <Detail markdown="## Loading..." />;
   }
 
   const currentPlay = game.liveData.plays.currentPlay;
+  const pitchSequence = currentPlay.playEvents
+    .filter((event) => event.isPitch)
+    .map((event, index) => ({
+      description: event.details.description,
+      index: index + 1, // Adding 1 to make it human-readable (1-based index)
+    }))
+    .reverse();
+
   const linescore = game.liveData.linescore;
   const runs_inning = Array(9).fill(["X", "X"]);
   linescore.innings.forEach((inning, index) => {
@@ -135,6 +108,7 @@
     const home = !(index === linescore.currentInning && linescore.isTopInning) ? inning.home.runs || 0 : "X";
     runs_inning[index] = [away, home];
   });
+
   const runnerDict = game.liveData.linescore.offense;
   let runners = 0;
   ["first", "second", "third"].forEach((base, index) => {
@@ -155,6 +129,7 @@
   ) {
     hw = true;
   }
+
   const d = new Date(game.gameData.datetime.dateTime);
   const tzName = d.toLocaleString("en", { timeZoneName: "short" }).split(" ").pop();
   const hrs = d.getHours() % 12;
@@ -179,16 +154,12 @@
 
 ${
   game.gameData.status.abstractGameCode.toUpperCase() === "L"
-<<<<<<< HEAD
     ? `**${linescore.inningState} ${linescore.currentInningOrdinal}. ${currentPlay.count.outs} Out${
         currentPlay.count.outs !== 1 ? `s` : ""
       }.
   ${currentPlay.count.balls} Ball${currentPlay.count.balls !== 1 ? "s" : ""}, ${currentPlay.count.strikes} Strike${
         currentPlay.count.strikes !== 1 ? `s` : ""
       }. Current Matchup:** (${currentPlay.matchup.pitchHand.code}HP) ${currentPlay.matchup.pitcher.fullName} vs ${
-=======
-    ? `**Current Matchup:** (${currentPlay.matchup.pitchHand.code}HP) ${currentPlay.matchup.pitcher.fullName} vs ${
->>>>>>> 11551190
         currentPlay.matchup.batter.fullName
       } (${currentPlay.matchup.batSide.code})
   ${currentPlay.result.description !== undefined ? `**Latest:** ` + currentPlay.result.description : ""}`
@@ -240,21 +211,6 @@
 ## Copyright
 ${game.copyright}
     `;
-<<<<<<< HEAD
-  return (
-    <Detail
-      markdown={md_string}
-      actions={
-        <ActionPanel>
-          <ActionPanel.Section title="Actions">
-            <Action.OpenInBrowser title="Open in MLB" url={`https://www.mlb.com/gameday/${game.gamePk}`} />
-          </ActionPanel.Section>
-        </ActionPanel>
-      }
-    />
-  );
-});
-=======
     return (
       <Detail
         markdown={md_string}
@@ -293,6 +249,5 @@
   },
   (prev, next) => prev.index === next.index
 );
->>>>>>> 11551190
 
 export default Game;