import {
  Action,
  ActionPanel,
  Color,
  Form,
  getPreferenceValues,
  Icon,
  List,
  openCommandPreferences,
} from "@raycast/api";
import { JSONSchema7 } from "json-schema";
import numeral from "numeral";
import { useEffect, useMemo, useState } from "react";
import { ToggleDetailsAction } from "../../shared/actions";
import { useApplications } from "../../shared/application";
import { SUPPORTED_CLIENTS } from "../../shared/mcp";
import { InstallServerToClientAction } from "../builtin/actions";
import { RegistryProps } from "../types";
import { Connection, Server, useServerDetails, useServers } from "./api";

const preferences: Preferences.SearchServers = getPreferenceValues();

export function SmitheryRegistry(props: RegistryProps) {
  if (!preferences.smitheryApiKey) {
    return <MissingAPIKey />;
  }

  return <Registry {...props} />;
}

function MissingAPIKey() {
  const markdown = `
  # Missing API Key
  To use the Smithery MCP Registry, you need to add your personal API key to the command's preferences.

  ![Missing API Key](smithery-missing-api-key.png)
  
  You can learn how to create an API key in [Smithery's account settings](https://smithery.ai/account/api-keys).`;

  return (
    <List.Item
      key="missing-api-key"
      icon={Icon.Warning}
      title="Missing API Key"
      detail={<List.Item.Detail markdown={markdown} />}
      actions={
        <ActionPanel>
          <Action icon={Icon.Key} title="Add Api Key" onAction={openCommandPreferences} />
          <Action.OpenInBrowser title="Open Smithery Docs" url="https://smithery.ai/docs" />
        </ActionPanel>
      }
    />
  );
}

function Registry(props: RegistryProps) {
  const { data, isLoading, pagination } = useServers(props.searchText);

  useEffect(() => {
    if (props.setIsLoading && props.isLoading !== isLoading) {
      props.setIsLoading(isLoading);
    }
  }, [isLoading, props.setIsLoading, props.isLoading]);

  useEffect(() => {
    if (
      props.setPagination &&
      (props.pagination?.pageSize !== pagination?.pageSize || props.pagination?.hasMore !== pagination?.hasMore)
    ) {
      props.setPagination(pagination);
    }
  }, [pagination, props.setPagination, props.pagination]);

  return (
    <>
      {data?.map((server) => (
        <List.Item
          key={server.qualifiedName}
          title={server.displayName}
          subtitle={props.isShowingDetail ? undefined : server.qualifiedName}
          accessories={[
            {
              icon: Icon.Bolt,
              text: numeral(server.useCount).format("0a"),
              tooltip: `Used ${server.useCount.toLocaleString()} times last month`,
            },
          ]}
          detail={<ServerDetail server={server} />}
          actions={
            <ActionPanel>
              <InstallServerAction server={server} />
              <Action.OpenInBrowser url={server.homepage} />
              <ToggleDetailsAction isShowingDetail={props.isShowingDetail} setShowingDetail={props.setShowingDetail} />
            </ActionPanel>
          }
        />
      ))}
    </>
  );
}

function ServerDetail({ server }: { server: Server }) {
  const { data, isLoading } = useServerDetails(server);

  if (!data) {
    return <List.Item.Detail isLoading={isLoading} />;
  }

  const markdown = `# ${data?.displayName ?? server.displayName}\n\n${server.description}${
    data?.tools?.length
      ? `\n\n## Tools\n\n${data.tools.map((tool) => `### ${tool.name}\n\n${tool.description}`).join("\n")}`
      : ""
  }${
    data?.connections?.length
      ? `\n\n## Connections\n\n${data.connections.map((connection) => `### ${connection.type}\n\n\`\`\`json\n${JSON.stringify(connection, null, 2)}\n\`\`\``).join("\n")}`
      : ""
  }`;

  return (
    <List.Item.Detail
      isLoading={isLoading}
      markdown={markdown}
      metadata={
        <List.Item.Detail.Metadata>
          <List.Item.Detail.Metadata.Label title="Qualified Name" text={server.qualifiedName} />
          {data?.tools && <List.Item.Detail.Metadata.Separator />}
          {data?.tools && (
            <List.Item.Detail.Metadata.Label
              title="Tools"
              icon={data.tools.length > 0 ? Icon.Hammer : undefined}
              text={data.tools.length.toString()}
            />
          )}
          <List.Item.Detail.Metadata.Separator />
          <List.Item.Detail.Metadata.Label
            title="Type"
            icon={data?.remote ? Icon.Globe : Icon.Terminal}
            text={data?.remote ? "Remote" : "Local"}
          />
          <List.Item.Detail.Metadata.Separator />
          <List.Item.Detail.Metadata.Label
            title="Security"
            icon={data?.security?.scanPassed ? Icon.Shield : { source: Icon.Warning, tintColor: Color.Yellow }}
            text={data?.security?.scanPassed ? "Scan Passed" : { value: "Scan Not Passed", color: Color.Yellow }}
          />
          <List.Item.Detail.Metadata.Separator />
          <List.Item.Detail.Metadata.Label title="Used Last Month" text={server.useCount.toLocaleString()} />
          <List.Item.Detail.Metadata.Separator />
          <List.Item.Detail.Metadata.Label title="Created At" text={new Date(server.createdAt).toLocaleDateString()} />
        </List.Item.Detail.Metadata>
      }
    />
  );
}

function InstallServerAction(props: { server: Server }) {
  const { data } = useServerDetails(props.server);

  const firstConnection = data?.connections?.[0];

  if (firstConnection && Object.keys(firstConnection.configSchema.properties || {}).length > 0) {
    return (
      <Action.Push
        icon={Icon.ArrowDownCircle}
<<<<<<< HEAD
        title="Configure Mcp Server"
=======
        title="Configure Server"
>>>>>>> baf1cc05
        target={<ConfigureServerForm connection={firstConnection} server={props.server} />}
      />
    );
  }

  return <InstallSmitheryServerAction server={props.server} />;
}

function ConfigureServerForm(props: { connection: Connection; server: Server }) {
  const configSchema = props.connection.configSchema;
  const exampleConfig = props.connection.exampleConfig;
  const [formValues, setFormValues] = useState<Record<string, unknown>>({});

  return (
    <Form
      actions={
        <ActionPanel>
          <InstallSmitheryServerAction server={props.server} config={formValues} />
        </ActionPanel>
      }
    >
      {Object.entries(configSchema.properties || {}).map(([key, schema]) => {
        const property = schema as JSONSchema7;
        const defaultValue = exampleConfig?.[key]?.toString() || property.default?.toString() || "";
        return (
          <Form.TextField
            key={key}
            id={key}
            title={property.title || key}
            placeholder={property.description}
            defaultValue={defaultValue}
            onChange={(value) => {
              setFormValues((prev) => ({ ...prev, [key]: value }));
            }}
          />
        );
      })}
    </Form>
  );
}

function InstallSmitheryServerAction(props: { server: Server; config?: Record<string, unknown> }) {
  const { data, isLoading } = useApplications();

  const installedClients = useMemo(
    () => SUPPORTED_CLIENTS.filter((client) => data?.some((app) => app.bundleId === client.bundleId)),
    [data],
  );

  const args = [
    "-y",
    "@smithery/cli",
    "run",
    props.server.qualifiedName,
    "--key",
    preferences.smitheryApiKey as string,
  ];

  if (props.config) {
    args.push("--config", `'${JSON.stringify(props.config)}'`);
  }

  return (
<<<<<<< HEAD
    <ActionPanel.Submenu title="Install Mcp Server" isLoading={isLoading}>
=======
    <ActionPanel.Submenu title="Install Server" isLoading={isLoading}>
>>>>>>> baf1cc05
      <Action.InstallMCPServer
        icon={{ source: { light: Icon.RaycastLogoPos, dark: Icon.RaycastLogoNeg } }}
        title="Raycast"
        server={{
          transport: "stdio" as const,
          name: props.server.displayName,
          description: props.server.description,
          command: "npx",
          args,
        }}
      />
      <ActionPanel.Section>
        {installedClients.map((client) => (
          <InstallServerToClientAction
            key={client.bundleId}
            registryEntry={{
              name: props.server.qualifiedName,
              title: props.server.displayName,
              description: props.server.description,
              configuration: {
                command: "npx",
                args,
              },
            }}
            client={client}
          />
        ))}
      </ActionPanel.Section>
    </ActionPanel.Submenu>
  );
}<|MERGE_RESOLUTION|>--- conflicted
+++ resolved
@@ -162,11 +162,7 @@
     return (
       <Action.Push
         icon={Icon.ArrowDownCircle}
-<<<<<<< HEAD
-        title="Configure Mcp Server"
-=======
         title="Configure Server"
->>>>>>> baf1cc05
         target={<ConfigureServerForm connection={firstConnection} server={props.server} />}
       />
     );
@@ -230,11 +226,7 @@
   }
 
   return (
-<<<<<<< HEAD
-    <ActionPanel.Submenu title="Install Mcp Server" isLoading={isLoading}>
-=======
     <ActionPanel.Submenu title="Install Server" isLoading={isLoading}>
->>>>>>> baf1cc05
       <Action.InstallMCPServer
         icon={{ source: { light: Icon.RaycastLogoPos, dark: Icon.RaycastLogoNeg } }}
         title="Raycast"
