import { Color, Icon } from "@raycast/api";
import type { RegistryEntry } from "./types";

export const OFFICIAL_ENTRIES: RegistryEntry[] = [
  {
    name: "brave-search",
    title: "Brave Search",
    description:
      "A Model Context Protocol server for Brave Search. This server provides tools to read, search, and manipulate Brave Search repositories via Large Language Models.",
    icon: "https://svgl.app/library/brave.svg",
    homepage: "https://github.com/modelcontextprotocol/servers/tree/HEAD/src/brave-search",
    configuration: {
      command: "npx",
      args: ["-y", "@modelcontextprotocol/server-brave-search"],
      env: {
        BRAVE_API_KEY: "YOUR_API_KEY_HERE",
      },
    },
  },
  {
    name: "chroma",
    title: "Chroma",
    description:
      "This server provides data retrieval capabilities powered by Chroma, enabling AI models to create collections over generated data and user inputs, and retrieve that data using vector search, full text search, metadata filtering, and more.",
    icon: "chroma.png",
    homepage: "https://github.com/chroma-core/chroma-mcp",
    configuration: {
      command: "uvx",
      args: [
        "chroma-mcp",
        "--client-type",
        "cloud",
        "--tenant",
        "YOUR_TENANT_ID_HERE",
        "--database",
        "YOUR_DATABASE_NAME_HERE",
        "--api-key",
        "YOUR_API_KEY_HERE",
      ],
    },
  },
  {
    name: "context-7",
    title: "Context 7",
    description:
      "Context7 MCP pulls up-to-date, version-specific documentation and code examples straight from the source — and places them directly into your prompt.",
    icon: {
      source: "context-7.svg",
      tintColor: Color.PrimaryText,
    },
    homepage: "https://github.com/upstash/context7",
    configuration: {
      command: "npx",
      args: ["-y", "@upstash/context7-mcp@latest"],
    },
  },
  {
    name: "git",
    title: "Git",
    description:
      "A Model Context Protocol server for Git repository interaction and automation. This server provides tools to read, search, and manipulate Git repositories via Large Language Models.",
    icon: "https://svgl.app/library/git.svg",
    homepage: "https://github.com/modelcontextprotocol/servers/tree/main/src/git",
    configuration: {
      command: "uvx",
      args: ["mcp-server-git"],
    },
  },
  {
    name: "github",
    title: "GitHub",
    description:
      "The GitHub MCP Server is a Model Context Protocol (MCP) server that provides seamless integration with GitHub APIs, enabling advanced automation and interaction capabilities for developers and tools.",
    icon: {
      source: {
        light: "https://svgl.app/library/github_light.svg",
        dark: "https://svgl.app/library/github_dark.svg",
      },
    },
    homepage:
      "https://github.com/github/github-mcp-server?utm_source=Blog&utm_medium=GitHub&utm_campaign=proplus&utm_notesblogtop",
    configuration: {
      command: "docker",
      args: ["run", "-i", "--rm", "-e", "GITHUB_PERSONAL_ACCESS_TOKEN", "ghcr.io/github/github-mcp-server"],
      env: {
        GITHUB_PERSONAL_ACCESS_TOKEN: "<YOUR_TOKEN>",
      },
    },
  },
  {
    name: "gitlab",
    title: "GitLab",
    description: "MCP Server for the GitLab API, enabling project management, file operations, and more.",
    icon: "https://svgl.app/library/gitlab.svg",
    homepage: "https://github.com/modelcontextprotocol/servers/tree/main/src/gitlab",
    configuration: {
      command: "npx",
      args: ["-y", "@modelcontextprotocol/server-gitlab"],
      env: {
        GITLAB_PERSONAL_ACCESS_TOKEN: "<YOUR_TOKEN>",
        GITLAB_API_URL: "https://gitlab.com/api/v4", // Optional, for self-hosted instances
      },
    },
  },
  {
    name: "e2b",
    title: "E2B Code Interpreter",
    description: "A Model Context Protocol server for running code in a secure sandbox by [E2B](https://e2b.dev/).",
    icon: {
      source: "e2b.svg",
      tintColor: Color.PrimaryText,
    },
    homepage: "https://github.com/e2b-dev/mcp-server/blob/main/packages/js/README.md",
    configuration: {
      command: "npx",
      args: ["-y", "@e2b/mcp-server"],
      env: {
        E2B_API_KEY: "YOUR_API_KEY_HERE",
      },
    },
  },
  {
    name: "exa",
    title: "Exa",
    description:
      "A Model Context Protocol (MCP) server lets AI assistants like Claude use the Exa AI Search API for web searches. This setup allows AI models to get real-time web information in a safe and controlled way.",
    icon: "exa.png",
    homepage: "https://github.com/exa-labs/exa-mcp-server",
    configuration: {
      command: "npx",
      args: ["exa-mcp-server"],
      env: {
        EXA_API_KEY: "YOUR_API_KEY_HERE",
      },
    },
  },
  {
    name: "google-drive",
    title: "Google Drive",
    description: "This MCP server integrates with Google Drive to allow listing, reading, and searching over files.",
    icon: "https://svgl.app/library/drive.svg",
    homepage: "https://github.com/modelcontextprotocol/servers/tree/main/src/gdrive",
    configuration: {
      command: "npx",
      args: ["-y", "@modelcontextprotocol/server-gdrive"],
      env: {
        GDRIVE_CREDENTIALS_PATH: "/path/to/.gdrive-server-credentials.json",
      },
    },
  },
  {
    name: "jetbrains",
    title: "JetBrains",
    description: "The server proxies requests from client to JetBrains IDE.",
    icon: "https://svgl.app/library/jetbrains.svg",
    homepage: "https://github.com/JetBrains/mcp-jetbrains",
    configuration: {
      command: "npx",
      args: ["-y", "@jetbrains/mcp-proxy"],
    },
  },
  {
    name: "heroku",
    title: "Heroku",
    description:
      "The Heroku Platform MCP Server is a specialized Model Context Protocol (MCP) implementation designed to facilitate seamless interaction between large language models (LLMs) and the Heroku Platform. This server provides a robust set of tools and capabilities that enable LLMs to read, manage, and operate Heroku Platform resources.",
    icon: "heroku.svg",
    homepage: "https://github.com/heroku/heroku-mcp-server",
    configuration: {
      command: "npx",
      args: ["-y", "@heroku/mcp-server"],
      env: {
        HEROKU_API_KEY: "YOUR_API_KEY_HERE",
      },
    },
  },
  {
    name: "filesystem",
    title: "Filesystem",
    description:
      "Node.js server implementing Model Context Protocol (MCP) for filesystem operations. The server will only allow operations within directories specified via args.",
    icon: Icon.Folder,
    homepage: "https://github.com/modelcontextprotocol/servers/tree/main/src/filesystem",
    configuration: {
      command: "npx",
      args: ["-y", "@modelcontextprotocol/server-filesystem", "YOUR_ALLOWED_PATH_HERE"],
    },
  },
  {
    name: "paddle",
    title: "Paddle",
    description:
      "Paddle Billing is the developer-first merchant of record. We take care of payments, tax, subscriptions, and metrics with one unified API that does it all. This is a Model Context Protocol (MCP) server that provides tools for interacting with the Paddle API.",
    icon: "paddle.svg",
    homepage: "https://github.com/PaddleHQ/paddle-mcp-server",
    configuration: {
      command: "npx",
      args: ["-y", "@paddle/paddle-mcp", "--api-key=PADDLE_API_KEY", "--environment=(sandbox|production)"],
    },
  },
  {
    name: "perplexity",
    title: "Perplexity",
    description:
      "An MCP server implementation that integrates the Sonar API to provide Claude with unparalleled real-time, web-wide research.",
    icon: "https://svgl.app/library/perplexity.svg",
    homepage: "https://github.com/ppl-ai/modelcontextprotocol",
    configuration: {
      command: "npx",
      args: ["-y", "server-perplexity-ask"],
      env: {
        PERPLEXITY_API_KEY: "YOUR_API_KEY_HERE",
      },
    },
  },
  {
    name: "prisma",
    title: "Prisma",
    description:
      "An MCP server that provisions and manages a Prisma Postgres database for your apps, so you don’t have to spend time fiddling with db infrastructure.",
    icon: "https://svgl.app/library/prisma.svg",
    homepage: "https://www.prisma.io/docs/postgres/integrations/mcp-server",
    configuration: {
      command: "npx",
      args: ["-y", "prisma", "mcp"],
    },
  },
  {
    name: "sentry",
    title: "Sentry",
    description: "This service provides a Model Context Provider (MCP) for interacting with Sentry's API.",
    icon: "sentry.svg",
    homepage: "https://mcp.sentry.dev/",
    configuration: {
      command: "npx",
      args: ["-y", "mcp-remote", "https://mcp.sentry.dev/sse"],
    },
  },
  {
    name: "shopify-dev",
    title: "Shopify Dev",
    description:
      "MCP server that interacts with Shopify Dev. This protocol supports various tools to interact with different Shopify APIs.",
    icon: "shopify.svg",
    homepage: "https://github.com/Shopify/dev-mcp",
    configuration: {
      command: "npx",
      args: ["-y", "@shopify/dev-mcp@latest"],
    },
  },
  {
    name: "slack",
    title: "Slack",
    description: "This service provides a Model Context Provider (MCP) for interacting with Slack's API.",
    icon: "https://svgl.app/library/slack.svg",
    homepage: "https://github.com/modelcontextprotocol/servers/tree/main/src/slack",
    configuration: {
      command: "npx",
      args: ["-y", "@modelcontextprotocol/server-slack"],
      env: {
        SLACK_BOT_TOKEN: "xoxb-your-bot-token",
        SLACK_TEAM_ID: "T01234567",
        SLACK_CHANNEL_IDS: "C01234567, C76543210",
      },
    },
  },
  {
    name: "square",
    title: "Square",
    description:
      "This project follows the Model Context Protocol standard, allowing AI assistants to interact with Square's connect API.",
    icon: "square.svg",
    homepage: "https://github.com/square/square-mcp-server",
    configuration: {
      command: "npx",
      args: ["mcp-remote", "https://mcp.squareup.com/sse"],
    },
  },
  {
    name: "stripe",
    title: "Stripe",
    description:
      "This project follows the Model Context Protocol standard, allowing AI assistants to interact with Stripe's API.",
    icon: "https://svgl.app/library/stripe.svg",
    homepage: "https://github.com/stripe/agent-toolkit",
    configuration: {
      command: "npx",
      args: ["-y", "@stripe/mcp", "--tools=all", "--api-key=YOUR_STRIPE_SECRET_KEY"],
    },
  },
  {
    name: "supabase",
    title: "Supabase",
    description:
      "This project follows the Model Context Protocol standard, allowing AI assistants to interact with Supabase's API.",
    icon: "https://svgl.app/library/supabase.svg",
    homepage: "https://supabase.com/docs/guides/getting-started/mcp",
    configuration: {
      command: "npx",
      args: ["-y", "@supabase/mcp-server-supabase@latest", "--access-token", "<personal-access-token>"],
    },
  },
  {
    name: "tavily",
    title: "Tavily",
    description:
      "This project follows the Model Context Protocol standard, allowing AI assistants to interact with Tavily's API.",
    icon: "tavily.svg",
    homepage: "https://github.com/tavily-ai/tavily-mcp",
    configuration: {
      command: "npx",
      args: ["-y", "tavily-mcp"],
      env: {
        TAVILY_API_KEY: "YOUR_API_KEY_HERE",
      },
    },
  },
  {
    name: "xero",
    title: "Xero",
    description:
      "This is a Model Context Protocol (MCP) server implementation for Xero. It provides a bridge between the MCP protocol and Xero's API, allowing for standardized access to Xero's accounting and business features.",
    icon: "xero.svg",
    homepage: "https://github.com/XeroAPI/xero-mcp-server",
    configuration: {
      command: "npx",
      args: ["-y", "@xeroapi/xero-mcp-server@latest"],
      env: {
        XERO_CLIENT_ID: "YOUR_CLIENT_ID_HERE",
        XERO_CLIENT_SECRET: "YOUR_CLIENT_SECRET_HERE",
      },
    },
  },
  {
    name: "firecrawl",
    title: "Firecrawl",
    description:
      "A Model Context Protocol (MCP) server implementation that integrates with Firecrawl for web scraping capabilities.",
    icon: "🔥",
    homepage: "https://github.com/mendableai/firecrawl-mcp-server",
    configuration: {
      command: "npx",
      args: ["-y", "firecrawl-mcp"],
      env: {
        FIRECRAWL_API_KEY: "YOUR_API_KEY_HERE",
      },
    },
  },
  {
    name: "playwright",
    title: "Playwright",
    description:
      "A Model Context Protocol server that provides browser automation capabilities using Playwright. This server enables LLMs to interact with web pages through structured accessibility snapshots, bypassing the need for screenshots or visually-tuned models.",
    icon: "https://playwright.dev/img/playwright-logo.svg",
    homepage: "https://github.com/microsoft/playwright-mcp",
    configuration: {
      command: "npx",
      args: ["@playwright/mcp@latest"],
    },
  },
  {
    name: "notion",
    title: "Notion",
    description:
      "The Notion MCP Server is a Model Context Protocol (MCP) server that provides seamless integration with Notion APIs, enabling advanced automation and interaction capabilities for developers and tools.",
    icon: "https://svgl.app/library/notion.svg",
    homepage: "https://github.com/makenotion/notion-mcp-server",
    configuration: {
      command: "npx",
      args: ["-y", "@notionhq/notion-mcp-server"],
      env: {
        OPENAPI_MCP_HEADERS: '{"Authorization": "Bearer ntn_****", "Notion-Version": "2022-06-28" }',
      },
    },
  },
  {
    name: "pydantic-run-python",
    title: "Pydantic Run Python",
    description:
      "The MCP Run Python package is an MCP server that allows agents to execute Python code in a secure, sandboxed environment. It uses Pyodide to run Python code in a JavaScript environment with Deno, isolating execution from the host system.",
    icon: "pydantic.svg",
    homepage: "https://ai.pydantic.dev/mcp/run-python/",
    configuration: {
      command: "deno",
      args: [
        "run",
        "-N",
        "-R=node_modules",
        "-W=node_modules",
        "--node-modules-dir=auto",
        "jsr:@pydantic/mcp-run-python",
        "stdio",
      ],
    },
  },
  {
    name: "pydantic-logfire",
    title: "Pydantic Logfire",
    description:
      "This repository contains a Model Context Protocol (MCP) server with tools that can access the OpenTelemetry traces and metrics you've sent to Logfire.\n\nThis MCP server enables LLMs to retrieve your application's telemetry data, analyze distributed traces, and make use of the results of arbitrary SQL queries executed using the Logfire APIs.",
    icon: "pydantic.svg",
    homepage: "https://github.com/pydantic/logfire-mcp",
    configuration: {
      command: "uvx",
      args: ["logfire-mcp", "--read-token=YOUR_TOKEN_HERE"],
    },
  },
  {
    name: "polar",
    title: "Polar",
    description: "Extend the capabilities of your AI Agents with Polar as MCP Server",
    icon: "polar.svg",
    homepage: "https://docs.polar.sh/integrate/mcp",
    configuration: {
      command: "npx",
      args: ["-y", "--package", "@polar-sh/sdk", "--", "mcp", "start", "--access-token", "YOUR_ACCESS_TOKEN_HERE"],
    },
  },
  {
    name: "elevenlabs",
    title: "ElevenLabs",
    description:
      "Official ElevenLabs Model Context Protocol (MCP) server that enables interaction with powerful Text to Speech and audio processing APIs. This server allows MCP clients like Claude Desktop, Cursor, Windsurf, OpenAI Agents and others to generate speech, clone voices, transcribe audio, and more.",
    icon: {
      source: "elevenlabs.svg",
      tintColor: Color.PrimaryText,
    },
    homepage: "https://github.com/elevenlabs/elevenlabs-mcp",
    configuration: {
      command: "uvx",
      args: ["elevenlabs-mcp"],
      env: {
        ELEVENLABS_API_KEY: "YOUR_API_KEY_HERE",
      },
    },
  },
  {
    name: "apify",
    title: "Apify",
    description:
      "A Model Context Protocol (MCP) server for Apify enabling AI agents to use 5,000+ ready-made Actors for use cases such as extracting data from websites, social media, search engines, online maps, and more.",
    icon: "https://apify.com/ext/apify-symbol-512px.svg",
    homepage: "https://mcp.apify.com",
    configuration: {
      command: "npx",
      args: ["-y", "@apify/actors-mcp-server"],
      env: {
        APIFY_API_TOKEN: "YOUR_API_TOKEN_HERE",
      },
    },
  },
  {
    name: "nuxt",
    title: "Nuxt",
    description: "Access Nuxt documentation and modules with the public Nuxt MCP server",
    icon: "nuxt.svg",
    homepage: "https://mcp.nuxt.com/",
    configuration: {
      command: "npx",
      args: ["mcp-remote", "https://mcp.nuxt.space/sse"],
    },
  },
  {
<<<<<<< HEAD
    name: "grafana",
    title: "Grafana",
    description:
      "Official Grafana MCP server that provides seamless integration with Grafana APIs, enabling monitoring, visualization, and observability capabilities for developers and tools.",
    icon: "https://svgl.app/library/grafana.svg",
    homepage: "https://github.com/grafana/mcp-grafana",
    configuration: {
      command: "mcp-grafana",
      args: [],
      env: {
        GRAFANA_URL: "YOUR_GRAFANA_URL_HERE",
        GRAFANA_API_KEY: "YOUR_SERVICE_ACCOUNT_TOKEN_HERE",
=======
    name: "zeabur",
    title: "Zeabur",
    description:
      "Zeabur provides an official Model Context Protocol (MCP) server that allows you to manage and deploy your Zeabur projects.",
    icon: "zeabur.svg",
    homepage: "https://zeabur.com/docs/en-US/mcp",
    configuration: {
      command: "npx",
      args: ["zeabur-mcp@latest"],
      env: {
        ZEABUR_TOKEN: "YOUR_ZEABUR_TOKEN_HERE",
>>>>>>> baf1cc05
      },
    },
  },
];

export const COMMUNITY_ENTRIES: RegistryEntry[] = [
  {
    name: "talk-to-figma",
    title: "Talk to Figma",
    description:
      "This project implements a Model Context Protocol (MCP) integration between Cursor AI and Figma, allowing Cursor to communicate with Figma for reading designs and modifying them programmatically.",
    icon: "https://svgl.app/library/figma.svg",
    homepage: "https://github.com/sonnylazuardi/cursor-talk-to-figma-mcp",
    configuration: {
      command: "bunx",
      args: ["cursor-talk-to-figma-mcp@latest"],
    },
  },
  {
    name: "airbnb",
    title: "Airbnb",
    description: "MCP Server for searching Airbnb and get listing details.",
    icon: "https://svgl.app/library/airbnb.svg",
    homepage: "https://github.com/openbnb-org/mcp-server-airbnb",
    configuration: {
      command: "npx",
      args: ["-y", "@openbnb/mcp-server-airbnb", "--ignore-robots-txt"],
    },
  },
  {
    name: "airtable",
    title: "Airtable",
    description:
      "A Model Context Protocol server that provides read and write access to Airtable databases. This server enables LLMs to inspect database schemas, then read and write records.",
    icon: "airtable.svg",
    homepage: "https://github.com/domdomegg/airtable-mcp-server",
    configuration: {
      command: "npx",
      args: ["-y", "airtable-mcp-server"],
      env: {
        AIRTABLE_API_KEY: "YOUR_API_KEY_HERE",
      },
    },
  },
  {
    name: "apple-script",
    title: "Apple Script",
    description:
      "A Model Context Protocol (MCP) server that lets you run AppleScript code to interact with Mac. This MCP is intentionally designed to be simple, straightforward, intuitive, and require minimal setup.",
    icon: "applescript.png",
    homepage: "https://github.com/peakmojo/applescript-mcp",
    configuration: {
      command: "npx",
      args: ["@peakmojo/applescript-mcp"],
    },
  },
  {
    name: "basic-memory",
    title: "Basic Memory",
    description:
      "Basic Memory lets you build persistent knowledge through natural conversations with Large Language Models (LLMs) like Claude, while keeping everything in simple Markdown files on your computer. It uses the Model Context Protocol (MCP) to enable any compatible LLM to read and write to your local knowledge base.",
    icon: Icon.MemoryStick,
    homepage: "https://github.com/basicmachines-co/basic-memory",
    configuration: {
      command: "uvx",
      args: ["basic-memory", "mcp"],
    },
  },
  {
    name: "big-query",
    title: "BigQuery",
    description:
      "A Model Context Protocol server that provides access to BigQuery. This server enables LLMs to inspect database schemas and execute queries.",
    icon: "bigquery.svg",
    homepage: "https://github.com/LucasHild/mcp-server-bigquery",
    configuration: {
      command: "uvx",
      args: ["mcp-server-bigquery", "--project", "YOUR_PROJECT_ID", "--location", "YOUR_LOCATION"],
    },
  },
  {
    name: "clickup",
    title: "ClickUp",
    description:
      "A Model Context Protocol (MCP) server for integrating ClickUp tasks with AI applications. This server allows AI agents to interact with ClickUp tasks, spaces, lists, and folders through a standardized protocol.",
    icon: "clickup.svg",
    homepage: "https://github.com/TaazKareem/clickup-mcp-server",
    configuration: {
      command: "npx",
      args: ["-y", "@taazkareem/clickup-mcp-server@latest"],
      env: {
        CLICKUP_API_KEY: "YOUR_API_KEY_HERE",
        CLICKUP_TEAM_ID: "YOUR_TEAM_ID_HERE",
        DOCUMENT_SUPPORT: "true",
      },
    },
  },
  {
    name: "discord",
    title: "Discord",
    description:
      "A Model Context Protocol (MCP) server for the Discord API (JDA), allowing seamless integration of Discord Bot with MCP-compatible applications like Claude Desktop. Enable your AI assistants to seamlessly interact with Discord. Manage channels, send messages, and retrieve server information effortlessly. Enhance your Discord experience with powerful automation capabilities.",
    icon: "https://svgl.app/library/discord.svg",
    homepage: "https://github.com/SaseQ/discord-mcp",
    configuration: {
      command: "npx",
      args: ["mcp-remote", "https://gitmcp.io/SaseQ/discord-mcp"],
      env: {
        DISCORD_TOKEN: "YOUR_DISCORD_BOT_TOKEN",
      },
    },
  },
  {
    name: "firebase",
    title: "Firebase",
    description: "Firebase MCP enables AI assistants to work directly with Firebase services.",
    icon: "https://svgl.app/library/firebase.svg",
    homepage: "https://github.com/gannonh/firebase-mcp",
    configuration: {
      command: "npx",
      args: ["-y", "@gannonh/firebase-mcp"],
      env: {
        SERVICE_ACCOUNT_KEY_PATH: "/absolute/path/to/serviceAccountKey.json",
        FIREBASE_STORAGE_BUCKET: "your-project-id.firebasestorage.app",
      },
    },
  },
  {
    name: "ghost",
    title: "Ghost",
    description:
      "A Model Context Protocol (MCP) server for interacting with Ghost CMS through LLM interfaces like Claude. This server provides secure and comprehensive access to your Ghost blog, leveraging JWT authentication and a rich set of MCP tools for managing posts, users, members, tiers, offers, and newsletters.",
    icon: {
      source: "ghost.png",
      tintColor: Color.PrimaryText,
    },
    homepage: "https://github.com/MFYDev/ghost-mcp",
    configuration: {
      command: "npx",
      args: ["-y", "@fanyangmeng/ghost-mcp"],
      env: {
        GHOST_API_URL: "https://yourblog.com",
        GHOST_ADMIN_API_KEY: "your_admin_api_key",
        GHOST_API_VERSION: "v5.0",
      },
    },
  },
  {
    name: "iterm",
    title: "iTerm",
    description: "A Model Context Protocol server that provides access to your iTerm session.",
    icon: "iterm.svg",
    homepage: "https://github.com/ferrislucas/iterm-mcp",
    configuration: {
      command: "npx",
      args: ["-y", "iterm-mcp"],
    },
  },
  {
    name: "lightdash",
    title: "Lightdash",
    description:
      "This server provides MCP-compatible access to Lightdash's API, allowing AI assistants to interact with your Lightdash data through a standardized interface.",
    icon: {
      source: "lightdash.svg",
      tintColor: Color.PrimaryText,
    },
    homepage: "https://github.com/syucream/lightdash-mcp-server",
    configuration: {
      command: "npx",
      args: ["-y", "lightdash-mcp-server"],
      env: {
        LIGHTDASH_API_KEY: "YOUR_API_KEY_HERE",
        LIGHTDASH_API_URL: "https://<your base url>",
      },
    },
  },
  {
    name: "monday",
    title: "Monday",
    description:
      "MCP Server for monday.com, enabling MCP clients to interact with Monday.com boards, items, updates, and documents.",
    icon: "monday.svg",
    homepage: "https://github.com/sakce/mcp-server-monday",
    configuration: {
      command: "uvx",
      args: ["mcp-server-monday"],
      env: {
        MONDAY_API_KEY: "your-monday-api-key",
        MONDAY_WORKSPACE_NAME: "your-monday-workspace-name",
      },
    },
  },
];<|MERGE_RESOLUTION|>--- conflicted
+++ resolved
@@ -461,7 +461,21 @@
     },
   },
   {
-<<<<<<< HEAD
+    name: "zeabur",
+    title: "Zeabur",
+    description:
+      "Zeabur provides an official Model Context Protocol (MCP) server that allows you to manage and deploy your Zeabur projects.",
+    icon: "zeabur.svg",
+    homepage: "https://zeabur.com/docs/en-US/mcp",
+    configuration: {
+      command: "npx",
+      args: ["zeabur-mcp@latest"],
+      env: {
+        ZEABUR_TOKEN: "YOUR_ZEABUR_TOKEN_HERE",
+      },
+    },
+  },
+  {
     name: "grafana",
     title: "Grafana",
     description:
@@ -474,19 +488,6 @@
       env: {
         GRAFANA_URL: "YOUR_GRAFANA_URL_HERE",
         GRAFANA_API_KEY: "YOUR_SERVICE_ACCOUNT_TOKEN_HERE",
-=======
-    name: "zeabur",
-    title: "Zeabur",
-    description:
-      "Zeabur provides an official Model Context Protocol (MCP) server that allows you to manage and deploy your Zeabur projects.",
-    icon: "zeabur.svg",
-    homepage: "https://zeabur.com/docs/en-US/mcp",
-    configuration: {
-      command: "npx",
-      args: ["zeabur-mcp@latest"],
-      env: {
-        ZEABUR_TOKEN: "YOUR_ZEABUR_TOKEN_HERE",
->>>>>>> baf1cc05
       },
     },
   },
