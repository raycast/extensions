--- conflicted
+++ resolved
@@ -1,17 +1,15 @@
 # Model Context Protocol Registry Changelog
 
-<<<<<<< HEAD
-## [Add Grafana MCP Server] - {PR_MERGE_DATE}
+## [Add Grafana MCP Server] - 2025-05-21
 Add the official Grafana MCP server to the Model Context Protocol Registry. Grafana MCP server provides seamless integration with Grafana APIs, enabling monitoring, visualization, and observability capabilities for developers and tools.
 
 ## [Add Shopify Dev Server] - {PR_MERGE_DATE}
-=======
+
 ## [Add Paperless MCP Server] - 2025-05-21
 
 Add Community Paperless MCP Server to registry, this allows to manage documents in Paperless.
 
 ## [Add Shopify Dev Server] - 2025-05-21
->>>>>>> 988a97b3
 
 Add Official Shopify Dev MCP Server to registry.
 
