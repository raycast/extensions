# Model Context Protocol Registry Changelog

<<<<<<< HEAD
## [Add Grafana MCP Server] - {PR_MERGE_DATE}
Add the official Grafana MCP server to the Model Context Protocol Registry. Grafana MCP server provides seamless integration with Grafana APIs, enabling monitoring, visualization, and observability capabilities for developers and tools.
=======
## [Add Shopify Dev Server] - {PR_MERGE_DATE}

Add Official Shopify Dev MCP Server to registry.

## [Add Prisma MCP Server] - {PR_MERGE_DATE}

Add Official Prisma MCP Server to registry.

## [Add Zeabur MCP Server] - {PR_MERGE_DATE}

Add Official Zeabur MCP Server to registry, this allows to manage and deploy Zeabur projects.
>>>>>>> baf1cc05

## [Add Apify MCP Server] - 2025-05-16

Add the official Apify MCP server to the Model Context Protocol Registry. Apify MCP server allows AI agents to use 5,000+ ready-made Actors for use cases such as extracting data from websites, social media, search engines, online maps, and more.

## [Add Nuxt MCP Server] - 2025-05-15

Add Official Nuxt MCP Server to registry, this allow docs and modules search.

## [Chore: Fixed broken MCP links] - 2025-05-09

## [Initial Version] - 2025-05-09

Initial version of the Model Context Protocol Registry. It contains two built-in registries. One with official servers and the other with community servers. Additionally, it contains a Smithery registry. The registry makes it easy to find and install MCP servers in Raycast and other apps that support the Model Context Protocol.<|MERGE_RESOLUTION|>--- conflicted
+++ resolved
@@ -1,9 +1,8 @@
 # Model Context Protocol Registry Changelog
 
-<<<<<<< HEAD
 ## [Add Grafana MCP Server] - {PR_MERGE_DATE}
 Add the official Grafana MCP server to the Model Context Protocol Registry. Grafana MCP server provides seamless integration with Grafana APIs, enabling monitoring, visualization, and observability capabilities for developers and tools.
-=======
+
 ## [Add Shopify Dev Server] - {PR_MERGE_DATE}
 
 Add Official Shopify Dev MCP Server to registry.
@@ -15,7 +14,6 @@
 ## [Add Zeabur MCP Server] - {PR_MERGE_DATE}
 
 Add Official Zeabur MCP Server to registry, this allows to manage and deploy Zeabur projects.
->>>>>>> baf1cc05
 
 ## [Add Apify MCP Server] - 2025-05-16
 
