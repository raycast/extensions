--- conflicted
+++ resolved
@@ -1,13 +1,12 @@
 # Model Context Protocol Registry Changelog
 
-<<<<<<< HEAD
 ## [Add Thena MCP Server] - 2025-05-28
 
 Add official Thena.ai MCP Server to registry, this allows users and AI agents to interact with Thena's services and manage customer requests coming from Slack, Email, Discord and more.
-=======
+
 ## [Add Grafana MCP Server] - 2025-05-26
+
 Add the official Grafana MCP server to the Model Context Protocol Registry. Grafana MCP server provides seamless integration with Grafana APIs, enabling monitoring, visualization, and observability capabilities for developers and tools.
->>>>>>> 82891e24
 
 ## [Add Paperless MCP Server] - 2025-05-21
 
