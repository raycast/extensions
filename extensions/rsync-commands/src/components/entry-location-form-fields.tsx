import { FC } from "react"
import EntryLocation, { EntryLocationRaw } from "../models/entry-location"
import { Form } from "@raycast/api"
import Sugar from "sugar"

type EntryLocationFormFieldsProps = {
  identifier: "source" | "destination"
  location: EntryLocation
  sshEnabled: boolean
  onChange: (location: EntryLocation) => void
}

const EntryLocationFormFields: FC<EntryLocationFormFieldsProps> = ({ identifier, location, sshEnabled, onChange }) => {
<<<<<<< HEAD
=======

>>>>>>> 034f775f
  const formFieldChange = (propPath: string, value: string) => {
    if (Sugar.Object.get<string>(location, propPath) === value) return
    let clone = location.toRawData()
    clone = Sugar.Object.set(clone, propPath, value) as EntryLocationRaw
    onChange(new EntryLocation(clone))
  }

  return (
    <>
      <Form.TextField
        id={`${identifier}Path`}
        title={sshEnabled ? "Remote Path*" : "Path*"}
        placeholder={"/path/to/source/file/or/folder"}
        defaultValue={location.path}
        onChange={value => formFieldChange("path", value)}
      />

      {sshEnabled && (
        <>
          <Form.TextField
            id={`${identifier}Username`}
            title="Username"
            info="Remote machine username."
            placeholder="admin"
            defaultValue={location.userName}
            onChange={value => formFieldChange("userName", value)}
          />
          <Form.TextField
            id={`${identifier}Hostname`}
            title="Hostname"
            info="Remote machine hostname."
            placeholder="site.dev"
            defaultValue={location.hostName}
            onChange={value => formFieldChange("hostName", value)}
          />
          <Form.TextField
            id={`${identifier}Port`}
            placeholder="22"
            info="Remote machine SSH port."
            title="Port"
            defaultValue={location.port}
            onChange={value => formFieldChange("port", value)}
          />
          <Form.TextField
            id={`${identifier}IdentityFile`}
            info="SSH private key file path, will use the default key if not specified."
            title="Identity File"
            defaultValue={location.identityFile}
            onChange={value => formFieldChange("identityFile", value)}
          />
          {/*<Form.TextField*/}
          {/*  id={`${identifier}Password`}*/}
          {/*  info="Password for the private key."*/}
          {/*  title="Password"*/}
          {/*  defaultValue={location.password}*/}
          {/*  onChange={value => formFieldChange("password", value)}*/}
          {/*/>*/}
        </>
      )}
    </>
  )
}

export default EntryLocationFormFields<|MERGE_RESOLUTION|>--- conflicted
+++ resolved
@@ -11,10 +11,7 @@
 }
 
 const EntryLocationFormFields: FC<EntryLocationFormFieldsProps> = ({ identifier, location, sshEnabled, onChange }) => {
-<<<<<<< HEAD
-=======
 
->>>>>>> 034f775f
   const formFieldChange = (propPath: string, value: string) => {
     if (Sugar.Object.get<string>(location, propPath) === value) return
     let clone = location.toRawData()
