--- conflicted
+++ resolved
@@ -1,15 +1,11 @@
 # Rsync Commands Changelog
 
-<<<<<<< HEAD
 ## [1.1.0] - 2020-05-11
 - Configure your desired identity file (private key) for SSH sync.
 - Configure custom commands to run before and after the rsync command itself.
 
 
-## [1.0.0] - 2022-05-05
-=======
-## [Initial Version] - 2022-05-19
->>>>>>> 034f775f
+## [Initial Version] - 2022-05-05
 
 - Create, update, delete and duplicate pre-configured rsync commands.
 - Pin your most used commands.
