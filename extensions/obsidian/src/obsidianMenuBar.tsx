--- conflicted
+++ resolved
@@ -64,17 +64,10 @@
 
 function ObsidianMenuBar(props: { vaults: Vault[] }) {
   return (
-<<<<<<< HEAD
     <MenuBarExtra icon={ObsidianIcon} tooltip="Obsidian">
-      <DailyNoteVaultSelection vaults={props.vaults}></DailyNoteVaultSelection>
-      <OpenVaultSelection vaults={props.vaults}></OpenVaultSelection>
-      <StarredNotesVaultSelection vaults={props.vaults}></StarredNotesVaultSelection>
-=======
-    <MenuBarExtra icon={ObsidianIconDynamicBold} tooltip="Obsidian">
       <DailyNoteVaultSelection vaults={props.vaults} />
       <OpenVaultSelection vaults={props.vaults} />
       <BookmarkedNotesVaultSelection vaults={props.vaults} />
->>>>>>> ca60e9fd
     </MenuBarExtra>
   );
 }
