# Apple Music Changelog

<<<<<<< HEAD
## [Update] - 2023-05-03

- This adds the currently playing track in Play Library Track
=======
## [Update] - 2023-04-10

- Improved search to match Apple Music behaviour
>>>>>>> b162947b

## [Fix] - 2023-03-23

- Added fallback scripts to commands that were interacting with the library.

## [Update] - 2023-03-13

- Fixed a localization bug

## [Update] - 2023-03-01

- Fixed dislike song command

## [Updates] - 2023-02-10

- Fixed typo on "add to playlist"

## [Updates] - 2023-02-05

- Re-enabled "add to playlist"

## [Update & Fixes] - 2023-01-24

- `Set Volume` - Fixed volume argument behaviour
- `Toggle Shuffle` - New commmand

## [Updates & Fixes] - 2023-01-20

- Updated volume behaviour, the user can now choose the size of the volume increment/decrement from preferences
- Disabled "add to playlist" due to incorrect behaviour.
- Removed amperstand from search params

## [Update] - 2023-01-17

- Added "add to playlist" command, it prompts the user to add currently playing track to a playlist.
- Added volume controls: "volume up/down" and "set volume" (scale from 0 to 100)

## [Update] - 2022-11-21

- Fixes the command "Love track" so it loves the track instead of adding to library.

## [Update] - 2022-10-29

- Fixed "Add to Library" script.
- Improved error handling
- Added "Reveal Track" command

## [Update] - 2022-07-27

- Improved error reporting
- New README and screenshots

## [Update] - 2022-07-15

Squashed a few bugs in "Play Library Album"

## [Shuffle Playlist/Album] - 2022-06-01

- Ability to shuffle an album
- Ability to shuffle a playlist
- Renamed "Search & Play Library Album" to "Play Library Abum"
- Renamed "Search & Play Library Track" to "Play Library Track"

## [Fix] - 2022-05-30

Fixed issue that caused the extension to crash

## [Track Rating / Fixes] - 2022-05-05

- Fixed issue #1294
- Added song rating #1568
- Refactored some `AppleScript` code

## [Search/Play Playlist Feature] - 2022-03-17

Added new search and play playlist feature to extension

## [New Commands] - 2021-12-20

Add commands to love, and add the currently playing track to your library

## [Love & Dislike] - 2021-11-30

Adds love/dislike to Apple Music extension

## [Initial Version] - 2021-11-18

Add Music extension<|MERGE_RESOLUTION|>--- conflicted
+++ resolved
@@ -1,14 +1,12 @@
 # Apple Music Changelog
 
-<<<<<<< HEAD
 ## [Update] - 2023-05-03
 
 - This adds the currently playing track in Play Library Track
-=======
+
 ## [Update] - 2023-04-10
 
 - Improved search to match Apple Music behaviour
->>>>>>> b162947b
 
 ## [Fix] - 2023-03-23
 
