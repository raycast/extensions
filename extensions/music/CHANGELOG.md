--- conflicted
+++ resolved
@@ -1,14 +1,9 @@
 # Apple Music Changelog
 
-<<<<<<< HEAD
-## [Fix] - {PR_MERGE_DATE}
+## [Fix] - 2022-05-15
 
 Fixed issue that caused the extension to crash
-=======
-## [Fix] - 2022-05-15
 
-Fixed issue #1692
->>>>>>> e10f205f
 
 ## [Track Rating / Fixes] - 2022-05-05
 
