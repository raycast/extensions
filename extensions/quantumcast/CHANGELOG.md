# Quantumcast Changelog

<<<<<<< HEAD
## [0.0.3] - 2023-04-21
=======
## [0.0.2] - 2023-04-18
>>>>>>> c6ee275a

- ✨ New - Adding new command `Open Cloudflow API Documentation`
- 💎 Improvements - Update package `quantumlib` to v0.0.9

<<<<<<< HEAD
## [0.0.2] - 2023-04-18
=======
- Adding new command `Open Cloudflow Workspace`
>>>>>>> c6ee275a

- ✨ New - Adding new command `Open Cloudflow Workspace`
- 💎 Improvements - Update package `quantumlib` to v0.0.8
- 💎 Improvements - Update package `@raycast/api` to v1.49.3
- 💎 Improvements - Redesign the README
- 🐞 Fixes - Fixed some typos in list titles

<<<<<<< HEAD
## [0.0.2] - 2023-04-18
=======
- Update package `quantumlib` to v0.0.8
- Update package `@raycast/api` to v1.49.3
- Redesign the README
>>>>>>> c6ee275a

- ✨ New - Adding new command `Open Cloudflow Workspace`
- 💎 Improvements - Update package `quantumlib` to v0.0.8
- 💎 Improvements - Update package `@raycast/api` to v1.49.3
- 💎 Improvements - Redesign the README
- 🐞 Fixes - Fixed some typos in list titles

<<<<<<< HEAD
## [0.0.1] - 2023-02-25

- ✨ New - Initial release 🥳
=======
- Fixed some typos in list titles

## [0.0.1] - 2023-02-25

✨ New

- Initial release 🥳
>>>>>>> c6ee275a
<|MERGE_RESOLUTION|>--- conflicted
+++ resolved
@@ -1,19 +1,11 @@
 # Quantumcast Changelog
 
-<<<<<<< HEAD
 ## [0.0.3] - 2023-04-21
-=======
-## [0.0.2] - 2023-04-18
->>>>>>> c6ee275a
 
 - ✨ New - Adding new command `Open Cloudflow API Documentation`
 - 💎 Improvements - Update package `quantumlib` to v0.0.9
 
-<<<<<<< HEAD
 ## [0.0.2] - 2023-04-18
-=======
-- Adding new command `Open Cloudflow Workspace`
->>>>>>> c6ee275a
 
 - ✨ New - Adding new command `Open Cloudflow Workspace`
 - 💎 Improvements - Update package `quantumlib` to v0.0.8
@@ -21,30 +13,6 @@
 - 💎 Improvements - Redesign the README
 - 🐞 Fixes - Fixed some typos in list titles
 
-<<<<<<< HEAD
-## [0.0.2] - 2023-04-18
-=======
-- Update package `quantumlib` to v0.0.8
-- Update package `@raycast/api` to v1.49.3
-- Redesign the README
->>>>>>> c6ee275a
-
-- ✨ New - Adding new command `Open Cloudflow Workspace`
-- 💎 Improvements - Update package `quantumlib` to v0.0.8
-- 💎 Improvements - Update package `@raycast/api` to v1.49.3
-- 💎 Improvements - Redesign the README
-- 🐞 Fixes - Fixed some typos in list titles
-
-<<<<<<< HEAD
 ## [0.0.1] - 2023-02-25
 
-- ✨ New - Initial release 🥳
-=======
-- Fixed some typos in list titles
-
-## [0.0.1] - 2023-02-25
-
-✨ New
-
-- Initial release 🥳
->>>>>>> c6ee275a
+- ✨ New - Initial release 🥳