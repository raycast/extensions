{
  "name": "open-dir-in-finder",
  "title": "Open Directory in Finder",
  "description": "Opens directory in finder",
  "icon": "Finder-Icon.png",
  "author": "jawshoeadan",
  "license": "MIT",
  "commands": [
    {
      "name": "open-dir-in-finder",
      "title": "Open in Finder",
<<<<<<< HEAD
      "subtitle": "Opens a directory in Finder",
      "description": "Type a directory to quickly open it in Finder",
=======
      "subtitle": "Open directory in Finder",
      "description": "Type any directory to open it in Finder",
>>>>>>> 42afe016
      "mode": "view"
    }
  ],
  "dependencies": {
    "@raycast/api": "^1.25.0"
  },
  "devDependencies": {
    "@types/node": "~16.10.0",
    "@types/react": "^17.0.28",
    "@typescript-eslint/eslint-plugin": "^5.0.0",
    "@typescript-eslint/parser": "^5.0.0",
    "eslint": "^7.32.0",
    "eslint-config-prettier": "^8.3.0",
    "react-devtools": "^4.19.2",
    "typescript": "^4.4.3"
  },
  "scripts": {
    "build": "ray build -e dist",
    "dev": "ray develop"
  }
}<|MERGE_RESOLUTION|>--- conflicted
+++ resolved
@@ -7,15 +7,10 @@
   "license": "MIT",
   "commands": [
     {
-      "name": "open-dir-in-finder",
+      "name": "index",
       "title": "Open in Finder",
-<<<<<<< HEAD
       "subtitle": "Opens a directory in Finder",
       "description": "Type a directory to quickly open it in Finder",
-=======
-      "subtitle": "Open directory in Finder",
-      "description": "Type any directory to open it in Finder",
->>>>>>> 42afe016
       "mode": "view"
     }
   ],
