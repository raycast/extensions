# Google Gemini Changelog

<<<<<<< HEAD
## [Fix Create Chat Functionality] - {PR_MERGE_DATE}

- 🛠️ aiChat - Fixed the issue where the "Create Chat" functionality always set the chat name to "New Chat X" instead of using the name provided by the user.
  - Updated the `CreateChat` component to use the chat name provided by the user.
  - Removed the `createNewChatName` function as it is no longer needed.
  - Added validation to ensure the chat name is never blank.
=======
## [Updated Models] - 2025-03-15

- ⬆️ Upgrade the Gemini 2.0 Flash from preview to release
- ⚠️ Add alerts to models that will be deprecated in Sep 2025
>>>>>>> cc3b1026

## [New Command] - 2025-03-12

- 🆕 New Command: Command History: now you can 📜 view your command history.

## [New Command] - 2025-03-10

- 🆕 New Command: Ask About Selected Screen Area

## [New Models and Features] - 2025-02-24

- 🤖 Update model variants
- ⚙️ Set default model to Gemini 2.0 Flash which is already production ready
- 🙋 Support custom model names as a supplement for listed common models.

## [Append Selected Text to Chat] - 2025-02-04

- Ability to append selected text to the chat command with the `Append to Chat` command. Shortcut: `Ctrl + Shift + V`

## [Improved Translate Command] - 2025-01-17

- 🔄 Translate Selected Text: now you can set first and second target language.
  - All languages are by default translated to first target language.
  - First target language is translated to second target language.
  - Force Target Language overrides first target language.

## [Gemini Flash 2.0 and More Customization] - 2025-01-02

Features:

- 🆕 Add new Models for Gemini 2.0 Flash Experimental, Gemini Experimental 1206, Gemini 2.0 Flash Thinking Experimental and LearnLM 1.5 Pro Experimental
- 🧹 Allow prompts to be customizable in Raycast Settings
- 🗯️ Add ability to add a default Translate language, and also ability to override with a parameter

## [Add Translate Command] - 2024-09-02

More Features:

- 🔄 Translate Selected Text: Translate the selected text to any language!

## [Gemini 1.5 Update] - 2023-05-25

Experience speed and performance together like never before with the brand new Gemini 1.5 Flash and Gemini 1.5 Pro models. Powered by [Gemini AI v2](https://github.com/evanzhoudev/gemini-ai), Gemini for Raycast is more powerful than ever before.

More Features:

- 🗃️ Customize what models each Quick AI command uses, in Extension Preferences, or choose a default to use.
- 💬 AI chat now allows each individual command to use a different model!

Fixes:

- 🚨 Gemini for Raycast now alerts you when you've hit your rate limit differently than other errors
- 🖋️ AI Chats are now automatically named with "New Chat" followed by a number
- ⛓️ Streaming now relies on SSE, for faster and more efficient data transfer (Enabled by Gemini AI v2)

## [Ask About Screen & More!] - 2023-01-13

Ask about what's on your screen right now with the new `Ask About Your Screen` command!

More Features:

- 🔍 Ask About Selected Text: Give AI a custom instruction about your selected text!
- 📩 Send to Chat: Go from your Quick AI prompts straight to a new chat!
- 🔄 Fallback Command Support: Add Gemini to your fallback arsenal!

Fixes:

- 📋 Copying text now has a dedicated shortcut, instead of ⌘Enter
- 📝 "Quick AI" is now "Ask AI", to match Raycast AI
- 🌟 New Material Icons for commands
- 🖋️ Better descriptions for commands

## [Initial Version] - 2023-01-06

Still staying true to the concepts of the original Bard and PaLM extensions, Gemini for Raycast has been completely rewritten and remade from the ground up to be optimized for Gemini.

> Powered under the hood by my custom [Gemini AI](https://github.com/evanzhoudev/gemini-ai) library

Features:

- ⛓️ Streaming support
- ⚡ Quick AI
- 💬 Chat Command
- 🖼️ Multimodal Support (input images)
- ✨ And more!<|MERGE_RESOLUTION|>--- conflicted
+++ resolved
@@ -1,18 +1,16 @@
 # Google Gemini Changelog
 
-<<<<<<< HEAD
 ## [Fix Create Chat Functionality] - {PR_MERGE_DATE}
 
 - 🛠️ aiChat - Fixed the issue where the "Create Chat" functionality always set the chat name to "New Chat X" instead of using the name provided by the user.
   - Updated the `CreateChat` component to use the chat name provided by the user.
   - Removed the `createNewChatName` function as it is no longer needed.
   - Added validation to ensure the chat name is never blank.
-=======
+
 ## [Updated Models] - 2025-03-15
 
 - ⬆️ Upgrade the Gemini 2.0 Flash from preview to release
 - ⚠️ Add alerts to models that will be deprecated in Sep 2025
->>>>>>> cc3b1026
 
 ## [New Command] - 2025-03-12
 
