--- conflicted
+++ resolved
@@ -1,15 +1,16 @@
 # Brew Changelog
 
-<<<<<<< HEAD
-## [Improvements] - 2022-08-13
+
+## [Improvements] - 2022-08-17
 
 - Add a copy install command action
 - Add run install command in terminal action
-=======
+
+
 ## [Bug Fix] - 2022-08-15
 
 - Fix error when loading "Show Outdated" command
->>>>>>> e73925c4
+
 
 ## [Improvements] - 2022-08-10
 
