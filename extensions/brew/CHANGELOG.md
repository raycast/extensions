--- conflicted
+++ resolved
@@ -1,14 +1,12 @@
 # Brew Changelog
 
-<<<<<<< HEAD
 ## [Improvements] - 2024-02-11
 
 - Add `cleanup` command
-=======
+
 ## [Improvements] - 2024-01-10
 
 - Added `Quarantine` preference to enable or disable quarantine of files downloaded by brew
->>>>>>> c22d438d
 
 ## [Bug fix] - 2022-12-01
 
