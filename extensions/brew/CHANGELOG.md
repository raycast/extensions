--- conflicted
+++ resolved
@@ -1,16 +1,11 @@
 # Brew Changelog
 
-<<<<<<< HEAD
-## [Filter] - 2022-08-10
-
--  Add a search bar filter for the installable type (formula or cask).
-=======
 ## [Improvements] - 2022-08-10
 
 - Add a "Custom Brew Path" preference for users with brew installed in a non-standard path
 - The extension will now prompt for user's login password if brew requires authorization when installed or uninstalling casks
 - Improved reporting of fetch errors
->>>>>>> 2eb72145
+- Add a search bar filter for the installable type (formula or cask).
 
 ## [Improvements] - 2022-06-06
 
