--- conflicted
+++ resolved
@@ -1,11 +1,11 @@
 # Open in Android Studio Changelog
 
-<<<<<<< HEAD
+
 ## [Depplinks Support] - 2023-10-12
 - Added Support for Deeplinks
 - Added Create Quicklink Action
-=======
->>>>>>> f41665dc
+
+
 ## [New Commands] - 2023-09-20
 - Add your own Android Studio project to Favorites
 - Show your Favorite Android Studio Projects for quick access.
