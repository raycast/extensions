<<<<<<< HEAD
import { Action, ActionPanel, Form, Navigation, showHUD, showToast, Toast } from "@raycast/api";
=======
import {
  ActionPanel,
  Form,
  getPreferenceValues,
  Navigation,
  showHUD,
  showToast,
  SubmitFormAction,
  ToastStyle,
} from "@raycast/api";
>>>>>>> b24fa7ad
import { XcodeSwiftPlaygroundService } from "../../services/xcode-swift-playground.service";
import { XcodeSwiftPlaygroundPlatform } from "../../models/swift-playground/xcode-swift-playground-platform.model";
import { XcodeSwiftPlayground } from "../../models/swift-playground/xcode-swift-playground.model";
import { XcodeSwiftPlaygroundCreationParameters } from "../../models/swift-playground/xcode-swift-playground-creation-parameters.model";
import { XcodeSwiftPlaygroundTemplate } from "../../models/swift-playground/xcode-swift-playground-template.model";
import tildify from "tildify";
import { Preferences } from "../../models/utils/preferences.model";

/**
 * Xcode create Swift Playground Form
 * @param xcodeSwiftPlaygroundService The XcodeSwiftPlaygroundService
 * @param navigation The Navigation
 */
export function xcodeCreateSwiftPlaygroundForm(
  xcodeSwiftPlaygroundService: XcodeSwiftPlaygroundService,
  navigation: Navigation
): JSX.Element {
  const preferences = getPreferenceValues<Preferences>();
  return (
    <Form
      actions={
        <ActionPanel>
<<<<<<< HEAD
          <Action.SubmitForm
            title={"Create Swift Playground"}
            onSubmit={async (formValues) => {
              await onFormSubmit(formValues, xcodeSwiftPlaygroundService, navigation);
=======
          <SubmitFormAction
            title={"Open or create Swift Playground"}
            onSubmit={(formValues) => {
              onFormSubmit(formValues, xcodeSwiftPlaygroundService, navigation, false);
            }}
          />
          <SubmitFormAction
            title={"Create Swift Playground"}
            onSubmit={(formValues) => {
              onFormSubmit(formValues, xcodeSwiftPlaygroundService, navigation, true);
>>>>>>> b24fa7ad
            }}
          />
        </ActionPanel>
      }
    >
      <Form.TextField id="name" title={"Name"} defaultValue="MyPlayground" />
      <Form.TextField id="location" title="Location" defaultValue={preferences.playgroundDefaultLocation} />
      <Form.Dropdown id="platform" title="Platform" defaultValue={XcodeSwiftPlaygroundPlatform.iOS}>
        {Object.keys(XcodeSwiftPlaygroundPlatform)
          .map((platform) => platform.toLocaleLowerCase())
          .map((platform) => {
            return <Form.Dropdown.Item key={platform} value={platform} title={platform.replace("os", "OS")} />;
          })}
      </Form.Dropdown>
      <Form.Dropdown id="template" title="Template" defaultValue={XcodeSwiftPlaygroundTemplate.empty}>
        {Object.keys(XcodeSwiftPlaygroundTemplate).map((platform) => {
          return (
            <Form.Dropdown.Item
              key={platform}
              value={platform}
              title={platform.charAt(0).toUpperCase() + platform.slice(1)}
            />
          );
        })}
      </Form.Dropdown>
      <Form.Checkbox id="open" label="Open in Xcode after creation" defaultValue={true} />
    </Form>
  );
}

/**
 * On Form Submit
 * @param formValues The Form values
 * @param xcodeSwiftPlaygroundService XcodeSwiftPlaygroundService
 * @param navigation The Navigation
 */
async function onFormSubmit(
  formValues: any,
  xcodeSwiftPlaygroundService: XcodeSwiftPlaygroundService,
  navigation: Navigation,
  forceCreate: boolean
) {
  // Declare Swift Playground
  let swiftPlayground: XcodeSwiftPlayground;
  try {
    // Create Swift Playground with parameters
    swiftPlayground = await xcodeSwiftPlaygroundService.createSwiftPlayground(
      formValues as XcodeSwiftPlaygroundCreationParameters,
      forceCreate
    );
  } catch (error) {
    // Log error
    console.log(error);
    // Show failure Toast
    await showToast({
      style: Toast.Style.Failure,
      title: "An error occurred while creating the Swift Playground",
    });
    // Return out of function
    return;
  }
  // Check if Swift Playground already exists and should not be opened
  if (swiftPlayground.alreadyExists && !formValues.open) {
    // Inform user that the Playground already exists
    return showToast({
      style: Toast.Style.Failure,
      title: "Swift Playground already exists",
    });
  }
  // Initialize success message title
  const successMessageTitle = [
    "Swift Playground",
    swiftPlayground.alreadyExists ? "opened" : "created",
    "at",
    tildify(swiftPlayground.path),
  ].join(" ");
  // Check if Swift Playground should be opened after creation
  if (formValues.open) {
    try {
      // Open Swift Playground
      await swiftPlayground.open();
      // Show success HUD
      await showHUD(successMessageTitle);
    } catch {
      // Show failure Toast
      await showToast({
        style: Toast.Style.Failure,
        title: "Swift Playground could not be opened",
      });
    }
  } else {
    // Show success Toast
    await showToast({
      style: Toast.Style.Success,
      title: successMessageTitle,
    });
  }
  // Pop to root
  navigation.pop();
}<|MERGE_RESOLUTION|>--- conflicted
+++ resolved
@@ -1,17 +1,4 @@
-<<<<<<< HEAD
-import { Action, ActionPanel, Form, Navigation, showHUD, showToast, Toast } from "@raycast/api";
-=======
-import {
-  ActionPanel,
-  Form,
-  getPreferenceValues,
-  Navigation,
-  showHUD,
-  showToast,
-  SubmitFormAction,
-  ToastStyle,
-} from "@raycast/api";
->>>>>>> b24fa7ad
+import { Action, ActionPanel, Form, getPreferenceValues, Navigation, showHUD, showToast, Toast } from "@raycast/api";
 import { XcodeSwiftPlaygroundService } from "../../services/xcode-swift-playground.service";
 import { XcodeSwiftPlaygroundPlatform } from "../../models/swift-playground/xcode-swift-playground-platform.model";
 import { XcodeSwiftPlayground } from "../../models/swift-playground/xcode-swift-playground.model";
@@ -34,23 +21,16 @@
     <Form
       actions={
         <ActionPanel>
-<<<<<<< HEAD
+          <Action.SubmitForm
+            title={"Open or create Swift Playground"}
+            onSubmit={(formValues) => {
+              return onFormSubmit(formValues, xcodeSwiftPlaygroundService, navigation, false);
+            }}
+          />
           <Action.SubmitForm
             title={"Create Swift Playground"}
-            onSubmit={async (formValues) => {
-              await onFormSubmit(formValues, xcodeSwiftPlaygroundService, navigation);
-=======
-          <SubmitFormAction
-            title={"Open or create Swift Playground"}
             onSubmit={(formValues) => {
-              onFormSubmit(formValues, xcodeSwiftPlaygroundService, navigation, false);
-            }}
-          />
-          <SubmitFormAction
-            title={"Create Swift Playground"}
-            onSubmit={(formValues) => {
-              onFormSubmit(formValues, xcodeSwiftPlaygroundService, navigation, true);
->>>>>>> b24fa7ad
+              return onFormSubmit(formValues, xcodeSwiftPlaygroundService, navigation, true);
             }}
           />
         </ActionPanel>
