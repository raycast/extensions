# Xcode Changelog

<<<<<<< HEAD
## [AI Tools & Improved Search Recent Projects] - {PR_MERGE_DATE}

- Added AI tools to search for your recent Xcode projects, Swift packages, boot and shutdown simulators, and more.
- Improved the "Search Recent Projects" command to sort the most recent projects by their last usage.
- Added an option to select the Swift version when creating a playground.
- Removed the "Search Apple Developer Documentation" command due to the unavailability of the underlying API.
- Added "Open With Terminal" action to the "Search Recent Projects" command.
- Added "Create Quicklink" action to the "Search Recent Projects" command.
- Added "Delete" action to the "Manage Simulators" command.
- Updated Raycast Store screenshots.
=======
## [Fix open URL] -  2025-04-25
- Fix the open URL in Simulator command to support URLs with query parameters.
>>>>>>> 37c4dffc

## [Add Xcode Runtimes Management] - 2025-04-15

- Add Xcode runtimes listing and management command
- Add a delete unsupported Xcode runtimes command

## [Added Delete App Data] - 2024-09-30

- Added delete app data command to remove the data of an app installed on a simulator without uninstalling.

## [Search Recent Projects Improvements] - 2024-09-20

- Improved the "Search Recent Projects" command to remember the last filter option

## [Clear SwiftUI Previews Cache] - 2024-04-03

- Added "Clear SwiftUI Previews Cache" command to remove the ~/Library/Developer/Xcode/UserData/Previews directory
- Improved "Clear Swift Package Manager Cache" command

## [Maintenance Update] - 2024-01-10

- Removed "Search Swift Package Index" command due to the unavailability of the underlying API

## [Maintenance Update] - 2023-10-28

- Added an option to open the App Group directory from the "Show Recent Builds in Menu Bar"
- Added missing Xcode 15 icon when searching for Xcode releases

## [Updates to Simulator and Recent Builds] - 2023-10-07

- Added Restart Simulator
- Added Rename Simulator
- Added Push Notifications using a payload
- Added iCloud Sync
- Added Open AppGroup directory

## [Updated Swift Package Types] - 2023-10-03

- Updated Swift Package types when creating a new Swift Package.

## [Xcode Project List] - 2023-08-15

- The favorites section will always be shown at first in the "Search Recent Projects" command.

## [Xcode 15 Beta Icon] - 2023-07-28

- Added Xcode 15 Beta icon when searching for Xcode releases.

## [Change Data Source for List Apple Devices] - 2023-07-28

- Changed the data source for the "List Apple Devices" command so it doesn't rely on a text file anymore.

## [List Apple Devices] - 2023-07-25

- Added "List Apple Devices" command to have a list of Apple devices and their matching product name/code name.

## [Filtering Simulators on State with Dropdown] - 2023-07-02

- Added a dropdown in simulators list to filter simulators on the boot state.

## [Bug Fix] - 2023-06-21

- Fixed a bug where creating a Swift playground failed due to an incorrect date format.

## [Bug Fix] - 2023-02-26

- Fixed a bug where the URL to an Apple's developer documentation entry wasn't constructed correctly.

## [Open URLs in the iOS Simulator] - 2023-02-03

- Added “Open URL in Simulator” command to open URLs such as deeplinks in the iOS Simulator.

## [Bug Fix] - 2023-02-03

- Fixed a bug where the URL to Apple's developer documentation wasn't created correctly.

## [Bug Fix] - 2023-02-01

- Fixed a bug where the URL of a Swift package wasn't created correctly.

## [Recent Builds Performance Improvements] - 2023-01-24

- Improved the performance of the "Search Recent Builds" and "Show Recent Builds in Menu Bar" command.

## [Code Snippets] - 2023-01-02

- Added "Create Code Snippet" command to create a new Xcode Code Snippet.
- Added "Search Code Snippets" command to search and edit your Xcode Code Snippets.

## [Search Recent Builds Menu Bar] - 2022-11-29

- Added "Show Recent Builds in Menu Bar" command to view the latest builds of your apps installed on a simulator.
- Improved layout and actions of the "Search Recent Builds" command.

## [Open Developer Documentation] - 2022-11-07

- Added "Open Developer Documentation" command to open the Developer Documentation in Xcode.
- Improved the layout of lists via detail views to show more information.
- Renamed the "Installed Simulator Apps" command to "Search Recent Builds".
- Added a launch action to the "Search Recent Builds" list.
- A left click on a menu bar entry of the "Show Recent Projects in Menu Bar" command now opens the corresponding directory in the finder.

## [Delete DerivedData Script] - 2022-11-04

- Added a script to delete DerivedData via Finder instead of the `rm` command. This way apps that are going to be deleted will be deregistered from Launch Services.

## [Menu Bar Project Favorites] - 2022-10-14

- Added an option to show Xcode Project favorites in the menu bar.

## [Confirmation Alerts] - 2022-10-05

- Added confirmation alerts to "Clear Derived Data", "Clear Swift Package Manager Cache" and "Delete Unsupported Simulators" commands.

## [Search Swift Package Index] - 2022-09-02

- Added "Search Swift Package Index" command to search the Swift Package Index and easily add a Swift Package to a Xcode Project.

## [Project Favorites & Swift Package Dependencies] - 2022-08-25

- Added option to add Xcode Projects to favorites
- Added "Show Swift Package Dependencies" command to view the Swift Package dependencies of a Xcode Project

## [Menu Bar] - 2022-08-17

- Added "Show Recent Projects in Menu Bar" command to view and open your recent Xcode Projects from the menu bar
- Added search bar accessory to "Search Recent Projects" command to filter the results based on the project type

## [Maintenance Update] - 2022-08-09

- Updated to latest Raycast API
- Improved components

## [Open Project Fix] - 2022-04-26

- Always open Xcode Project, Workspace or Swift Package with Xcode

## [Maintenance Update] - 2022-04-23

- Migrated to latest Raycast API
- Added Screenshots

## [Initial Version] - 2021-10-15

- Added Xcode Raycast Extension<|MERGE_RESOLUTION|>--- conflicted
+++ resolved
@@ -1,6 +1,5 @@
 # Xcode Changelog
 
-<<<<<<< HEAD
 ## [AI Tools & Improved Search Recent Projects] - {PR_MERGE_DATE}
 
 - Added AI tools to search for your recent Xcode projects, Swift packages, boot and shutdown simulators, and more.
@@ -11,10 +10,10 @@
 - Added "Create Quicklink" action to the "Search Recent Projects" command.
 - Added "Delete" action to the "Manage Simulators" command.
 - Updated Raycast Store screenshots.
-=======
+
 ## [Fix open URL] -  2025-04-25
+
 - Fix the open URL in Simulator command to support URLs with query parameters.
->>>>>>> 37c4dffc
 
 ## [Add Xcode Runtimes Management] - 2025-04-15
 
