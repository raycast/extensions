# Window Sizer Changelog

<<<<<<< HEAD
## [Fixes] - {PR_MERGE_DATE}

- Fix the delete icon tooltip text on custom size list items

## [Update Extension Icon] - 2025-05-07
=======
## Update Extension Icon] - 2025-05-07
>>>>>>> b13d3fcf

- Update extension icon and screenshots

## [Fixes] - 2025-05-06

- Fix toast text when restoring a window with restricted size
- Unify toast text style

## [Refactored entirely in Swift] - 2025-05-05

- Fully rewrote the extension in Swift for better maintainability and performance
- Enhanced Maximize Window to support all connected screens
- Improved screen edge detection to ensure precise window resizing
- Various performance and UX improvements
<<<<<<< HEAD

## [New Features & Fixes] - 2025-04-28

=======

## [New Features & Fixes] - 2025-04-28

>>>>>>> b13d3fcf
- Enabled maximizing the active window
- Supported fetching and displaying the current window size
- Resolved incorrect positioning when restoring a saved size
- Improved toast behavior when the size exceeds the screen
- Suppressed redundant toast when saving the same size again

## [Initial Version] - 2025-04-25

- First release of Window Sizer
- Support for quick window resizing to predefined sizes
- 8 pre-configured window sizes (2560×1600 to 800×600)
- One-click application of common window sizes
- Custom window size creation and saving
- Previous window size restoration<|MERGE_RESOLUTION|>--- conflicted
+++ resolved
@@ -1,14 +1,11 @@
 # Window Sizer Changelog
 
-<<<<<<< HEAD
+
 ## [Fixes] - {PR_MERGE_DATE}
 
 - Fix the delete icon tooltip text on custom size list items
 
 ## [Update Extension Icon] - 2025-05-07
-=======
-## Update Extension Icon] - 2025-05-07
->>>>>>> b13d3fcf
 
 - Update extension icon and screenshots
 
@@ -23,15 +20,9 @@
 - Enhanced Maximize Window to support all connected screens
 - Improved screen edge detection to ensure precise window resizing
 - Various performance and UX improvements
-<<<<<<< HEAD
 
 ## [New Features & Fixes] - 2025-04-28
 
-=======
-
-## [New Features & Fixes] - 2025-04-28
-
->>>>>>> b13d3fcf
 - Enabled maximizing the active window
 - Supported fetching and displaying the current window size
 - Resolved incorrect positioning when restoring a saved size
