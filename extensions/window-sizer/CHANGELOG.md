# Window Sizer Changelog

<<<<<<< HEAD
## Update Extension Icon - {PR_MERGE_DATE}
=======
## [Update] - 2025-05-06

- Fix toast text when restoring a window with restricted size
- Unify toast text style

## [Update] - 2025-05-05
>>>>>>> cd16defd

- Update extension icon and screenshots

## Fixes - 2025-05-06

- Fix toast text when restoring a window with restricted size
- Unify toast text style

## Completely refactored with Swift - 2025-05-05

- Fully rewrote the extension in Swift for better maintainability and performance
- Enhanced Maximize Window to support all connected screens
- Improved screen edge detection to ensure precise window resizing
- Various performance and UX improvements

## New Features & Fixes - 2025-04-28

- Enabled maximizing the active window
- Supported fetching and displaying the current window size
- Resolved incorrect positioning when restoring a saved size
- Improved toast behavior when the size exceeds the screen
- Suppressed redundant toast when saving the same size again

## Initial Version - 2025-04-25

- First release of Window Sizer
- Support for quick window resizing to predefined sizes
- 8 pre-configured window sizes (2560×1600 to 800×600)
- One-click application of common window sizes
- Custom window size creation and saving
- Previous window size restoration<|MERGE_RESOLUTION|>--- conflicted
+++ resolved
@@ -1,15 +1,7 @@
 # Window Sizer Changelog
 
-<<<<<<< HEAD
+
 ## Update Extension Icon - {PR_MERGE_DATE}
-=======
-## [Update] - 2025-05-06
-
-- Fix toast text when restoring a window with restricted size
-- Unify toast text style
-
-## [Update] - 2025-05-05
->>>>>>> cd16defd
 
 - Update extension icon and screenshots
 
@@ -18,7 +10,7 @@
 - Fix toast text when restoring a window with restricted size
 - Unify toast text style
 
-## Completely refactored with Swift - 2025-05-05
+## Refactored entirely in Swift - 2025-05-05
 
 - Fully rewrote the extension in Swift for better maintainability and performance
 - Enhanced Maximize Window to support all connected screens
