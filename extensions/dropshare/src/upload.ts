import { closeMainWindow, open, LaunchProps } from "@raycast/api";
import { checkDropshareInstallation, isDropshareInstalled } from "./utils/check";

interface Upload {
  file: string;
}

<<<<<<< HEAD
export default async function Upload(props: LaunchProps<{ arguments: Dropshare.Upload }>) {
    const { file } = props.arguments;

    checkDropshareInstallation();

    if (await isDropshareInstalled() === true) {
        const url = "dropshare5:///action/upload?file=" + file;
        open(url);
        await closeMainWindow();
    }
=======
export default async function Upload(props: LaunchProps<{ arguments: Upload }>) {
  const { file } = props.arguments;
  console.log(`file: ${file}`);

  const url = "dropshare5:///action/upload?file=" + file;
  open(url);
  await closeMainWindow();
>>>>>>> b60cbd82
}<|MERGE_RESOLUTION|>--- conflicted
+++ resolved
@@ -2,11 +2,10 @@
 import { checkDropshareInstallation, isDropshareInstalled } from "./utils/check";
 
 interface Upload {
-  file: string;
+    file: string;
 }
 
-<<<<<<< HEAD
-export default async function Upload(props: LaunchProps<{ arguments: Dropshare.Upload }>) {
+export default async function Upload(props: LaunchProps<{ arguments: Upload }>) {
     const { file } = props.arguments;
 
     checkDropshareInstallation();
@@ -16,13 +15,4 @@
         open(url);
         await closeMainWindow();
     }
-=======
-export default async function Upload(props: LaunchProps<{ arguments: Upload }>) {
-  const { file } = props.arguments;
-  console.log(`file: ${file}`);
-
-  const url = "dropshare5:///action/upload?file=" + file;
-  open(url);
-  await closeMainWindow();
->>>>>>> b60cbd82
 }