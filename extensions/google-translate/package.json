{
  "$schema": "https://www.raycast.com/schemas/extension.json",
  "name": "translate",
  "title": "Google Translate",
  "description": "Simple translation using Google Translate",
  "icon": "google-translate.png",
<<<<<<< HEAD
  "author": "ospfranco",
  "categories": [
    "Web",
    "Productivity"
  ],
=======
  "author": "gebeto",
>>>>>>> c84780ac
  "contributors": [
    "FezVrasta"
  ],
  "license": "MIT",
  "commands": [
    {
      "name": "translate",
      "title": "Translate",
      "subtitle": "Google Translate",
      "description": "Simple translation via Google Translate",
      "mode": "view"
    },
    {
      "name": "translate-form",
      "title": "Translate Form",
      "subtitle": "Google Translate",
      "description": "Simple translation via Google Translate",
      "mode": "view"
    }
  ],
  "preferences": [
    {
      "name": "lang1",
      "type": "dropdown",
      "required": true,
      "title": "First Language",
      "default": "en",
      "data": [
        {
          "title": "🇿🇦 Afrikaans",
          "value": "af"
        },
        {
          "title": "🇦🇱 Albanian",
          "value": "sq"
        },
        {
          "title": "Amharic",
          "value": "am"
        },
        {
          "title": "Arabic",
          "value": "ar"
        },
        {
          "title": "🇦🇲 Armenian",
          "value": "hy"
        },
        {
          "title": "🇦🇿 Azerbaijani",
          "value": "az"
        },
        {
          "title": "Basque",
          "value": "eu"
        },
        {
          "title": "🇧🇾 Belarusian",
          "value": "be"
        },
        {
          "title": "Bengali",
          "value": "bn"
        },
        {
          "title": "🇧🇦 Bosnian",
          "value": "bs"
        },
        {
          "title": "🇧🇬 Bulgarian",
          "value": "bg"
        },
        {
          "title": "Catalan",
          "value": "ca"
        },
        {
          "title": "Cebuano",
          "value": "ceb"
        },
        {
          "title": "🇨🇳 Chinese Simplified",
          "value": "zh-CN"
        },
        {
          "title": "🇹🇼 Taiwanese Mandarin",
          "value": "zh-TW"
        },
        {
          "title": "Corsican",
          "value": "co"
        },
        {
          "title": "🇭🇷 Croatian",
          "value": "hr"
        },
        {
          "title": "🇨🇿 Czech",
          "value": "cs"
        },
        {
          "title": "🇩🇰 Danish",
          "value": "da"
        },
        {
          "title": "🇳🇱 Dutch",
          "value": "nl"
        },
        {
          "title": "🇬🇧 English",
          "value": "en"
        },
        {
          "title": "Esperanto",
          "value": "eo"
        },
        {
          "title": "🇪🇪 Estonian",
          "value": "et"
        },
        {
          "title": "🇫🇮 Finnish",
          "value": "fi"
        },
        {
          "title": "🇫🇷 French",
          "value": "fr"
        },
        {
          "title": "Frisian",
          "value": "fy"
        },
        {
          "title": "Galician",
          "value": "gl"
        },
        {
          "title": "🇬🇪 Georgian",
          "value": "ka"
        },
        {
          "title": "🇩🇪 German",
          "value": "de"
        },
        {
          "title": "🇬🇷 Greek",
          "value": "el"
        },
        {
          "title": "Gujarati",
          "value": "gu"
        },
        {
          "title": "🇭🇹 Haitian Creole",
          "value": "ht"
        },
        {
          "title": "Hausa",
          "value": "ha"
        },
        {
          "title": "🌺 Hawaiian",
          "value": "haw"
        },
        {
          "title": "🇮🇱 Hebrew",
          "value": "he"
        },
        {
          "title": "🇮🇳 Hindi",
          "value": "hi"
        },
        {
          "title": "Hmong",
          "value": "hmn"
        },
        {
          "title": "🇭🇺 Hungarian",
          "value": "hu"
        },
        {
          "title": "🇮🇸 Icelandic",
          "value": "is"
        },
        {
          "title": "Igbo",
          "value": "ig"
        },
        {
          "title": "🇮🇩 Indonesian",
          "value": "id"
        },
        {
          "title": "🇮🇪 Irish",
          "value": "ga"
        },
        {
          "title": "🇮🇹 Italian",
          "value": "it"
        },
        {
          "title": "🇯🇵 Japanese",
          "value": "ja"
        },
        {
          "title": "Javanese",
          "value": "jv"
        },
        {
          "title": "Kannada",
          "value": "kn"
        },
        {
          "title": "🇰🇿 Kazakh",
          "value": "kk"
        },
        {
          "title": "Khmer",
          "value": "km"
        },
        {
          "title": "Kinyarwanda",
          "value": "rw"
        },
        {
          "title": "🇰🇷 Korean",
          "value": "ko"
        },
        {
          "title": "Kurdish",
          "value": "ku"
        },
        {
          "title": "Kyrgyz",
          "value": "ky"
        },
        {
          "title": "Lao",
          "value": "lo"
        },
        {
          "title": "🇱🇻 Latvian",
          "value": "lv"
        },
        {
          "title": "🇱🇹 Lithuanian",
          "value": "lt"
        },
        {
          "title": "🇱🇺 Luxembourgish",
          "value": "lb"
        },
        {
          "title": "🇲🇰 Macedonian",
          "value": "mk"
        },
        {
          "title": "Malagasy",
          "value": "mg"
        },
        {
          "title": "🇲🇾 Malay",
          "value": "ms"
        },
        {
          "title": "Malayalam",
          "value": "ml"
        },
        {
          "title": "🇲🇹 Maltese",
          "value": "mt"
        },
        {
          "title": "🇳🇿 Maori",
          "value": "mi"
        },
        {
          "title": "Marathi",
          "value": "mr"
        },
        {
          "title": "🇲🇳 Mongolian",
          "value": "mn"
        },
        {
          "title": "🇲🇲 Myanmar (Burmese)",
          "value": "my"
        },
        {
          "title": "🇳🇵 Nepali",
          "value": "ne"
        },
        {
          "title": "🇳🇴 Norwegian",
          "value": "no"
        },
        {
          "title": "Nyanja (Chichewa)",
          "value": "ny"
        },
        {
          "title": "Odia (Oriya)",
          "value": "or"
        },
        {
          "title": "Pashto",
          "value": "ps"
        },
        {
          "title": "🇮🇷 Persian",
          "value": "fa"
        },
        {
          "title": "🇵🇱 Polish",
          "value": "pl"
        },
        {
          "title": "🇵🇹 Portuguese",
          "value": "pt"
        },
        {
          "title": "🇮🇳 Punjabi",
          "value": "pa"
        },
        {
          "title": "🇷🇴 Romanian",
          "value": "ro"
        },
        {
          "title": "🇷🇺 Russian",
          "value": "ru"
        },
        {
          "title": "Samoan",
          "value": "sm"
        },
        {
          "title": "🏴󠁧󠁢󠁳󠁣󠁴󠁿 Scots Gaelic",
          "value": "gd"
        },
        {
          "title": "🇷🇸 Serbian",
          "value": "sr"
        },
        {
          "title": "Sesotho",
          "value": "st"
        },
        {
          "title": "Shona",
          "value": "sn"
        },
        {
          "title": "Sindhi",
          "value": "sd"
        },
        {
          "title": "Sinhala (Sinhalese)",
          "value": "si"
        },
        {
          "title": "🇸🇰 Slovak",
          "value": "sk"
        },
        {
          "title": "🇸🇮 Slovenian",
          "value": "sl"
        },
        {
          "title": "🇸🇴 Somali",
          "value": "so"
        },
        {
          "title": "🇪🇸 Spanish",
          "value": "es"
        },
        {
          "title": "🇸🇩 Sundanese",
          "value": "su"
        },
        {
          "title": "Swahili",
          "value": "sw"
        },
        {
          "title": "🇸🇪 Swedish",
          "value": "sv"
        },
        {
          "title": "🇵🇭 Tagalog (Filipino)",
          "value": "tl"
        },
        {
          "title": "Tajik",
          "value": "tg"
        },
        {
          "title": "Tamil",
          "value": "ta"
        },
        {
          "title": "Tatar",
          "value": "tt"
        },
        {
          "title": "Telugu",
          "value": "te"
        },
        {
          "title": "Thai",
          "value": "th"
        },
        {
          "title": "🇹🇷 Turkish",
          "value": "tr"
        },
        {
          "title": "🇹🇲 Turkmen",
          "value": "tk"
        },
        {
          "title": "🇺🇦 Ukrainian",
          "value": "uk"
        },
        {
          "title": "Urdu",
          "value": "ur"
        },
        {
          "title": "Uyghur",
          "value": "ug"
        },
        {
          "title": "Uzbek",
          "value": "uz"
        },
        {
          "title": "🇻🇳 Vietnamese",
          "value": "vi"
        },
        {
          "title": "🏴󠁧󠁢󠁷󠁬󠁳󠁿 Welsh",
          "value": "cy"
        },
        {
          "title": "Xhosa",
          "value": "xh"
        },
        {
          "title": "🇮🇱 Yiddish",
          "value": "yi"
        },
        {
          "title": "Yoruba",
          "value": "yo"
        },
        {
          "title": "Zulu",
          "value": "zu"
        }
      ],
      "description": "First language"
    },
    {
      "name": "lang2",
      "type": "dropdown",
      "required": true,
      "default": "de",
      "data": [
        {
          "title": "🇿🇦 Afrikaans",
          "value": "af"
        },
        {
          "title": "🇦🇱 Albanian",
          "value": "sq"
        },
        {
          "title": "Amharic",
          "value": "am"
        },
        {
          "title": "Arabic",
          "value": "ar"
        },
        {
          "title": "🇦🇲 Armenian",
          "value": "hy"
        },
        {
          "title": "🇦🇿 Azerbaijani",
          "value": "az"
        },
        {
          "title": "Basque",
          "value": "eu"
        },
        {
          "title": "🇧🇾 Belarusian",
          "value": "be"
        },
        {
          "title": "Bengali",
          "value": "bn"
        },
        {
          "title": "🇧🇦 Bosnian",
          "value": "bs"
        },
        {
          "title": "🇧🇬 Bulgarian",
          "value": "bg"
        },
        {
          "title": "Catalan",
          "value": "ca"
        },
        {
          "title": "Cebuano",
          "value": "ceb"
        },
        {
          "title": "🇨🇳 Chinese Simplified",
          "value": "zh-CN"
        },
        {
          "title": "🇨🇳 Chinese Traditional",
          "value": "zh-TW"
        },
        {
          "title": "Corsican",
          "value": "co"
        },
        {
          "title": "🇭🇷 Croatian",
          "value": "hr"
        },
        {
          "title": "🇨🇿 Czech",
          "value": "cs"
        },
        {
          "title": "🇩🇰 Danish",
          "value": "da"
        },
        {
          "title": "🇳🇱 Dutch",
          "value": "nl"
        },
        {
          "title": "🇬🇧 English",
          "value": "en"
        },
        {
          "title": "Esperanto",
          "value": "eo"
        },
        {
          "title": "🇪🇪 Estonian",
          "value": "et"
        },
        {
          "title": "🇫🇮 Finnish",
          "value": "fi"
        },
        {
          "title": "🇫🇷 French",
          "value": "fr"
        },
        {
          "title": "Frisian",
          "value": "fy"
        },
        {
          "title": "Galician",
          "value": "gl"
        },
        {
          "title": "🇬🇪 Georgian",
          "value": "ka"
        },
        {
          "title": "🇩🇪 German",
          "value": "de"
        },
        {
          "title": "🇬🇷 Greek",
          "value": "el"
        },
        {
          "title": "Gujarati",
          "value": "gu"
        },
        {
          "title": "🇭🇹 Haitian Creole",
          "value": "ht"
        },
        {
          "title": "Hausa",
          "value": "ha"
        },
        {
          "title": "🌺 Hawaiian",
          "value": "haw"
        },
        {
          "title": "🇮🇱 Hebrew",
          "value": "he"
        },
        {
          "title": "🇮🇳 Hindi",
          "value": "hi"
        },
        {
          "title": "Hmong",
          "value": "hmn"
        },
        {
          "title": "🇭🇺 Hungarian",
          "value": "hu"
        },
        {
          "title": "🇮🇸 Icelandic",
          "value": "is"
        },
        {
          "title": "Igbo",
          "value": "ig"
        },
        {
          "title": "🇮🇩 Indonesian",
          "value": "id"
        },
        {
          "title": "🇮🇪 Irish",
          "value": "ga"
        },
        {
          "title": "🇮🇹 Italian",
          "value": "it"
        },
        {
          "title": "🇯🇵 Japanese",
          "value": "ja"
        },
        {
          "title": "Javanese",
          "value": "jv"
        },
        {
          "title": "Kannada",
          "value": "kn"
        },
        {
          "title": "🇰🇿 Kazakh",
          "value": "kk"
        },
        {
          "title": "Khmer",
          "value": "km"
        },
        {
          "title": "Kinyarwanda",
          "value": "rw"
        },
        {
          "title": "🇰🇷 Korean",
          "value": "ko"
        },
        {
          "title": "Kurdish",
          "value": "ku"
        },
        {
          "title": "Kyrgyz",
          "value": "ky"
        },
        {
          "title": "Lao",
          "value": "lo"
        },
        {
          "title": "🇱🇻 Latvian",
          "value": "lv"
        },
        {
          "title": "🇱🇹 Lithuanian",
          "value": "lt"
        },
        {
          "title": "🇱🇺 Luxembourgish",
          "value": "lb"
        },
        {
          "title": "🇲🇰 Macedonian",
          "value": "mk"
        },
        {
          "title": "Malagasy",
          "value": "mg"
        },
        {
          "title": "🇲🇾 Malay",
          "value": "ms"
        },
        {
          "title": "Malayalam",
          "value": "ml"
        },
        {
          "title": "🇲🇹 Maltese",
          "value": "mt"
        },
        {
          "title": "🇳🇿 Maori",
          "value": "mi"
        },
        {
          "title": "Marathi",
          "value": "mr"
        },
        {
          "title": "🇲🇳 Mongolian",
          "value": "mn"
        },
        {
          "title": "🇲🇲 Myanmar (Burmese)",
          "value": "my"
        },
        {
          "title": "🇳🇵 Nepali",
          "value": "ne"
        },
        {
          "title": "🇳🇴 Norwegian",
          "value": "no"
        },
        {
          "title": "Nyanja (Chichewa)",
          "value": "ny"
        },
        {
          "title": "Odia (Oriya)",
          "value": "or"
        },
        {
          "title": "Pashto",
          "value": "ps"
        },
        {
          "title": "🇮🇷 Persian",
          "value": "fa"
        },
        {
          "title": "🇵🇱 Polish",
          "value": "pl"
        },
        {
          "title": "🇵🇹 Portuguese",
          "value": "pt"
        },
        {
          "title": "🇮🇳 Punjabi",
          "value": "pa"
        },
        {
          "title": "🇷🇴 Romanian",
          "value": "ro"
        },
        {
          "title": "🇷🇺 Russian",
          "value": "ru"
        },
        {
          "title": "Samoan",
          "value": "sm"
        },
        {
          "title": "🏴󠁧󠁢󠁳󠁣󠁴󠁿 Scots Gaelic",
          "value": "gd"
        },
        {
          "title": "🇷🇸 Serbian",
          "value": "sr"
        },
        {
          "title": "Sesotho",
          "value": "st"
        },
        {
          "title": "Shona",
          "value": "sn"
        },
        {
          "title": "Sindhi",
          "value": "sd"
        },
        {
          "title": "Sinhala (Sinhalese)",
          "value": "si"
        },
        {
          "title": "🇸🇰 Slovak",
          "value": "sk"
        },
        {
          "title": "🇸🇮 Slovenian",
          "value": "sl"
        },
        {
          "title": "🇸🇴 Somali",
          "value": "so"
        },
        {
          "title": "🇪🇸 Spanish",
          "value": "es"
        },
        {
          "title": "🇸🇩 Sundanese",
          "value": "su"
        },
        {
          "title": "Swahili",
          "value": "sw"
        },
        {
          "title": "🇸🇪 Swedish",
          "value": "sv"
        },
        {
          "title": "🇵🇭 Tagalog (Filipino)",
          "value": "tl"
        },
        {
          "title": "Tajik",
          "value": "tg"
        },
        {
          "title": "Tamil",
          "value": "ta"
        },
        {
          "title": "Tatar",
          "value": "tt"
        },
        {
          "title": "Telugu",
          "value": "te"
        },
        {
          "title": "Thai",
          "value": "th"
        },
        {
          "title": "🇹🇭 Turkish",
          "value": "tr"
        },
        {
          "title": "🇹🇲 Turkmen",
          "value": "tk"
        },
        {
          "title": "🇺🇦 Ukrainian",
          "value": "uk"
        },
        {
          "title": "Urdu",
          "value": "ur"
        },
        {
          "title": "Uyghur",
          "value": "ug"
        },
        {
          "title": "Uzbek",
          "value": "uz"
        },
        {
          "title": "🇻🇳 Vietnamese",
          "value": "vi"
        },
        {
          "title": "🏴󠁧󠁢󠁷󠁬󠁳󠁿 Welsh",
          "value": "cy"
        },
        {
          "title": "Xhosa",
          "value": "xh"
        },
        {
          "title": "🇮🇱 Yiddish",
          "value": "yi"
        },
        {
          "title": "Yoruba",
          "value": "yo"
        },
        {
          "title": "Zulu",
          "value": "zu"
        }
      ],
      "title": "Second Language",
      "description": "Second language"
    }
  ],
  "dependencies": {
    "@raycast/api": "^1.25.1",
    "@types/debounce": "^1.2.1",
    "@vitalets/google-translate-api": "^7.0.0",
    "debounce": "^1.2.1"
  },
  "devDependencies": {
    "@types/node": "~16.10.0",
    "@types/react": "^17.0.28",
    "@typescript-eslint/eslint-plugin": "^5.0.0",
    "@typescript-eslint/parser": "^5.0.0",
    "eslint": "^7.32.0",
    "eslint-config-prettier": "^8.3.0",
    "react-devtools": "^4.19.2",
    "typescript": "^4.4.3"
  },
  "scripts": {
    "build": "ray build -e dist",
    "dev": "ray develop"
  }
}<|MERGE_RESOLUTION|>--- conflicted
+++ resolved
@@ -4,15 +4,11 @@
   "title": "Google Translate",
   "description": "Simple translation using Google Translate",
   "icon": "google-translate.png",
-<<<<<<< HEAD
-  "author": "ospfranco",
+  "author": "gebeto",
   "categories": [
     "Web",
     "Productivity"
   ],
-=======
-  "author": "gebeto",
->>>>>>> c84780ac
   "contributors": [
     "FezVrasta"
   ],
