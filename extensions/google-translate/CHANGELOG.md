# Google Translate Changelog

<<<<<<< HEAD
## [Feature] - 2025-06-30

- Added instant translate commands for selected text translation
- Added "Instant Translate View" command to display translation in HUD
- Added "Instant Translate Copy" command to copy translation to clipboard
- Added "Instant Translate Paste" command to paste translation directly
- Implemented smart HUD duration that adjusts based on text length for better readability
- Added reusable base instant translate function for consistent translation logic
=======
## [Feature] - 2025-06-25

- Show Auto-Detected language in Quick Translate

## [Feature] - 2025-06-24

- Auto-focus on Text input after changing source or target language
- Add shortcuts for quick focus on Source(`CMD + SHIFT + F`) and Target(`CMD + SHIFT + T`) language fields
- Use auto-detected language when switching languages
- Fix quick translate with Chinese auto detected language
- Fix translate compatibility with old Country Codes format for people who had Chinese saved for example and some more languages
- Fixed proxy for doubleWayTranslate
- Add proxy for TTS

## [Fix] - 2025-06-23

- Fix uppercase ISO language codes (fix Chinese and some other languages)

## [Maintenance] - 2025-06-19

- Remove country flags from languages
- Add all the languages from Google Translate website
>>>>>>> 6dd18ad6

## [Feature] - 2025-03-31

- Add ability to set proxy

## [Feature] - 2025-01-09

- Add ability to set multiple target languages to translate

## [Fix] - 2024-12-25

- Fixed a typo for Traditional Chinese

## [Fix] - 2024-07-05

- Keep language names consistent with `translate.google.com`

## [Feature] - 2024-05-09

- Added new shortcut for `Toggle Full Text` action - `CMD+F`

## [Default Action preference for translations] - 2024-04-29

- Add a preference to set the default action for the translations

## [Re-added previously removed contributor] - 2024-04-26

## [Fix] - 2024-03-08

- Return back `CMD+Enter` shortcut for `Toggle Full Text` action
- Moved text-to-speech action, to execute it only with `CMD+T` keyboard shortcut

## [Fix] - 2024-02-26

- Fixed issue when trying play text-to-speech continuously

## [Feature] - 2024-02-23

- Added new "Play Text-To-Speed" command

## [Enhancement] - 2024-01-26

- Added "Autofill Input" preference to allow users to disable the autofill selected text feature

## [Feature] - 2024-01-20

- Added new "Quick Translate" command

## [Enhancement] - 2023-11-15

- Added Copy Pronunciation keyboard shortcut

## [Enhancement] - 2023-08-31

- Added pronunciation for Translate and Translate Form

## [Fix] - 2023-08-16

- Fixed case when autodetect language name is not found in our supported languages list

## [Fix] - 2023-08-09

- Fixed auto language detect when detected language is not in the available list
- Added Latin

## [Fix] - 2023-06-21

- Supplementary change for zh-TW info to match Google Translate

## [Fix] - 2023-06-21

- Changed zh-TW info to match Google Translate

## [Fix] - 2023-06-15

- Fixed language code for Hebrew

## [Enhancement] - 2023-05-30

- Added ability to translate selected text

## [Enhancement] - 2023-05-22

- Added error handling
- Updated the Raycast libraries to the latest version.
- Translations are now identical to translate.google.com 🎉
- Ideally, there should be no more TooManyRequests errors now! 🚀

## [Enhancement] - 2023-02-10

- Add Languages Set manager to be able to configure multiple language presets and easy switch between them

## [Enhancements] - 2023-02-09

- Returned back LangTo -> LangFrom translation
- Improved auto-detect translation in Translate Form

## [Add auto-detect option] - 2023-02-07

Add auto-detect to the language option.

## [Add auto-detect language] - 2023-02-05

- Add auto-detect language to the `Translate` command.
- Update zh-TW title

## [Fix] - 2022-10-24

Fix query parameter encoding in `Action.OpenInBrowser` url

## [Fix] - 2022-09-01

🇹🇭 → 🇹🇷

## [Add action to open in browser] - 2022-07-15

Add a quick action to open the translation in Google Translate

## [Add details view] - 2022-07-07

Add details view so the full text of translations can be previewed

## [Fix] - 2022-06-15

Fix character encoding in `TextArea` on translate form

## [Fix] - 2022-03-25

Updated icon and name of zh-TW

## [Fix] - 2022-03-15

🇹🇭 → 🇹🇷

## [Fix] - 2021-12-30

zh-TW wrong flag

## [Fix] - 2021-12-22

Chinese Traditional flag → Mandarin with wrong flag

## [Fix] - 2021-11-02

Fixed wrong Turkish flag

## [Initial Version] - 2021-10-27

Add Google Translate extension<|MERGE_RESOLUTION|>--- conflicted
+++ resolved
@@ -1,6 +1,5 @@
 # Google Translate Changelog
 
-<<<<<<< HEAD
 ## [Feature] - 2025-06-30
 
 - Added instant translate commands for selected text translation
@@ -9,7 +8,7 @@
 - Added "Instant Translate Paste" command to paste translation directly
 - Implemented smart HUD duration that adjusts based on text length for better readability
 - Added reusable base instant translate function for consistent translation logic
-=======
+
 ## [Feature] - 2025-06-25
 
 - Show Auto-Detected language in Quick Translate
@@ -32,7 +31,6 @@
 
 - Remove country flags from languages
 - Add all the languages from Google Translate website
->>>>>>> 6dd18ad6
 
 ## [Feature] - 2025-03-31
 
