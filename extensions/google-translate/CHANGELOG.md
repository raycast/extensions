# Google Translate Changelog

<<<<<<< HEAD
## [Fix] - 2025-06-24

- Fix quick translate with Chinese auto detected language
=======
## [Feature] - 2025-06-24

- Auto-focus on Text input after changing source or target language
- Add shortcuts for quick focus on Source(`CMD + SHIFT + F`) and Target(`CMD + SHIFT + T`) language fields
- Use auto-detected language when switching languages
>>>>>>> 20cd310e

## [Fix] - 2025-06-23

- Fix uppercase ISO language codes (fix Chinese and some other languages)

## [Maintenance] - 2025-06-19

- Remove country flags from languages
- Add all the languages from Google Translate website

## [Feature] - 2025-03-31

- Add ability to set proxy

## [Feature] - 2025-01-09

- Add ability to set multiple target languages to translate

## [Fix] - 2024-12-25

- Fixed a typo for Traditional Chinese

## [Fix] - 2024-07-05

- Keep language names consistent with `translate.google.com`

## [Feature] - 2024-05-09

- Added new shortcut for `Toggle Full Text` action - `CMD+F`

## [Default Action preference for translations] - 2024-04-29

- Add a preference to set the default action for the translations

## [Re-added previously removed contributor] - 2024-04-26

## [Fix] - 2024-03-08

- Return back `CMD+Enter` shortcut for `Toggle Full Text` action
- Moved text-to-speech action, to execute it only with `CMD+T` keyboard shortcut

## [Fix] - 2024-02-26

- Fixed issue when trying play text-to-speech continuously

## [Feature] - 2024-02-23

- Added new "Play Text-To-Speed" command

## [Enhancement] - 2024-01-26

- Added "Autofill Input" preference to allow users to disable the autofill selected text feature

## [Feature] - 2024-01-20

- Added new "Quick Translate" command

## [Enhancement] - 2023-11-15

- Added Copy Pronunciation keyboard shortcut

## [Enhancement] - 2023-08-31

- Added pronunciation for Translate and Translate Form

## [Fix] - 2023-08-16

- Fixed case when autodetect language name is not found in our supported languages list

## [Fix] - 2023-08-09

- Fixed auto language detect when detected language is not in the available list
- Added Latin

## [Fix] - 2023-06-21

- Supplementary change for zh-TW info to match Google Translate

## [Fix] - 2023-06-21

- Changed zh-TW info to match Google Translate

## [Fix] - 2023-06-15

- Fixed language code for Hebrew

## [Enhancement] - 2023-05-30

- Added ability to translate selected text

## [Enhancement] - 2023-05-22

- Added error handling
- Updated the Raycast libraries to the latest version.
- Translations are now identical to translate.google.com 🎉
- Ideally, there should be no more TooManyRequests errors now! 🚀

## [Enhancement] - 2023-02-10

- Add Languages Set manager to be able to configure multiple language presets and easy switch between them

## [Enhancements] - 2023-02-09

- Returned back LangTo -> LangFrom translation
- Improved auto-detect translation in Translate Form

## [Add auto-detect option] - 2023-02-07

Add auto-detect to the language option.

## [Add auto-detect language] - 2023-02-05

- Add auto-detect language to the `Translate` command.
- Update zh-TW title

## [Fix] - 2022-10-24

Fix query parameter encoding in `Action.OpenInBrowser` url

## [Fix] - 2022-09-01

🇹🇭 → 🇹🇷

## [Add action to open in browser] - 2022-07-15

Add a quick action to open the translation in Google Translate

## [Add details view] - 2022-07-07

Add details view so the full text of translations can be previewed

## [Fix] - 2022-06-15

Fix character encoding in `TextArea` on translate form

## [Fix] - 2022-03-25

Updated icon and name of zh-TW

## [Fix] - 2022-03-15

🇹🇭 → 🇹🇷

## [Fix] - 2021-12-30

zh-TW wrong flag

## [Fix] - 2021-12-22

Chinese Traditional flag → Mandarin with wrong flag

## [Fix] - 2021-11-02

Fixed wrong Turkish flag

## [Initial Version] - 2021-10-27

Add Google Translate extension<|MERGE_RESOLUTION|>--- conflicted
+++ resolved
@@ -1,16 +1,11 @@
 # Google Translate Changelog
 
-<<<<<<< HEAD
-## [Fix] - 2025-06-24
-
-- Fix quick translate with Chinese auto detected language
-=======
 ## [Feature] - 2025-06-24
 
 - Auto-focus on Text input after changing source or target language
 - Add shortcuts for quick focus on Source(`CMD + SHIFT + F`) and Target(`CMD + SHIFT + T`) language fields
 - Use auto-detected language when switching languages
->>>>>>> 20cd310e
+- Fix quick translate with Chinese auto detected language
 
 ## [Fix] - 2025-06-23
 
