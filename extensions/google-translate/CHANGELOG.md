# Google Translate Changelog

<<<<<<< HEAD
## [Fix] - {PR_MERGE_DATE}

- Fixed proxy for doubleWayTranslate
- Add proxy for TTS
=======
## [Feature] - 2025-06-24

- Auto-focus on Text input after changing source or target language
- Add shortcuts for quick focus on Source(`CMD + SHIFT + F`) and Target(`CMD + SHIFT + T`) language fields
- Use auto-detected language when switching languages
- Fix quick translate with Chinese auto detected language
- Fix translate compatibility with old Country Codes format for people who had Chinese saved for example and some more languages

## [Fix] - 2025-06-23

- Fix uppercase ISO language codes (fix Chinese and some other languages)
>>>>>>> 2cc19066

## [Maintenance] - 2025-06-19

- Remove country flags from languages
- Add all the languages from Google Translate website

## [Feature] - 2025-03-31

- Add ability to set proxy

## [Feature] - 2025-01-09

- Add ability to set multiple target languages to translate

## [Fix] - 2024-12-25

- Fixed a typo for Traditional Chinese

## [Fix] - 2024-07-05

- Keep language names consistent with `translate.google.com`

## [Feature] - 2024-05-09

- Added new shortcut for `Toggle Full Text` action - `CMD+F`

## [Default Action preference for translations] - 2024-04-29

- Add a preference to set the default action for the translations

## [Re-added previously removed contributor] - 2024-04-26

## [Fix] - 2024-03-08

- Return back `CMD+Enter` shortcut for `Toggle Full Text` action
- Moved text-to-speech action, to execute it only with `CMD+T` keyboard shortcut

## [Fix] - 2024-02-26

- Fixed issue when trying play text-to-speech continuously

## [Feature] - 2024-02-23

- Added new "Play Text-To-Speed" command

## [Enhancement] - 2024-01-26

- Added "Autofill Input" preference to allow users to disable the autofill selected text feature

## [Feature] - 2024-01-20

- Added new "Quick Translate" command

## [Enhancement] - 2023-11-15

- Added Copy Pronunciation keyboard shortcut

## [Enhancement] - 2023-08-31

- Added pronunciation for Translate and Translate Form

## [Fix] - 2023-08-16

- Fixed case when autodetect language name is not found in our supported languages list

## [Fix] - 2023-08-09

- Fixed auto language detect when detected language is not in the available list
- Added Latin

## [Fix] - 2023-06-21

- Supplementary change for zh-TW info to match Google Translate

## [Fix] - 2023-06-21

- Changed zh-TW info to match Google Translate

## [Fix] - 2023-06-15

- Fixed language code for Hebrew

## [Enhancement] - 2023-05-30

- Added ability to translate selected text

## [Enhancement] - 2023-05-22

- Added error handling
- Updated the Raycast libraries to the latest version.
- Translations are now identical to translate.google.com 🎉
- Ideally, there should be no more TooManyRequests errors now! 🚀

## [Enhancement] - 2023-02-10

- Add Languages Set manager to be able to configure multiple language presets and easy switch between them

## [Enhancements] - 2023-02-09

- Returned back LangTo -> LangFrom translation
- Improved auto-detect translation in Translate Form

## [Add auto-detect option] - 2023-02-07

Add auto-detect to the language option.

## [Add auto-detect language] - 2023-02-05

- Add auto-detect language to the `Translate` command.
- Update zh-TW title

## [Fix] - 2022-10-24

Fix query parameter encoding in `Action.OpenInBrowser` url

## [Fix] - 2022-09-01

🇹🇭 → 🇹🇷

## [Add action to open in browser] - 2022-07-15

Add a quick action to open the translation in Google Translate

## [Add details view] - 2022-07-07

Add details view so the full text of translations can be previewed

## [Fix] - 2022-06-15

Fix character encoding in `TextArea` on translate form

## [Fix] - 2022-03-25

Updated icon and name of zh-TW

## [Fix] - 2022-03-15

🇹🇭 → 🇹🇷

## [Fix] - 2021-12-30

zh-TW wrong flag

## [Fix] - 2021-12-22

Chinese Traditional flag → Mandarin with wrong flag

## [Fix] - 2021-11-02

Fixed wrong Turkish flag

## [Initial Version] - 2021-10-27

Add Google Translate extension<|MERGE_RESOLUTION|>--- conflicted
+++ resolved
@@ -1,11 +1,5 @@
 # Google Translate Changelog
 
-<<<<<<< HEAD
-## [Fix] - {PR_MERGE_DATE}
-
-- Fixed proxy for doubleWayTranslate
-- Add proxy for TTS
-=======
 ## [Feature] - 2025-06-24
 
 - Auto-focus on Text input after changing source or target language
@@ -13,11 +7,12 @@
 - Use auto-detected language when switching languages
 - Fix quick translate with Chinese auto detected language
 - Fix translate compatibility with old Country Codes format for people who had Chinese saved for example and some more languages
+- Fixed proxy for doubleWayTranslate
+- Add proxy for TTS
 
 ## [Fix] - 2025-06-23
 
 - Fix uppercase ISO language codes (fix Chinese and some other languages)
->>>>>>> 2cc19066
 
 ## [Maintenance] - 2025-06-19
 
