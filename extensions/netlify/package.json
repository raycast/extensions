{
  "$schema": "https://www.raycast.com/schemas/extension.json",
  "name": "netlify",
  "title": "Netlify",
  "description": "Search your Netlify sites, domains, and team members",
  "icon": "icon.png",
  "author": "destiner",
  "contributors": [
    "jonohewitt",
    "jasonbarry"
  ],
  "categories": [
    "Developer Tools",
    "Web"
  ],
  "license": "MIT",
  "commands": [
    {
<<<<<<< HEAD
      "name": "view-sites",
=======
      "name": "search-sites",
>>>>>>> 43929896
      "title": "Search Sites",
      "subtitle": "Netlify",
      "description": "Search your sites",
      "mode": "view"
    },
    {
<<<<<<< HEAD
      "name": "view-domains",
      "title": "List Domains",
      "subtitle": "Netlify",
      "description": "List your domains",
      "mode": "view"
    },
    {
      "name": "view-members",
      "title": "List Members",
      "subtitle": "Netlify",
=======
      "name": "search-audit-log",
      "title": "Search Audit Log",
      "subtitle": "Netlify",
      "description": "Search your team's audit log",
      "mode": "view"
    },
    {
      "name": "list-domains",
      "title": "List Domains",
      "subtitle": "Netlify",
      "description": "List your domains",
      "mode": "view"
    },
    {
      "name": "list-members",
      "title": "List Members",
      "subtitle": "Netlify",
>>>>>>> 43929896
      "description": "List team members",
      "mode": "view"
    }
  ],
  "preferences": [
    {
      "name": "token",
      "type": "password",
      "required": true,
      "title": "API Token",
      "description": "Personal access token",
      "placeholder": "Your token"
    }
  ],
  "dependencies": {
    "@raycast/api": "^1.42.0",
    "@raycast/utils": "^1.4.14",
    "axios": "^0.24.0"
  },
  "devDependencies": {
    "@types/node": "^18.8.3",
    "@typescript-eslint/eslint-plugin": "^5.0.0",
    "@typescript-eslint/parser": "^5.0.0",
    "eslint": "^7.32.0",
    "eslint-config-prettier": "^8.3.0",
    "prettier": "^2.5.1",
    "react-devtools": "^4.19.2",
    "typescript": "^4.4.3"
  },
  "scripts": {
    "build": "ray build -e dist",
    "dev": "ray develop",
    "lint": "ray lint"
  }
}<|MERGE_RESOLUTION|>--- conflicted
+++ resolved
@@ -16,29 +16,13 @@
   "license": "MIT",
   "commands": [
     {
-<<<<<<< HEAD
-      "name": "view-sites",
-=======
       "name": "search-sites",
->>>>>>> 43929896
       "title": "Search Sites",
       "subtitle": "Netlify",
       "description": "Search your sites",
       "mode": "view"
     },
     {
-<<<<<<< HEAD
-      "name": "view-domains",
-      "title": "List Domains",
-      "subtitle": "Netlify",
-      "description": "List your domains",
-      "mode": "view"
-    },
-    {
-      "name": "view-members",
-      "title": "List Members",
-      "subtitle": "Netlify",
-=======
       "name": "search-audit-log",
       "title": "Search Audit Log",
       "subtitle": "Netlify",
@@ -56,7 +40,6 @@
       "name": "list-members",
       "title": "List Members",
       "subtitle": "Netlify",
->>>>>>> 43929896
       "description": "List team members",
       "mode": "view"
     }
