--- conflicted
+++ resolved
@@ -16,7 +16,6 @@
   "license": "MIT",
   "commands": [
     {
-<<<<<<< HEAD
       "name": "find-sites-on-disk",
       "title": "Find Sites on Disk",
       "subtitle": "Netlify",
@@ -24,24 +23,20 @@
       "mode": "view"
     },
     {
-      "name": "list-domains",
-=======
-      "name": "view-sites",
-      "title": "Search Sites",
+      "name": "invite-members",
+      "title": "Invite Team Members",
       "subtitle": "Netlify",
-      "description": "Search your sites",
+      "description": "Invite people to join your team",
       "mode": "view"
     },
     {
-      "name": "view-domains",
->>>>>>> 3f3782ea
+      "name": "list-domains",
       "title": "List Domains",
       "subtitle": "Netlify",
       "description": "List your domains",
       "mode": "view"
     },
     {
-<<<<<<< HEAD
       "name": "search-audit-log",
       "title": "Search Audit Log",
       "subtitle": "Netlify",
@@ -67,19 +62,6 @@
       "title": "Search Team Members",
       "subtitle": "Netlify",
       "description": "Search team members",
-=======
-      "name": "view-members",
-      "title": "List Members",
-      "subtitle": "Netlify",
-      "description": "List team members",
-      "mode": "view"
-    },
-    {
-      "name": "invite-members",
-      "title": "Invite Team Members",
-      "subtitle": "Netlify",
-      "description": "Invite people to join your team",
->>>>>>> 3f3782ea
       "mode": "view"
     }
   ],
@@ -104,13 +86,9 @@
   "dependencies": {
     "@raycast/api": "^1.42.0",
     "@raycast/utils": "^1.4.14",
-<<<<<<< HEAD
     "axios": "^0.24.0",
     "parse-git-config": "^3.0.0",
     "parse-github-url": "^1.0.2"
-=======
-    "axios": "^0.24.0"
->>>>>>> 3f3782ea
   },
   "devDependencies": {
     "@types/node": "^18.8.3",
