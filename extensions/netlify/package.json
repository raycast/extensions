--- conflicted
+++ resolved
@@ -16,9 +16,13 @@
   "license": "MIT",
   "commands": [
     {
-<<<<<<< HEAD
       "name": "search-sites",
-=======
+      "title": "Search Sites",
+      "subtitle": "Netlify",
+      "description": "Search your sites",
+      "mode": "view"
+    },
+    {
       "name": "search-docs",
       "title": "Search Docs",
       "subtitle": "Netlify",
@@ -26,15 +30,6 @@
       "mode": "view"
     },
     {
-      "name": "view-sites",
->>>>>>> cb0fa3ea
-      "title": "Search Sites",
-      "subtitle": "Netlify",
-      "description": "Search your sites",
-      "mode": "view"
-    },
-    {
-<<<<<<< HEAD
       "name": "find-sites-on-disk",
       "title": "Find Sites on Disk",
       "subtitle": "Netlify",
@@ -60,19 +55,13 @@
       "title": "Search Team Members",
       "subtitle": "Netlify",
       "description": "Search team members",
-=======
+      "mode": "view"
+    },
+    {
       "name": "view-domains",
       "title": "List Domains",
       "subtitle": "Netlify",
       "description": "List your domains",
-      "mode": "view"
-    },
-    {
-      "name": "view-members",
-      "title": "List Members",
-      "subtitle": "Netlify",
-      "description": "List team members",
->>>>>>> cb0fa3ea
       "mode": "view"
     }
   ],
@@ -97,13 +86,9 @@
   "dependencies": {
     "@raycast/api": "^1.42.0",
     "@raycast/utils": "^1.4.14",
-<<<<<<< HEAD
     "axios": "^0.24.0",
     "parse-git-config": "^3.0.0",
     "parse-github-url": "^1.0.2"
-=======
-    "axios": "^0.24.0"
->>>>>>> cb0fa3ea
   },
   "devDependencies": {
     "@types/node": "^18.8.3",
