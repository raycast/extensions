# Arc Changelog

<<<<<<< HEAD
## [Improvements] - 2024-03-05

- Added the ability to filter by tab type in the 'Search Tabs' command.
- Lets you toggle between All Tabs, Favorites, Pinned, and Unpinned tabs via a dropdown.
=======
## [Fixes] - 2024-03-04

- Fixed an issue in `Open New Little Arc Window` command where input in the URL field is not handled.
>>>>>>> f8227e43

## [Improvements] - 2024-02-15

- Added an argument `space` to the `Open New Window` and `Open New Tab` commands to open a new window or tab in a specific space.
- Edited the AppleScript commands to open a new window or tab to use the `space` argument.

## [Fixes] - 2024-02-26

- Fixed an issue in the `Search History` command where quotation marks in the search text were causing a syntax error.

## [New Features] - 2024-02-18

- Added `Open New Note` command to open a new Note in Arc which is disabled by default.
- Added `Open New Easel` command to open a new Easel in Arc which is disabled by default.

## [Fixes] - 2024-02-14

- Fixed an issue where the `Search Tabs` command would not work if a tab title contained a backslash.

## [Fixes] - 2024-01-30

- Fix issue #10455: When opening a new tab and no window is open, a new window will be opened.

## [New Features] - 2024-01-29

- Added Kagi as a search engine for the commands `Search Arc` and `Open New Little Arc Window`.

## [Update] - 2024-01-26

- Update release notes url.

## [Update] - 2024-01-19

- A few commands are now disabled by default.

## [Fixes] - 2024-01-18

- Fix #10204, opening little arc without selected text doesn't throw an error anymore.

## [Improvements] - 2024-01-16

- If text is selected, the command `Open New Little Arc Window` will now open in a search for the selected text.
- If an URL is selected, the command `Open New Little Arc Window` will now open in the selected URL.
- The command `Open New Little Arc Window` now accepts a preference for which engine to use when searching.

## [Fixes] - 2024-01-05

- Fixed an issue (#8189) where a wrong tab could be randomly opened instead of the one selected.

## [Improvements & New Features] - 2023-12-08

- Improve behavior when opening a new tab, if no window is open, a new window is opened.
- Added `Open Arc Release Notes` command to open the release notes for the current version of Arc.
- Added `Open Arc Boost Gallery` command to open the gallery of Arc Boosts.

## [Improvements] - 2023-12-07

- The command `Open New Incognito Window` now accepts a URL.

## [Improvements] - 2023-10-16

- Allow multiple, comma separated tabs to be opened.

## [Improvements] - 2023-09-12

- Added a new `Open New Blank Window` command that opens a blank window in Arc.
- Added some new keywords to help with searching for the Arc Browser extension.

## [Fixes] - 2023-08-11

- Fixed an issue where, when searching for tabs with the same URL but different titles, the wrong tab would be opened.

## [Improvements] - 2023-06-30

- Expand Search Arc suggestions to available engines.

## [Improvements] - 2023-03-08

- Add a new command to open little arc.

## [Quicklinks] - 2023-02-15

- Added a new action to quickly create a quicklink from a page.

## [Improvements] - 2023-01-31

- Added preferences to configure the `Search Arc` command.

## [Improvements] - 2023-01-20

– Close Raycast when opening links in a new Little Arc window.

## [New Features] - 2023-01-19

– Search across tabs, history, and suggestions with the new "Search Arc" command.
– Quickly access spaces and favorites from your menu bar.
– Fallback to Google search if needed, just press "⌃ + ↵".

## [New Features] - 2023-01-13

– Search your sidebar.
– Search spaces.
– Jump to open tabs.
– Open incognito windows.

## [Initial Version] - 2022-11-21

Search the history of Arc!<|MERGE_RESOLUTION|>--- conflicted
+++ resolved
@@ -1,15 +1,13 @@
 # Arc Changelog
 
-<<<<<<< HEAD
 ## [Improvements] - 2024-03-05
 
 - Added the ability to filter by tab type in the 'Search Tabs' command.
 - Lets you toggle between All Tabs, Favorites, Pinned, and Unpinned tabs via a dropdown.
-=======
+
 ## [Fixes] - 2024-03-04
 
 - Fixed an issue in `Open New Little Arc Window` command where input in the URL field is not handled.
->>>>>>> f8227e43
 
 ## [Improvements] - 2024-02-15
 
