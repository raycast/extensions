--- conflicted
+++ resolved
@@ -1,16 +1,14 @@
 # Arc Changelog
 
-<<<<<<< HEAD
 ## [Improvements & New Features] - 2023-12-08
 
 - Improve behavior when opening a new tab, if no window is open, a new window is opened
 - Added `Open Arc Release Notes` command to open the release notes for the current version of Arc.
 - Added `Open Arc Boost Gallery` command to open the gallery of Arc Boosts.
-=======
+
 ## [Improvements] - 2023-12-07
 
 - The command `Open New Incognito Window` now accepts a URL
->>>>>>> d034b102
 
 ## [Improvements] - 2023-10-16
 
