# Arc Changelog

<<<<<<< HEAD
## [Improvements] - 2024-03-05

- Added the ability to filter by tab type in the 'Search Tabs' command.
- Lets you toggle between All Tabs, Favorites, Pinned, and Unpinned tabs via a dropdown.
=======
## [Improvements] - 2024-02-15

- Added an argument `space` to the `Open New Window` and `Open New Tab` commands to open a new window or tab in a specific space.
- Edited the AppleScript commands to open a new window or tab to use the `space` argument.
>>>>>>> 02f3e850

## [Fixes] - 2024-02-26

- Fixed an issue in the `Search History` command where quotation marks in the search text were causing a syntax error.

## [New Features] - 2024-02-18

- Added `Open New Note` command to open a new Note in Arc which is disabled by default.
- Added `Open New Easel` command to open a new Easel in Arc which is disabled by default.

## [Fixes] - 2024-02-14

- Fixed an issue where the `Search Tabs` command would not work if a tab title contained a backslash.

## [Fixes] - 2024-01-30

- Fix issue #10455: When opening a new tab and no window is open, a new window will be opened.

## [New Features] - 2024-01-29

- Added Kagi as a search engine for the commands `Search Arc` and `Open New Little Arc Window`.

## [Update] - 2024-01-26

- Update release notes url.

## [Update] - 2024-01-19

- A few commands are now disabled by default.

## [Fixes] - 2024-01-18

- Fix #10204, opening little arc without selected text doesn't throw an error anymore.

## [Improvements] - 2024-01-16

- If text is selected, the command `Open New Little Arc Window` will now open in a search for the selected text.
- If an URL is selected, the command `Open New Little Arc Window` will now open in the selected URL.
- The command `Open New Little Arc Window` now accepts a preference for which engine to use when searching.

## [Fixes] - 2024-01-05

- Fixed an issue (#8189) where a wrong tab could be randomly opened instead of the one selected.

## [Improvements & New Features] - 2023-12-08

- Improve behavior when opening a new tab, if no window is open, a new window is opened.
- Added `Open Arc Release Notes` command to open the release notes for the current version of Arc.
- Added `Open Arc Boost Gallery` command to open the gallery of Arc Boosts.

## [Improvements] - 2023-12-07

- The command `Open New Incognito Window` now accepts a URL.

## [Improvements] - 2023-10-16

- Allow multiple, comma separated tabs to be opened.

## [Improvements] - 2023-09-12

- Added a new `Open New Blank Window` command that opens a blank window in Arc.
- Added some new keywords to help with searching for the Arc Browser extension.

## [Fixes] - 2023-08-11

- Fixed an issue where, when searching for tabs with the same URL but different titles, the wrong tab would be opened.

## [Improvements] - 2023-06-30

- Expand Search Arc suggestions to available engines.

## [Improvements] - 2023-03-08

- Add a new command to open little arc.

## [Quicklinks] - 2023-02-15

- Added a new action to quickly create a quicklink from a page.

## [Improvements] - 2023-01-31

- Added preferences to configure the `Search Arc` command.

## [Improvements] - 2023-01-20

– Close Raycast when opening links in a new Little Arc window.

## [New Features] - 2023-01-19

– Search across tabs, history, and suggestions with the new "Search Arc" command.
– Quickly access spaces and favorites from your menu bar.
– Fallback to Google search if needed, just press "⌃ + ↵".

## [New Features] - 2023-01-13

– Search your sidebar.
– Search spaces.
– Jump to open tabs.
– Open incognito windows.

## [Initial Version] - 2022-11-21

Search the history of Arc!<|MERGE_RESOLUTION|>--- conflicted
+++ resolved
@@ -1,16 +1,14 @@
 # Arc Changelog
 
-<<<<<<< HEAD
 ## [Improvements] - 2024-03-05
 
 - Added the ability to filter by tab type in the 'Search Tabs' command.
 - Lets you toggle between All Tabs, Favorites, Pinned, and Unpinned tabs via a dropdown.
-=======
+
 ## [Improvements] - 2024-02-15
 
 - Added an argument `space` to the `Open New Window` and `Open New Tab` commands to open a new window or tab in a specific space.
 - Edited the AppleScript commands to open a new window or tab to use the `space` argument.
->>>>>>> 02f3e850
 
 ## [Fixes] - 2024-02-26
 
