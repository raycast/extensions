--- conflicted
+++ resolved
@@ -34,12 +34,9 @@
     "loris",
     "bdsqqq",
     "xilopaint",
-<<<<<<< HEAD
-    "hinzed1127",
-=======
     "omar_salama",
->>>>>>> f8227e43
-    "jayeshbhole"
+    "jayeshbhole",
+    "hinzed1127"
   ],
   "pastContributors": [
     "pomdtr"
