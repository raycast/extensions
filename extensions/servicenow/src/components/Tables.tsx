--- conflicted
+++ resolved
@@ -123,11 +123,7 @@
                   <ActionPanel>
                     <ActionPanel.Section title={table.label}>
                       <Action.OpenInBrowser
-<<<<<<< HEAD
-                        title="Open in Servicenow"
-=======
                         title="Open in ServiceNow"
->>>>>>> d2db636e
                         url={listUrl}
                         icon={{ source: "servicenow.svg" }}
                       />
