import { Action, ActionPanel, Keyboard } from "@raycast/api";

import { ReactNode } from "../../node_modules/@raycast/api/node_modules/@types/react/index";
import { Record } from "../types";
import useInstances from "../hooks/useInstances";
import { buildServiceNowUrl } from "../utils/buildServiceNowUrl";

export default function ResultActions({ result, children }: { result: Record; children?: ReactNode }) {
  const { selectedInstance } = useInstances();

  const url = buildServiceNowUrl(selectedInstance?.name || "", result.record_url);

  return (
    <>
      <ActionPanel.Section title={result.metadata.title}>
<<<<<<< HEAD
        <Action.OpenInBrowser title="Open in Servicenow" url={url} icon={{ source: "servicenow.svg" }} />
=======
        <Action.OpenInBrowser title="Open in ServiceNow" url={url} icon={{ source: "servicenow.svg" }} />
>>>>>>> d2db636e
        {children}
      </ActionPanel.Section>
      <ActionPanel.Section>
        <Action.CopyToClipboard title="Copy URL" content={url} shortcut={Keyboard.Shortcut.Common.CopyPath} />
        <Action.CopyToClipboard
          title="Copy Title"
          content={`${result.metadata.title}`}
          shortcut={Keyboard.Shortcut.Common.CopyName}
        />
        {result.data.number && (
          <Action.CopyToClipboard
            title="Copy Number"
            content={result.data.number.display}
            shortcut={Keyboard.Shortcut.Common.Copy}
          />
        )}
      </ActionPanel.Section>
    </>
  );
}<|MERGE_RESOLUTION|>--- conflicted
+++ resolved
@@ -13,11 +13,7 @@
   return (
     <>
       <ActionPanel.Section title={result.metadata.title}>
-<<<<<<< HEAD
-        <Action.OpenInBrowser title="Open in Servicenow" url={url} icon={{ source: "servicenow.svg" }} />
-=======
         <Action.OpenInBrowser title="Open in ServiceNow" url={url} icon={{ source: "servicenow.svg" }} />
->>>>>>> d2db636e
         {children}
       </ActionPanel.Section>
       <ActionPanel.Section>
