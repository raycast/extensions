--- conflicted
+++ resolved
@@ -15,11 +15,7 @@
 import { buildServiceNowUrl } from "../utils/buildServiceNowUrl";
 
 export default function ({ searchTerm }: { searchTerm: string }) {
-<<<<<<< HEAD
-  const { isUrlInFavorites, revalidateFavorites, addUrlToFavorites, removeFromFavorites } = useFavorites();
-=======
   const { isInFavorites, revalidateFavorites, addUrlToFavorites, removeFromFavorites } = useFavorites();
->>>>>>> d2db636e
   const { addInstance, mutate: mutateInstances, selectedInstance } = useInstances();
   const { commandName } = environment;
   const command = commandName == "search" ? "Search" : "Quickly Search";
@@ -124,11 +120,7 @@
                     label={result.label}
                     fields={result.fields}
                     revalidateSearchResults={revalidate}
-<<<<<<< HEAD
-                    favoriteId={isUrlInFavorites(`${instanceUrl}${record.record_url}`)}
-=======
                     favoriteId={isInFavorites(record.record_url)}
->>>>>>> d2db636e
                     addUrlToFavorites={addUrlToFavorites}
                     removeFromFavorites={removeFromFavorites}
                     revalidateFavorites={revalidateFavorites}
@@ -147,11 +139,7 @@
                         title={`View all ${result.name == "u_documate_page" ? "Documate Page" : result.label} matches`}
                       >
                         <Action.OpenInBrowser
-<<<<<<< HEAD
-                          title="Open in Servicenow"
-=======
                           title="Open in ServiceNow"
->>>>>>> d2db636e
                           url={allResultsUrl}
                           icon={{ source: "servicenow.svg" }}
                         />
