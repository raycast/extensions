import { Action, ActionPanel, Alert, Color, confirmAlert, Icon, Keyboard, List } from "@raycast/api";
import useInstances from "../hooks/useInstances";
import { Favorite } from "../types";
import { getTableIconAndColor } from "../utils/getTableIconAndColor";
import FavoriteForm from "./FavoriteForm";
import Actions from "./Actions";
<<<<<<< HEAD
import { extractParamFromURL } from "../utils/extractParamFromURL";
=======
import { extractPathAndParam } from "../utils/extractPathAndParam";
>>>>>>> d2db636e
import { buildServiceNowUrl } from "../utils/buildServiceNowUrl";

export default function FavoriteItem(props: {
  favorite: Favorite;
  revalidate: () => void;
  group?: string;
  section?: string;
  removeFromFavorites: (id: string, title: string, isGroup: boolean, revalidate?: () => void) => void;
}) {
  const { favorite: favorite, revalidate, removeFromFavorites, group = "", section = "" } = props;
  const { selectedInstance } = useInstances();
  const { name: instanceName = "", full } = selectedInstance || {};
  const path = (favorite.url?.startsWith("/") ? favorite.url : `/${favorite.url}`) || "";

  if (favorite.separator) {
    return favorite.favorites?.map((f) => {
      return (
        <FavoriteItem
          key={f.id}
          favorite={f}
          revalidate={revalidate}
          group={group}
          section={favorite.title}
          removeFromFavorites={removeFromFavorites}
        />
      );
    });
  }

  const url = buildServiceNowUrl(instanceName, path);
<<<<<<< HEAD
  const table = favorite.table ? favorite.table : extractParamFromURL(url).path;
=======
  const table = favorite.table ? favorite.table : extractPathAndParam(path).path;
>>>>>>> d2db636e
  const { icon: iconName, color: colorName } = getTableIconAndColor(table);

  const icon: Action.Props["icon"] = {
    source: Icon[iconName as keyof typeof Icon],
    tintColor: Color[colorName as keyof typeof Color],
  };

  const accessories: List.Item.Accessory[] = [
    {
      icon: Icon.Link,
      tooltip: decodeURIComponent(path),
    },
  ];

  if (section)
    accessories.unshift({
      tag: { value: section },
      tooltip: `Section: ${section}`,
    });

  return (
    <List.Item
      key={favorite.id}
      title={favorite.title}
      accessories={accessories}
      keywords={[...group.split(" "), ...section.split(" ")]}
      icon={icon}
      actions={
        <ActionPanel>
          <ActionPanel.Section title={favorite.title}>
            <Action.OpenInBrowser title="Open in ServiceNow" url={url} icon={{ source: "servicenow.svg" }} />
            <Action.CopyToClipboard title="Copy URL" content={url} shortcut={Keyboard.Shortcut.Common.CopyPath} />
          </ActionPanel.Section>
          {full == "true" && (
            <>
              <Action.Push
                title="Edit"
                icon={Icon.Pencil}
                target={<FavoriteForm favorite={favorite} revalidate={revalidate} />}
                shortcut={Keyboard.Shortcut.Common.Edit}
              />
              <Action
                title="Delete"
                icon={Icon.Trash}
                style={Action.Style.Destructive}
                onAction={() =>
                  confirmAlert({
                    title: "Delete Favorite",
                    message: `Are you sure you want to delete "${favorite.title}"?`,
                    primaryAction: {
                      style: Alert.ActionStyle.Destructive,
                      title: "Delete",
                      onAction: () => {
                        removeFromFavorites(favorite.id, favorite.title, false, revalidate);
                      },
                    },
                  })
                }
                shortcut={Keyboard.Shortcut.Common.Remove}
              />
              <ActionPanel.Section title="Add">
                <Action.Push
                  title="Favorites Group"
                  icon={Icon.Folder}
                  target={<FavoriteForm add="group" revalidate={revalidate} />}
                  shortcut={Keyboard.Shortcut.Common.Edit}
                />
                <Action.Push
                  title="Favorite"
                  icon={Icon.Star}
                  target={<FavoriteForm add="favorite" groupId={favorite.groupId} revalidate={revalidate} />}
                  shortcut={Keyboard.Shortcut.Common.Edit}
                />
              </ActionPanel.Section>
            </>
          )}
          <Actions revalidate={revalidate} />
        </ActionPanel>
      }
    />
  );
}<|MERGE_RESOLUTION|>--- conflicted
+++ resolved
@@ -4,11 +4,7 @@
 import { getTableIconAndColor } from "../utils/getTableIconAndColor";
 import FavoriteForm from "./FavoriteForm";
 import Actions from "./Actions";
-<<<<<<< HEAD
-import { extractParamFromURL } from "../utils/extractParamFromURL";
-=======
 import { extractPathAndParam } from "../utils/extractPathAndParam";
->>>>>>> d2db636e
 import { buildServiceNowUrl } from "../utils/buildServiceNowUrl";
 
 export default function FavoriteItem(props: {
@@ -39,11 +35,7 @@
   }
 
   const url = buildServiceNowUrl(instanceName, path);
-<<<<<<< HEAD
-  const table = favorite.table ? favorite.table : extractParamFromURL(url).path;
-=======
   const table = favorite.table ? favorite.table : extractPathAndParam(path).path;
->>>>>>> d2db636e
   const { icon: iconName, color: colorName } = getTableIconAndColor(table);
 
   const icon: Action.Props["icon"] = {
