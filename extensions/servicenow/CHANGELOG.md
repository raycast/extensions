# ServiceNow Extension Changelog
<<<<<<< HEAD

## [Fix] - 2025-05-13

Fixed an issue where the Search by Sys_ID command stopped working after publishing, due to function name minification during the build process.

## [Updates] - 2025-05-13

- Added a new command for admins to **Search by Sys_ID**, allowing to search for a Sys_ID in the selected instance, or in any matching instance from the profiles if no instance is provided.
- Added a new Open Mode preference to control how ServiceNow content is opened when using the extension.
- Simplified the command structure by making the instance input optional, defaulting to the selected instance if none is provided, and eliminating the need for multiple commands for:
  - **Quick Search**
  - **Open Instance**
  - **Login to Instance**
- Replaced browser-based commands with AppleScripts so that the Raycast Browser extension is no longer required.
- Fixed an issue with displaying favorites, improving overall system stability and responsiveness.
=======
>>>>>>> 31072739

## [Updates] - 2025-05-13

- Added a new command for admins to **Search by Sys_ID**, allowing to search for a Sys_ID in the selected instance, or in any matching instance from the profiles if no instance is provided.
- Added a new Open Mode preference to control how ServiceNow content is opened when using the extension.
- Simplified the command structure by making the instance input optional, defaulting to the selected instance if none is provided, and eliminating the need for multiple commands for:
  - **Quick Search**
  - **Open Instance**
  - **Login to Instance**
- Replaced browser-based commands with AppleScripts so that the Raycast Browser extension is no longer required.
- Fixed an issue with displaying favorites, improving overall system stability and responsiveness.

## [Navigation History Command Fix] - 2024-12-02

- Fixed an issue with the Explore Navigation History command that was failing when the instance had a different date format from the Out-of-the-Box (OOTB) format.
- Applied minor fixes and aesthetic improvements for a smoother user experience.

## [New Commands] - 2024-11-25

- Added the **Manage Favorites** command to manage your favorite items and groups.
- Introduced the **Explore Navigation Menu** command to browse the navigation menu's applications and modules.
- New **Explore Navigation History** command to view the instance elements you've previously visited.
- Favorites now appear in search results for easier access.
- Added limited and full options, defined at the profile level.

## [Fixes & Bits] - 2024-10-23

- Documate pages now open directly in the editor
- Improved search results filtering
- Added **Login to Selected Instance** command
- Added **Search Resources** command to help find ServiceNow resources
- Removed unnecessary tooltips in the Instance Profile Form for a cleaner interface

## [Initial Version] - 2024-10-17<|MERGE_RESOLUTION|>--- conflicted
+++ resolved
@@ -1,22 +1,8 @@
-# ServiceNow Extension Changelog
-<<<<<<< HEAD
+# Search Documate Changelog
 
 ## [Fix] - 2025-05-13
 
 Fixed an issue where the Search by Sys_ID command stopped working after publishing, due to function name minification during the build process.
-
-## [Updates] - 2025-05-13
-
-- Added a new command for admins to **Search by Sys_ID**, allowing to search for a Sys_ID in the selected instance, or in any matching instance from the profiles if no instance is provided.
-- Added a new Open Mode preference to control how ServiceNow content is opened when using the extension.
-- Simplified the command structure by making the instance input optional, defaulting to the selected instance if none is provided, and eliminating the need for multiple commands for:
-  - **Quick Search**
-  - **Open Instance**
-  - **Login to Instance**
-- Replaced browser-based commands with AppleScripts so that the Raycast Browser extension is no longer required.
-- Fixed an issue with displaying favorites, improving overall system stability and responsiveness.
-=======
->>>>>>> 31072739
 
 ## [Updates] - 2025-05-13
 
