--- conflicted
+++ resolved
@@ -10,8 +10,6 @@
   - **Login to Instance**
 - Replaced browser-based commands with AppleScripts so that the Raycast Browser extension is no longer required.
 - Fixed an issue with displaying favorites, improving overall system stability and responsiveness.
-<<<<<<< HEAD
-=======
 
 ## [New Commands and Extension Preferences] - 2025-04-27
 
@@ -29,7 +27,6 @@
 ## [Fixed - Faster search] - 2025-04-27
 
 - Fixed an issue with displaying favorites, improving overall system stability and responsiveness.
->>>>>>> 2a794433
 
 ## [Navigation History Command Fix] - 2024-12-02
 
