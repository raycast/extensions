--- conflicted
+++ resolved
@@ -7,11 +7,8 @@
   "author": "rolandleth",
   "contributors": [
     "crazyones110",
-<<<<<<< HEAD
+    "zhenpewu",
     "Saafo"
-=======
-    "zhenpewu"
->>>>>>> d4c5097d
   ],
   "license": "MIT",
   "commands": [
@@ -90,13 +87,9 @@
     }
   ],
   "dependencies": {
-<<<<<<< HEAD
     "@raycast/api": "^1.52.1",
     "node-fetch": "^3.0.0",
     "pretty-bytes": "^6.1.0"
-=======
-    "@raycast/api": "^1.52.1"
->>>>>>> d4c5097d
   },
   "devDependencies": {
     "@raycast/eslint-config": "1.0.5",
