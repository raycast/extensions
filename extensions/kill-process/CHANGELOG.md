--- conflicted
+++ resolved
@@ -1,15 +1,12 @@
 # Kill Process Changelog
 
-<<<<<<< HEAD
-## [Sort by memory and App aggregation] - 2023-05-27
+## [Sort by memory and App aggregation] - 2023-06-15
 
 - Now can sort processes by CPU or memory usage
 - Now can aggregate processes of the same app
-=======
 ## [Auto Refresh] - 2023-06-13
 
 - Add auto-refresh of list, check preferences
->>>>>>> d4c5097d
 
 ## [Filter by PID] - 2023-03-20
 
