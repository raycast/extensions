--- conflicted
+++ resolved
@@ -1,13 +1,11 @@
 # Change Case Changelog
 
-<<<<<<< HEAD
 ## [Clarify Behavior in README]- 2024-05-19
 - Added README.md with more information about the behavior of the extension
-=======
+
 ## [Fixes] - 2024-5-02
 - Fixed using action style as destructive
 - Fixed `Pascal Snake Case` being incorrectly named as `Pascal Case` in preferences
->>>>>>> 71ebeeda
 
 ## [Fixed overlapping keyboard shortcuts and a wrong setting] - 2024-04-26
 - Fixed the issue where some key combinations were mapped to multiple commands at the same time.
