{
  "$schema": "https://www.raycast.com/schemas/extension.json",
  "name": "change-case",
  "title": "Change Case",
  "description": "Transform a string between camelCase, snake_case, CONSTANT_CASE, and more",
  "icon": "command-icon.png",
<<<<<<< HEAD
  "author": "es183923",
  "categories": [
    "Developer Tools",
    "Productivity"
  ],
=======
  "author": "erics118",
>>>>>>> 5133be89
  "contributors": [
    "pernielsentikaer"
  ],
  "license": "MIT",
  "commands": [
    {
      "name": "change-case",
      "title": "Change Case",
      "description": "Change the case of the selected text or text in the clipboard",
      "mode": "view"
    }
  ],
  "preferences": [
    {
      "name": "source",
      "type": "dropdown",
      "title": "Preferred Source",
      "description": "Choose a preferred text source. If no text is selected, clipboard is used.",
      "data": [
        {
          "title": "Selected",
          "value": "selected"
        },
        {
          "title": "Clipboard",
          "value": "clipboard"
        }
      ],
      "default": "selected",
      "required": false
    },
    { 
      "name": "action",
      "type": "dropdown",
      "title": "Primary Action",
      "description": "Choose whether the primary action should copy or paste the output.",
      "data": [
        {
          "title": "Copy",
          "value": "copy"
        },
        {
          "title": "Paste",
          "value": "paste"
        }
      ],
      "default": "paste",
      "required": false
    },
    {
      "name": "CamelCase",
      "type": "checkbox",
      "title": "Enabled Transformations",
      "description": "Enable the \"camelCase\" Transformation",
      "label": "Camel Case",
      "default": true,
      "required": false
    },
    {
      "name": "CapitalCase",
      "type": "checkbox",
      "title": "",
      "description": "Enable the \"Capital Case\" Transformation",
      "label": "Capital Case",
      "default": true,
      "required": false
    },
    {
      "name": "ConstantCase",
      "type": "checkbox",
      "title": "",
      "description": "Enable the \"CONSTANT_CASE\" Transformation",
      "label": "Constant Case",
      "default": true,
      "required": false
    },
    {
      "name": "DotCase",
      "type": "checkbox",
      "title": "",
      "description": "Enable the \"dot.case\" Transformation",
      "label": "Dot Case",
      "default": true,
      "required": false
    },
    {
      "name": "HeaderCase",
      "type": "checkbox",
      "title": "",
      "description": "Enable the \"Header-Case\" Transformation",
      "label": "Header Case",
      "default": true,
      "required": false
    },
    {
      "name": "KebabCase",
      "type": "checkbox",
      "title": "",
      "description": "Enable the \"kebab-case\" Transformation",
      "label": "Kebab Case",
      "default": true,
      "required": false
    },
    {
      "name": "LowerCase",
      "type": "checkbox",
      "title": "",
      "description": "Enable the \"lower case\" Transformation",
      "label": "Lower Case",
      "default": true,
      "required": false
    },
    {
      "name": "LowerFirst",
      "type": "checkbox",
      "title": "",
      "description": "Enable the \"lower First\" Transformation",
      "label": "Lower First",
      "default": true,
      "required": false
    },
    {
      "name": "MacroCase",
      "type": "checkbox",
      "title": "",
      "description": "Enable the \"MACRO_CASE\" Transformation",
      "label": "Macro Case",
      "default": true,
      "required": false
    },
    {
      "name": "NoCase",
      "type": "checkbox",
      "title": "",
      "description": "Enable the \"no case\" Transformation",
      "label": "No Case",
      "default": true,
      "required": false
    },
    {
      "name": "ParamCase",
      "type": "checkbox",
      "title": "",
      "description": "Enable the \"param-case\" Transformation",
      "label": "Param Case",
      "default": true,
      "required": false
    },
    {
      "name": "PascalCase",
      "type": "checkbox",
      "title": "",
      "description": "Enable the \"PascalCase\" Transformation",
      "label": "Pascal Case",
      "default": true,
      "required": false
    },
    {
      "name": "PathCase",
      "type": "checkbox",
      "title": "",
      "description": "Enable the \"path/case\" Transformation",
      "label": "Path Case",
      "default": true,
      "required": false
    },
    {
      "name": "RandomCase",
      "type": "checkbox",
      "title": "",
      "description": "Enable the \"rAndOm cAsE\" Transformation",
      "label": "Random Case",
      "default": true,
      "required": false
    },
    {
      "name": "SentenceCase",
      "type": "checkbox",
      "title": "",
      "description": "Enable the \"Sentence case\" Transformation",
      "label": "Sentence Case",
      "default": true,
      "required": false
    },
    {
      "name": "SnakeCase",
      "type": "checkbox",
      "title": "",
      "description": "Enable the \"snake_case\" Transformation",
      "label": "Snake Case",
      "default": true,
      "required": false
    },
    {
      "name": "SwapCase",
      "type": "checkbox",
      "title": "",
      "description": "Enable the \"sWAP cASE\" Transformation",
      "label": "Swap Case",
      "default": true,
      "required": false
    },
    {
      "name": "TitleCase",
      "type": "checkbox",
      "title": "",
      "description": "Enable the \"Title Case\" Transformation",
      "label": "Title Case",
      "default": true,
      "required": false
    },
    {
      "name": "UpperCase",
      "type": "checkbox",
      "title": "",
      "description": "Enable the \"UPPER CASE\" Transformation",
      "label": "Upper Case",
      "default": true,
      "required": false
    },
    {
      "name": "UpperFirst",
      "type": "checkbox",
      "title": "",
      "description": "Enable the \"Upper first\" Transformation",
      "label": "Upper First",
      "default": true,
      "required": false
    },
    {
      "name": "SpongeCase",
      "type": "checkbox",
      "title": "",
      "description": "Enable the \"SPonGE CasE\" Transformation",
      "label": "Sponge Case",
      "default": true,
      "required": false
    }
  ],
  "dependencies": {
    "@raycast/api": "^1.57.2",
    "change-case-all": "^1.0.15"
  },
  "devDependencies": {
    "@raycast/eslint-config": "^1.0.6",
    "@types/node": "~20.5.8",
    "@types/react": "^18.2.21",
    "eslint": "^8.48.0",
    "react-devtools": "^4.28.0",
    "typescript": "^5.2.2"
  },
  "scripts": {
    "build": "ray build -e dist",
    "dev": "ray develop",
    "fix-lint": "ray lint --fix",
    "lint": "ray lint",
    "publish": "ray publish"
  }
}<|MERGE_RESOLUTION|>--- conflicted
+++ resolved
@@ -4,15 +4,11 @@
   "title": "Change Case",
   "description": "Transform a string between camelCase, snake_case, CONSTANT_CASE, and more",
   "icon": "command-icon.png",
-<<<<<<< HEAD
-  "author": "es183923",
+  "author": "erics118",
   "categories": [
     "Developer Tools",
     "Productivity"
   ],
-=======
-  "author": "erics118",
->>>>>>> 5133be89
   "contributors": [
     "pernielsentikaer"
   ],
