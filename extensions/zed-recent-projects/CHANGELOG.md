#  Zed Recent Projects Changelog

<<<<<<< HEAD
## [Fixes] - 2025-06-27

- Fix missing local projects
=======
## [Fixes] - 2025-07-07

- Add `Zed Dev` app build option
>>>>>>> a98c7ac1

## [Fixes] - 2025-04-03

- Show Git branch label based on extension preferences

## [Enhancements] - 2025-04-02

- Added a Git branch label for each project

## [Fixes] - 2025-03-25

- Fix remove recent remote projects

## [Enhancements] - 2025-03-24

- Added remove actions for single and all recent projects

## [Add support for remote projects] - 2025-03-10

- Added remote project support for `Search Recent Projects`.

## [Fixes] 2024-06-20

- Fixed an issue that the same entry is shown multiple times in the recent projects list.

## [Fixes] 2024-05-02

- Fixed issue with query to workspaces table. The workspace_location column has been renamed to local_paths.

## [Switch to builtin Zed recent projects] - 2024-03-09

- `Search Recent Projects` switched to use the builtin Zed recent projects.
- Removed `Import VS Code Projects` command.

## [Enhancements] - 2024-02-12

- `Search Recent Projects` command now allows to pin and order projects to the top of the list.
- Added preference for choosing to run commands using Zed or Zed Preview.

## ["Open With Zed" Command Update] - 2024-01-26

- `Open With Zed` command opens the current Finder folder if nothing is selected.

## [New Command] - 2023-12-23

- Add `Open New Window` command

## [Initial Version] - 2023-03-18<|MERGE_RESOLUTION|>--- conflicted
+++ resolved
@@ -1,14 +1,12 @@
 #  Zed Recent Projects Changelog
 
-<<<<<<< HEAD
-## [Fixes] - 2025-06-27
+## [Fixes] - 2025-07-12
 
 - Fix missing local projects
-=======
+
 ## [Fixes] - 2025-07-07
 
 - Add `Zed Dev` app build option
->>>>>>> a98c7ac1
 
 ## [Fixes] - 2025-04-03
 
