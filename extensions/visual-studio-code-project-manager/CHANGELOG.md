# Visual Studio Code - Project Manager Changelog

<<<<<<< HEAD
## [Fixes] - 2024-04-21

- Fixed a problem with invoking `code` when not present in the Path environment known to Node
=======
## [Update] - 2024-04-23

- Improved error messages when the Projects Location file is invalid or when the extension isn't found in the selected VS Code build.
>>>>>>> 7065a68d

## [Update] - 2024-03-19

- The extension now supports any variant of VS Code by using an app picker instead of a fixed dropdown list of VS Code builds.

## [Update] - 2023-11-23

- Add support for [Cursor](http://cursor.sh)

## [Update] - 2023-04-24

- Update build identifier for VSCodium. (VSCodium/vscodium#1227)
- Add option for `VSCodium < 1.71` to maintain old build identifier.

## [Update] - 2023-03-30

- Add support for VS Code cached projects.

## [Fixes] - 2023-03-16

- Fixed a problem with the remote path when there is a "." in the path

## [Fixes] - 2023-03-11

- Fixed terminal overrides the default environment variables.

## [Fixes] - 2022-11-25

- This commit filters out duplicate entries

## [Added screenshots] - 2022-11-17

## [Support ssh remote projects] - 2022-08-24

## [Add VSCodium option] - 2022-07-28

## [Add filtering by tag functionality] - 2022-07-27

## [Add preference to hide projects without tag] - 2022-05-01

## [Add VSCode Insiders option] - 2022-04-05

## [Support projects_cache_any.json] - 2022-03-14

## [Add support for Git cached projects] - 2021-11-15

## [Fixes] - 2021-11-04

- Fixes `undefined` property access when checking project tags

## [Add support for open in terminal and Git client] - 2021-11-04

## [Added Visual Studio Code - Project Manager] - 2021-10-28<|MERGE_RESOLUTION|>--- conflicted
+++ resolved
@@ -1,14 +1,12 @@
 # Visual Studio Code - Project Manager Changelog
 
-<<<<<<< HEAD
-## [Fixes] - 2024-04-21
+## [Fixes] - 2024-04-25
 
 - Fixed a problem with invoking `code` when not present in the Path environment known to Node
-=======
+
 ## [Update] - 2024-04-23
 
 - Improved error messages when the Projects Location file is invalid or when the extension isn't found in the selected VS Code build.
->>>>>>> 7065a68d
 
 ## [Update] - 2024-03-19
 
