import {
  Action,
  ActionPanel,
  Alert,
  Clipboard,
  Color,
  confirmAlert,
  getPreferenceValues,
  Icon,
  Image,
  Keyboard,
  List,
  showToast,
  Toast,
  useNavigation,
<<<<<<< HEAD
=======
  Image,
  LocalStorage,
>>>>>>> c29d2280
} from "@raycast/api";
import { useCachedPromise, useCachedState } from "@raycast/utils";
import { useEffect, useRef, useState } from "react";
import { iCloudService } from "./api/connect";
import { iCloudSessionExpiredError } from "./api/errors";
import { getIcon, HideMyEmail, MetaData } from "./api/hide-my-email";
import { getiCloudService, Login } from "./components/Login";
import { AddressForm, AddressFormValues } from "./components/forms/AddressForm";
import { formatTimestamp } from "./utils";

enum EmailStatus {
  ANY = "ANY",
  ACTIVE = "ACTIVE",
  INACTIVE = "INACTIVE",
}

function StatusDropdown({ onStatusChange }: { onStatusChange: (newStatus: EmailStatus) => void }) {
  return (
    <List.Dropdown
      tooltip="Status"
      storeValue={true}
      onChange={(newStatus) => {
        onStatusChange(newStatus as EmailStatus);
      }}
    >
      <List.Dropdown.Section title="Email Status">
        <List.Dropdown.Item title="Any" value={EmailStatus.ANY} />
        <List.Dropdown.Item title="Active" value={EmailStatus.ACTIVE} />
        <List.Dropdown.Item title="Inactive" value={EmailStatus.INACTIVE} />
      </List.Dropdown.Section>
    </List.Dropdown>
  );
}

interface AppIcons {
  [key: string]: string;
}

export default function Command() {
  const [service, setService] = useState<iCloudService | null>(null);
  const [emailStatus, setEmailStatus] = useState<EmailStatus>(EmailStatus.ANY);
  const [showLoginAction, setShowLoginAction] = useState<boolean>(false);
  const [isLoggedOut, setIsLoggedOut] = useCachedState<boolean>("isLoggedOut", false);
  const [appIcons, setAppIcons] = useCachedState<AppIcons>(
    "app-icons",
    { default: "extension-icon.png" },
    { cacheNamespace: "app-icons" },
  );
  const { sortByCreationDate } = getPreferenceValues<Preferences.ListEmails>();
  const effectRan = useRef(false);
  const abortable = useRef<AbortController>();
  const { pop } = useNavigation();

  const {
    isLoading,
    data: emails,
    mutate,
    revalidate,
  } = useCachedPromise(
    async () => {
      const emails = await service!.hideMyEmail.getAllAdresses({ signal: abortable.current?.signal });

      if (emails) {
        if (sortByCreationDate)
          emails.sort((hme1: HideMyEmail, hme2: HideMyEmail) => hme2.createTimestamp - hme1.createTimestamp);
      }
      return emails;
    },
    [],
    {
      initialData: [],
      execute: service != null,
      abortable,
      onError: (error) => {
        if (error instanceof iCloudSessionExpiredError) {
          setShowLoginAction(true);
          setService(null);
        }
      },
      onData: async (data) => {
        if (isLoggedOut) {
          setIsLoggedOut(false);
        }
        const newIcons: AppIcons = {};
        let newData = false;
        for (const hme of data) {
          if (hme.appID && appIcons && !(hme.appID in appIcons)) {
            newIcons[hme.appID] = await getIcon(hme);
            if (newIcons[hme.appID]) newData = true;
          }
        }
        if (newData) setAppIcons((prevValue) => ({ ...prevValue, ...newIcons }));
      },
    },
  );

  useEffect(() => {
    // For React Strict Mode, which mounts twice
    if (!effectRan.current) {
      effectRan.current = true;
      (async () => {
        try {
          const iService = await getiCloudService();
          showToast({ style: Toast.Style.Success, title: "Logged in" });
          setService(iService);
        } catch (error) {
          if (emails.length > 0 && !isLoggedOut) {
            showToast({
              style: Toast.Style.Failure,
              title: "Failed to log in",
              message: (error as { message: string }).message,
            });
            setShowLoginAction(true);
          }
        }
      })();
    }
  }, []);

  if (!service && (!emails.length || isLoggedOut)) {
    return (
      <Login
        onLogin={(iService: iCloudService) => {
          setService(iService);
        }}
      />
    );
  }

  if (isLoggedOut) {
    return <List isLoading={true} />;
  }

  async function isServiceAvailable() {
    if (!service) {
      showToast({ style: Toast.Style.Animated, title: "Logging in, please wait" });
      return false;
    }
    return true;
  }

  async function toggleActive(email: HideMyEmail) {
    if (!(await isServiceAvailable())) return;
    if (abortable.current) {
      abortable.current.abort();
      abortable.current = new AbortController();
    }

    try {
      await mutate(service?.hideMyEmail.toggleActive(email, email.isActive ? "deactivate" : "reactivate"), {
        optimisticUpdate: (emails) => {
          emails.forEach((e: HideMyEmail) => {
            if (e.id === email.id) e.isActive = !e.isActive;
          });
          return emails;
        },
        shouldRevalidateAfter: true,
      });
    } catch (error) {
      await showToast({
        style: Toast.Style.Failure,
        title: "Update failed",
        message: (error as { message: string }).message,
      });
    }
  }

  async function updateMetaData(email: HideMyEmail, newMetaData: MetaData) {
    if (!(await isServiceAvailable())) return;
    if (abortable.current) {
      abortable.current.abort();
      abortable.current = new AbortController();
    }

    try {
      await mutate(service?.hideMyEmail.updateMetaData(email, newMetaData), {
        optimisticUpdate: (emails) => {
          emails.forEach((e: HideMyEmail) => {
            if (e.id === email.id) {
              e.label = newMetaData.label;
              e.note = newMetaData.note;
            }
          });
          return emails;
        },
        shouldRevalidateAfter: true,
      });
    } catch (error) {
      await showToast({
        style: Toast.Style.Failure,
        title: "Update failed",
        message: (error as { message: string }).message,
      });
    }
  }

  async function remove(email: HideMyEmail) {
    if (!(await isServiceAvailable())) return;

    await confirmAlert({
      title: "Are you sure?",
      message: "This will delete the email address.",
      primaryAction: {
        title: "Delete",
        style: Alert.ActionStyle.Destructive,
        onAction: async () => {
          if (abortable.current) {
            abortable.current.abort();
            abortable.current = new AbortController();
          }

          try {
            await mutate(service?.hideMyEmail.deleteAddress(email), {
              optimisticUpdate: (emails) => {
                return emails.filter((e: HideMyEmail) => e.id != email.id);
              },
              shouldRevalidateAfter: true,
            });
          } catch (error) {
            await showToast({
              style: Toast.Style.Failure,
              title: "Deleting failed",
              message: (error as { message: string }).message,
            });
          }
        },
      },
      dismissAction: {
        title: "Cancel",
      },
      rememberUserChoice: true,
    });
  }

  async function add(address: string, metaData: MetaData) {
    if (abortable.current) {
      abortable.current.abort();
      abortable.current = new AbortController();
    }
    const toast = await showToast({ style: Toast.Style.Animated, title: "Adding address..." });
    try {
      await service?.hideMyEmail.addAddress(address, metaData);
      Clipboard.copy(address);
      revalidate();
      toast.style = Toast.Style.Success;
      toast.title = "Email added & copied";
    } catch (error) {
      if (error instanceof iCloudSessionExpiredError) {
        setShowLoginAction(true);
        setService(null);
      }
      toast.style = Toast.Style.Failure;
      toast.title = "Adding failed";
      toast.message = (error as { message: string }).message;
    }
  }

  async function logOut() {
    try {
      await service?.logOut();
      LocalStorage.clear();
      setIsLoggedOut(true);
      setService(null);
    } catch (error) {
      await showToast({
        style: Toast.Style.Failure,
        title: "Failed to log out",
        message: (error as { message: string }).message,
      });
    }
  }

  function onStatusChange(newStatus: EmailStatus) {
    setEmailStatus(newStatus);
  }

  return (
    <List searchBarAccessory={<StatusDropdown onStatusChange={onStatusChange} />} isShowingDetail isLoading={isLoading}>
      {emails && emails.length == 0 ? (
        <List.EmptyView
          icon={Icon.List}
          title="No Emails Created Yet"
          description="Use the action to create a new email address"
          actions={
            <ActionPanel>
              {service && (
                <Action.Push
                  title="Create New Address"
                  target={
                    <AddressForm
                      initialValues={{ label: "", note: "", address: "" }}
                      service={service}
                      setService={setService}
                      submit={async (values: AddressFormValues) => {
                        await add(values.address, { label: values.label, note: values.note });
                      }}
                    />
                  }
                  icon={Icon.PlusCircle}
                  shortcut={{ modifiers: ["cmd"], key: "n" }}
                />
              )}
            </ActionPanel>
          }
        />
      ) : (
        emails.map(
          (email: HideMyEmail) =>
            (emailStatus == EmailStatus.ANY ||
              (email.isActive && emailStatus == EmailStatus.ACTIVE) ||
              (!email.isActive && emailStatus == EmailStatus.INACTIVE)) && (
              <List.Item
                key={email.id}
                id={email.id}
                title={`${email.label}`}
                keywords={[email.address, email.note]}
                icon={{ source: Icon.ChevronRightSmall, tintColor: email.isActive ? Color.Green : Color.Red }}
                detail={
                  <List.Item.Detail
                    metadata={
                      <List.Item.Detail.Metadata>
                        <List.Item.Detail.Metadata.Label title="Email" text={email.address} />
                        <List.Item.Detail.Metadata.Label title="Forward to" text={email.forwardToEmail} />
                        <List.Item.Detail.Metadata.Separator />
                        {
                          <List.Item.Detail.Metadata.Label
                            title="Created where"
                            icon={
                              email.appID && email.appID in appIcons
                                ? { source: appIcons[email.appID], mask: Image.Mask.RoundedRectangle }
                                : null
                            }
                            text={email.origin}
                          />
                        }
                        <List.Item.Detail.Metadata.Label
                          title="Created on"
                          text={formatTimestamp(email.createTimestamp)}
                        />
                        <List.Item.Detail.Metadata.Separator />
                        <List.Item.Detail.Metadata.Label title="Status" text={email.isActive ? "Active" : "Inactive"} />
                        <List.Item.Detail.Metadata.Separator />
                        <List.Item.Detail.Metadata.Label title="Note" text={email.note || ""} />
                      </List.Item.Detail.Metadata>
                    }
                  />
                }
                actions={
                  <ActionPanel>
                    <ActionPanel.Section>
                      <Action.CopyToClipboard title={"Copy Email"} content={email.address} />
                      {email.domain && <Action.OpenInBrowser title={"Open Website"} url={`https://${email.domain}`} />}
                      {showLoginAction && (
                        <Action.Push
                          title={"Log In"}
                          target={
                            <Login
                              onLogin={(iService: iCloudService) => {
                                setService(iService);
                                setShowLoginAction(false);
                                pop();
                              }}
                            />
                          }
                          icon={{ source: Icon.Person, tintColor: "#4798FF" }}
                          shortcut={{ modifiers: ["shift"], key: "l" }}
                        />
                      )}
                    </ActionPanel.Section>
                    <ActionPanel.Section>
                      {service && (
                        <>
                          <Action
                            title={email.isActive ? "Deactivate" : "Activate"}
                            onAction={async () => {
                              await toggleActive(email);
                            }}
                            icon={Icon.Power}
                            shortcut={{ modifiers: ["shift"], key: "return" }}
                          />
                          <Action
                            title={"Delete"}
                            onAction={async () => {
                              await remove(email);
                            }}
                            shortcut={Keyboard.Shortcut.Common.Remove}
                            style={Action.Style.Destructive}
                            icon={Icon.Trash}
                          />
                          {email.isActive && (
                            <Action.Push
                              title="Update Label or Note"
                              icon={Icon.ShortParagraph}
                              target={
                                <AddressForm
                                  initialValues={{ address: email.address, label: email.label, note: email.note }}
                                  service={service}
                                  setService={setService}
                                  submit={async (newMetaData: MetaData) => {
                                    await updateMetaData(email, newMetaData);
                                  }}
                                />
                              }
                            />
                          )}
                        </>
                      )}
                    </ActionPanel.Section>
                    {service && (
                      <ActionPanel.Section>
                        <Action.Push
                          title="Create New Address"
                          target={
                            <AddressForm
                              initialValues={{ label: "", note: "", address: "" }}
                              service={service}
                              setService={setService}
                              submit={async (values: AddressFormValues) => {
                                await add(values.address, { label: values.label, note: values.note });
                              }}
                            />
                          }
                          icon={Icon.PlusCircle}
                          shortcut={{ modifiers: ["cmd"], key: "n" }}
                        />
                      </ActionPanel.Section>
                    )}
                    {service && (
                      <ActionPanel.Section>
                        <Action
                          title="Log Out"
                          onAction={async () => {
                            await logOut();
                          }}
                          icon={Icon.Logout}
                        />
                      </ActionPanel.Section>
                    )}
                  </ActionPanel>
                }
              />
            ),
        )
      )}
    </List>
  );
}<|MERGE_RESOLUTION|>--- conflicted
+++ resolved
@@ -13,11 +13,7 @@
   showToast,
   Toast,
   useNavigation,
-<<<<<<< HEAD
-=======
-  Image,
   LocalStorage,
->>>>>>> c29d2280
 } from "@raycast/api";
 import { useCachedPromise, useCachedState } from "@raycast/utils";
 import { useEffect, useRef, useState } from "react";
