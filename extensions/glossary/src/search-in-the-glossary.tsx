import {
  useNavigation,
  ActionPanel,
  Action,
  List,
  Icon,
  showToast,
  Toast,
  Alert,
  confirmAlert,
<<<<<<< HEAD
  pasteText,
=======
  Keyboard,
>>>>>>> 82e4f8d1
} from "@raycast/api";
import { showFailureToast } from "@raycast/utils";
import { useState, useEffect, useCallback } from "react";
import {
  searchTerms,
  GlossaryTerm,
  deleteTerm,
  deleteAllTerms,
} from "./data-store";
import { getPreferences, getFormattedContent } from "./preferences-store";
import EditTerm from "./edit-term";
import InsertTerm from "./insert-term";

type SortOrder = "a-z" | "z-a" | "latest" | "oldest";

interface LaunchProps {
  arguments: {
    term?: string;
  };
}

function stripMarkdown(text: string): string {
  return text
    .replace(/[#*_~`]/g, "") // Remove markdown symbols
    .replace(/\[([^\]]+)\]\([^)]+\)/g, "$1") // Convert markdown links to just text
    .trim();
}

export default function SearchGlossary(props: LaunchProps) {
  const [searchText, setSearchText] = useState(props.arguments.term || "");
  const [terms, setTerms] = useState<GlossaryTerm[]>([]);
  const [isLoading, setIsLoading] = useState(true);
  const [sortOrder, setSortOrder] = useState<SortOrder>("a-z");
  const [preferences] = useState(getPreferences());

  const { pop } = useNavigation();

  const search = useCallback(async () => {
    setIsLoading(true);
    const results = await searchTerms(searchText);
    const sortedResults = [...results];

    switch (sortOrder) {
      case "a-z":
        sortedResults.sort((a, b) => a.term.localeCompare(b.term));
        break;
      case "z-a":
        sortedResults.sort((a, b) => b.term.localeCompare(a.term));
        break;
      case "latest":
        sortedResults.sort(
          (a, b) =>
            new Date(b.createdAt).getTime() - new Date(a.createdAt).getTime(),
        );
        break;
      case "oldest":
        sortedResults.sort(
          (a, b) =>
            new Date(a.createdAt).getTime() - new Date(b.createdAt).getTime(),
        );
        break;
    }

    setTerms(sortedResults);
    setIsLoading(false);
  }, [searchText, sortOrder]);

  useEffect(() => {
    void search();
  }, [search]);

  const getActionPanel = (term: GlossaryTerm) => {
    const primaryContent = getFormattedContent(
      term.term,
      term.definition,
      preferences.primaryActionTarget,
    );
    const isPrimaryCopy = preferences.primaryAction === "copy";
    const targetLabel =
      preferences.primaryActionTarget === "both"
        ? "Term and Definition"
        : preferences.primaryActionTarget;

    return (
      <ActionPanel>
        {/* Primary Action */}
        {isPrimaryCopy ? (
          <Action.CopyToClipboard
            title={`Copy ${targetLabel}`}
            content={primaryContent}
            shortcut={{ modifiers: ["cmd"], key: "return" }}
            onCopy={async () => {
              await showToast({
                style: Toast.Style.Success,
                title: "Copied to clipboard",
                message:
                  preferences.primaryActionTarget === "both"
                    ? `${term.term} and definition copied`
                    : `${targetLabel} copied`,
              });
            }}
          />
        ) : (
          <Action
            title={`Paste ${targetLabel}`}
            icon={Icon.Document}
            shortcut={{ modifiers: ["cmd"], key: "return" }}
            onAction={async () => {
              try {
                await pasteText(primaryContent);
                await showToast({
                  style: Toast.Style.Success,
                  title: "Pasted to active app",
                  message:
                    preferences.primaryActionTarget === "both"
                      ? `${term.term} and definition pasted`
                      : `${targetLabel} pasted`,
                });
              } catch (error) {
                showFailureToast(error, {
                  title: "Failed to paste",
                });
              }
            }}
          />
        )}

        {/* Secondary Actions */}
        <Action.CopyToClipboard
          title="Copy Definition"
          content={term.definition}
          shortcut={{ modifiers: ["cmd"], key: "d" }}
        />

        <Action.CopyToClipboard
          title="Copy Term"
          content={term.term}
          shortcut={{ modifiers: ["cmd"], key: "t" }}
        />

        <Action
          title="Paste Definition"
          icon={Icon.Document}
          shortcut={{ modifiers: ["cmd", "shift"], key: "d" }}
          onAction={async () => {
            try {
              await pasteText(term.definition);
              await showToast({
                style: Toast.Style.Success,
                title: "Definition pasted",
              });
            } catch (error) {
              showFailureToast(error, {
                title: "Failed to paste definition",
              });
            }
          }}
        />

        <Action
          title="Paste Term"
          icon={Icon.Document}
          shortcut={{ modifiers: ["cmd", "shift"], key: "t" }}
          onAction={async () => {
            try {
              await pasteText(term.term);
              await showToast({
                style: Toast.Style.Success,
                title: "Term pasted",
              });
            } catch (error) {
              showFailureToast(error, {
                title: "Failed to paste term",
              });
            }
          }}
        />

        <Action.Push
          title="Edit Term"
          target={
            <EditTerm
              term={term}
              onEdit={() => {
                pop();
                search();
              }}
            />
          }
          icon={Icon.Pencil}
          shortcut={{ modifiers: ["cmd"], key: "e" }}
        />

        <Action.Push
          title="Insert Term"
          target={
            <InsertTerm
              onInsert={() => {
                pop();
                search();
              }}
              initialTerm={searchText}
            />
          }
          icon={Icon.Text}
          shortcut={{ modifiers: ["cmd"], key: "i" }}
        />

        <Action
          title="Delete Term"
          icon={Icon.Trash}
          style={Action.Style.Destructive}
          shortcut={{ modifiers: ["cmd"], key: "backspace" }}
          onAction={async () => {
            const confirmed = await confirmAlert({
              title: "Delete Term",
              message: `Are you sure you want to delete "${term.term}"?`,
              primaryAction: {
                title: "Delete",
                style: Alert.ActionStyle.Destructive,
              },
            });

            if (confirmed) {
              try {
                await deleteTerm(term.id);
                await showToast({
                  style: Toast.Style.Success,
                  title: "Term deleted successfully",
                });
                search();
              } catch (error) {
                showFailureToast(error, {
                  title: "Failed to delete term",
                });
              }
            }
          }}
        />

        <Action
          title="Delete All Terms"
          icon={Icon.Trash}
          style={Action.Style.Destructive}
          shortcut={{ modifiers: ["cmd", "shift"], key: "delete" }}
          onAction={async () => {
            const confirmed = await confirmAlert({
              title: "Delete All Terms",
              message: `Are you sure you want to delete all ${terms.length} terms? This action cannot be undone.`,
              primaryAction: {
                title: "Delete All",
                style: Alert.ActionStyle.Destructive,
              },
            });

            if (confirmed) {
              try {
                await deleteAllTerms();
                await showToast({
                  style: Toast.Style.Success,
                  title: "All terms deleted successfully",
                });
                search();
              } catch (error) {
                showFailureToast(error, {
                  title: "Failed to delete all terms",
                });
              }
            }
          }}
        />
      </ActionPanel>
    );
  };

  return (
    <List
      isLoading={isLoading}
      onSearchTextChange={setSearchText}
      searchText={searchText}
      searchBarPlaceholder="Search terms..."
      throttle
      isShowingDetail
      searchBarAccessory={
        <List.Dropdown
          tooltip="Sort Order"
          storeValue
          value={sortOrder}
          onChange={(newValue: string) => setSortOrder(newValue as SortOrder)}
        >
          <List.Dropdown.Item title="A → Z" value="a-z" />
          <List.Dropdown.Item title="Z → A" value="z-a" />
          <List.Dropdown.Item title="Latest Inserted" value="latest" />
          <List.Dropdown.Item title="Oldest Inserted" value="oldest" />
        </List.Dropdown>
      }
    >
      {terms.length === 0 ? (
        <List.EmptyView
          title="No terms found"
          description="Press Enter or ⌘I to insert a new term"
          actions={
            <ActionPanel>
              <Action.Push
                title="Insert Term"
                target={
                  <InsertTerm
                    onInsert={() => {
                      pop();
                      search();
                    }}
                    initialTerm={searchText}
                  />
                }
                icon={Icon.Text}
                shortcut={{ modifiers: ["cmd"], key: "i" }}
              />
            </ActionPanel>
          }
        />
      ) : (
        terms.map((term) => (
          <List.Item
            key={term.id}
            title={term.term}
            subtitle={stripMarkdown(
              term.definition.length > 100
                ? `${term.definition.substring(0, 100)}...`
                : term.definition,
            )}
            detail={
              <List.Item.Detail
                markdown={`# ${term.term}\n\n${term.definition}`}
              />
            }
<<<<<<< HEAD
            actions={getActionPanel(term)}
=======
            actions={
              <ActionPanel>
                <Action.CopyToClipboard
                  title="Copy Definition"
                  content={term.definition}
                />

                <Action.CopyToClipboard
                  title="Copy Term"
                  content={term.term}
                  shortcut={{ modifiers: ["cmd"], key: "return" }}
                />
                <Action.Push
                  title="Edit Term"
                  target={
                    <EditTerm
                      term={term}
                      onEdit={() => {
                        pop();
                        search();
                      }}
                    />
                  }
                  icon={Icon.Pencil}
                  shortcut={{ modifiers: ["cmd"], key: "e" }}
                />
                <Action.Push
                  title="Insert Term"
                  target={
                    <InsertTerm
                      onInsert={() => {
                        pop();
                        search();
                      }}
                      initialTerm={searchText}
                    />
                  }
                  icon={Icon.Text}
                  shortcut={{ modifiers: ["cmd"], key: "i" }}
                />
                <Action
                  title="Delete Term"
                  icon={Icon.Trash}
                  style={Action.Style.Destructive}
                  shortcut={Keyboard.Shortcut.Common.Remove}
                  onAction={async () => {
                    const confirmed = await confirmAlert({
                      title: "Delete Term",
                      message: `Are you sure you want to delete "${term.term}"?`,
                      primaryAction: {
                        title: "Delete",
                        style: Alert.ActionStyle.Destructive,
                      },
                    });

                    if (confirmed) {
                      try {
                        await deleteTerm(term.id);
                        await showToast({
                          style: Toast.Style.Success,
                          title: "Term deleted successfully",
                        });
                        search();
                      } catch (error) {
                        showFailureToast(error, {
                          title: "Failed to delete term",
                        });
                      }
                    }
                  }}
                />
                <Action
                  title="Delete All Terms"
                  icon={Icon.Trash}
                  style={Action.Style.Destructive}
                  shortcut={Keyboard.Shortcut.Common.RemoveAll}
                  onAction={async () => {
                    const confirmed = await confirmAlert({
                      title: "Delete All Terms",
                      message: `Are you sure you want to delete all ${terms.length} terms? This action cannot be undone.`,
                      primaryAction: {
                        title: "Delete All",
                        style: Alert.ActionStyle.Destructive,
                      },
                    });

                    if (confirmed) {
                      try {
                        await deleteAllTerms();
                        await showToast({
                          style: Toast.Style.Success,
                          title: "All terms deleted successfully",
                        });
                        search();
                      } catch (error) {
                        showFailureToast(error, {
                          title: "Failed to delete all terms",
                        });
                      }
                    }
                  }}
                />
              </ActionPanel>
            }
>>>>>>> 82e4f8d1
          />
        ))
      )}
    </List>
  );
}<|MERGE_RESOLUTION|>--- conflicted
+++ resolved
@@ -8,11 +8,8 @@
   Toast,
   Alert,
   confirmAlert,
-<<<<<<< HEAD
   pasteText,
-=======
   Keyboard,
->>>>>>> 82e4f8d1
 } from "@raycast/api";
 import { showFailureToast } from "@raycast/utils";
 import { useState, useEffect, useCallback } from "react";
@@ -348,9 +345,7 @@
                 markdown={`# ${term.term}\n\n${term.definition}`}
               />
             }
-<<<<<<< HEAD
             actions={getActionPanel(term)}
-=======
             actions={
               <ActionPanel>
                 <Action.CopyToClipboard
@@ -455,7 +450,6 @@
                 />
               </ActionPanel>
             }
->>>>>>> 82e4f8d1
           />
         ))
       )}
