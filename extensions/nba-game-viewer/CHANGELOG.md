# NBA Game Viewer Changelog

<<<<<<< HEAD
## [Improvements] - 2023-11-30

- Add livescores to the Schedule view for terminated and in progress games
- Use team’s full name instead of an abbreviation for better readability
=======
## [Improvements] - 2023-11-14

- Add the option to choose the default conference (East or West) and to view standings for the whole league.
>>>>>>> a530281e

## [Fix] - 2023-10-30

- Add a rule to set the year according to the start of the new NBA season, traditionally in October.

## [Fix] - 2023-03-12

- Fix data (wins, losses, seed) in "View Standings" command. More robustly find stats by name instead of index.
- Add a dropdown to "View Standings" command to view by conference
- Rank standings in "View Standings" command in terms of seeding.

## [Fixes] - 2023-01-08

- Fix data (wins, losses, rank) in "View Standings" command
- Fix display of weekday in "View Upcoming Games" command

## [Improvements] - 2022-08-15

- Added Cache APIs to speed up the commands.
- Visual changes to actions and lists.

## [New Feature] - 2022-06-06

- New command to view NBA headlines / news
- Notes: This is a little buggy because Raycast has trouble supporting larger text lengths. Will try and either find a workaround or wait for the bug to be fixed.

## [New Feature] - 2022-06-06

- New Addition to celebrate the beginning of the NBA 2022 Finals 🎉
- When viewing team standings you can now view the team's roster
- When viewing roster you can view player injury status and see additonal information about each player

## [Fix] - 2022-06-01

- Fixed wrong day of the week being displayed on upcoming games.

## [Initial Version] - 2022-05-19<|MERGE_RESOLUTION|>--- conflicted
+++ resolved
@@ -1,15 +1,13 @@
 # NBA Game Viewer Changelog
 
-<<<<<<< HEAD
 ## [Improvements] - 2023-11-30
 
 - Add livescores to the Schedule view for terminated and in progress games
 - Use team’s full name instead of an abbreviation for better readability
-=======
+
 ## [Improvements] - 2023-11-14
 
 - Add the option to choose the default conference (East or West) and to view standings for the whole league.
->>>>>>> a530281e
 
 ## [Fix] - 2023-10-30
 
