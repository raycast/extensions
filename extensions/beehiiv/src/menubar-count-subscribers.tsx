import { Icon, MenuBarExtra, open, getPreferenceValues } from "@raycast/api";
import { useFetch } from "@raycast/utils";

<<<<<<< HEAD
type Preferences = {
  apiKey: string;
  publicationId: string;
};

type PublicationResponse = {
  data: {
    id: string;
    name: string;
    organization_name: string;
    referral_program_enabled: boolean;
    created: number;
    stats: {
      active_subscriptions: number;
      active_premium_subscriptions: number;
      active_free_subscriptions: number;
      average_open_rate: number;
      average_click_rate: number;
      total_sent: number;
      total_unique_opened: number;
      total_clicked: number;
    };
  };
};
=======
interface SubscriptionResponse {
  total_results: number;
}
>>>>>>> 1be66e8d

const preferences = getPreferenceValues<Preferences>();

const BASE_URL = `https://api.beehiiv.com/v2/publications/${preferences.publicationId}?expand=stats`;

export default function SubscriberCount() {
  const { data, isLoading, mutate } = useFetch<PublicationResponse>(BASE_URL, {
    headers: {
      Authorization: `Bearer ${preferences.apiKey}`,
      "Content-Type": "application/json",
    },
  });

  console.log(data);

  return (
    <MenuBarExtra
      isLoading={isLoading}
      icon={Icon.TwoPeople}
      tooltip="Your Subscribers Count"
      title={data?.data.stats.active_subscriptions.toLocaleString() ?? ""}
    >
      <MenuBarExtra.Item
        title="Dashboard"
        icon={Icon.AppWindowGrid2x2}
        onAction={() => open("https://app.beehiiv.com/")}
      />

      <MenuBarExtra.Item
        title="Manage posts"
        icon={Icon.Document}
        onAction={() => open("https://app.beehiiv.com/posts")}
      />
      <MenuBarExtra.Item
        title="Manage subscribers"
        icon={Icon.TwoPeople}
        onAction={() => open("https://app.beehiiv.com/subscribers")}
      />

      <MenuBarExtra.Item title="Refresh" icon={Icon.ArrowClockwise} onAction={() => mutate()} />
    </MenuBarExtra>
  );
}<|MERGE_RESOLUTION|>--- conflicted
+++ resolved
@@ -1,7 +1,6 @@
 import { Icon, MenuBarExtra, open, getPreferenceValues } from "@raycast/api";
 import { useFetch } from "@raycast/utils";
 
-<<<<<<< HEAD
 type Preferences = {
   apiKey: string;
   publicationId: string;
@@ -26,11 +25,6 @@
     };
   };
 };
-=======
-interface SubscriptionResponse {
-  total_results: number;
-}
->>>>>>> 1be66e8d
 
 const preferences = getPreferenceValues<Preferences>();
 
@@ -43,8 +37,6 @@
       "Content-Type": "application/json",
     },
   });
-
-  console.log(data);
 
   return (
     <MenuBarExtra
