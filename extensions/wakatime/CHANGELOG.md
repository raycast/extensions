--- conflicted
+++ resolved
@@ -1,6 +1,5 @@
 # WakaTime Changelog
 
-<<<<<<< HEAD
 ## [New Features and Fixes] - 2022-08-06
 
 ### Added
@@ -14,10 +13,9 @@
 
 - Fixed Sorting of Recent Projects.
 - Fixed `NaN%` in activity change
-=======
+
 ## [Add Today Summary Menu Bar Command] - 2022-07-30
 
 - 🚀 Add Today Summary Menu Bar Command
->>>>>>> 2e371837
 
 ## [Initial Version] - 2022-05-04