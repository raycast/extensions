{
  "$schema": "https://www.raycast.com/schemas/extension.json",
  "name": "wakatime",
  "title": "Wakatime",
  "description": "Show your Wakatime Activity Stats, Projects and Leaderboards",
  "icon": "icon.png",
  "author": "iammola",
  "categories": [
    "Productivity",
    "Developer Tools"
  ],
  "license": "MIT",
  "commands": [
    {
      "name": "summary",
      "subtitle": "WakaTime",
      "title": "Show Summary",
      "description": "Show your WakaTime Summary",
      "mode": "view",
      "preferences": [
        {
          "name": "apiKey",
          "description": "Use your WakaTime API key to use your account",
          "type": "password",
          "required": true,
          "title": "WakaTime API Key"
        }
      ]
    },
    {
      "name": "leaderboard",
      "subtitle": "WakaTime",
      "title": "Show Public Leaderboard",
      "description": "An overview of the public leaderboard. Check your rank against others all around the world.",
      "mode": "view"
    },
    {
      "name": "private-leaderboards",
      "subtitle": "WakaTime",
      "title": "Show Private Leaderboards",
      "description": "Show your private leaderboards",
<<<<<<< HEAD
      "mode": "view",
      "preferences": [
        {
          "name": "apiKey",
          "description": "Use your WakaTime API key to use your account",
          "type": "password",
          "required": true,
          "title": "WakaTime API Key"
        }
      ]
=======
      "mode": "view"
    },
    {
      "name": "today-summary",
      "subtitle": "WakaTime",
      "title": "Show Today Summary",
      "description": "Show Today's Summary in the Menu Bar",
      "mode": "menu-bar",
      "interval": "1m"
>>>>>>> 2e371837
    }
  ],
  "preferences": [
    {
      "name": "apiKey",
      "required": false,
      "title": "WakaTime API Key",
      "type": "password",
      "description": "Use your WakaTime API key to use your account",
      "placeholder": "Enter your API key from https://wakatime.com/settings"
    }
  ],
  "dependencies": {
    "@raycast/api": "^1.38.2",
    "@raycast/utils": "^1.0.7",
    "date-fns": "^2.29.1",
    "node-fetch": "^3.2.9"
  },
  "devDependencies": {
    "@types/node": "^18.6.2",
    "@types/react": "^18.0.15",
    "@typescript-eslint/eslint-plugin": "^5.31.0",
    "@typescript-eslint/parser": "^5.31.0",
    "eslint": "^8.20.0",
    "eslint-config-prettier": "^8.5.0",
    "prettier": "^2.7.1",
    "typescript": "^4.7.4"
  },
  "scripts": {
    "build": "ray build -e dist",
    "dev": "ray develop",
    "fix-lint": "ray lint --fix",
    "lint": "ray lint"
  }
}<|MERGE_RESOLUTION|>--- conflicted
+++ resolved
@@ -39,7 +39,6 @@
       "subtitle": "WakaTime",
       "title": "Show Private Leaderboards",
       "description": "Show your private leaderboards",
-<<<<<<< HEAD
       "mode": "view",
       "preferences": [
         {
@@ -50,8 +49,6 @@
           "title": "WakaTime API Key"
         }
       ]
-=======
-      "mode": "view"
     },
     {
       "name": "today-summary",
@@ -60,7 +57,6 @@
       "description": "Show Today's Summary in the Menu Bar",
       "mode": "menu-bar",
       "interval": "1m"
->>>>>>> 2e371837
     }
   ],
   "preferences": [
