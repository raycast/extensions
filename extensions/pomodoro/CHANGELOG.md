--- conflicted
+++ resolved
@@ -1,12 +1,9 @@
 # Pomodoro Changelog
 
-<<<<<<< HEAD
 ## [Enhancement] - 2024-06-07
 
 Add option to restart current interval/timer from one click in the menu bar
 
-=======
->>>>>>> fa041d89
 ## [Enhancement] - 2024-04-23
 
 Add recap page to displays information about your prev pomodoro sessions like (total time, total sessions number, back to back sessions,..)
