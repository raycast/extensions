--- conflicted
+++ resolved
@@ -12,12 +12,8 @@
     "mikikiv",
     "MartinGonzalez",
     "nathanjms",
-<<<<<<< HEAD
     "cchalop1",
     "hayden_barnes"
-=======
-    "cchalop1"
->>>>>>> fa041d89
   ],
   "keywords": [
     "pomodoro",
