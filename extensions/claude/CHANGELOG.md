# Claude Changelog

<<<<<<< HEAD
## [Update] -  2024-12-08

- Fix: Models dropdown not displaying all models correctly
=======
## [Update] - 2024-12-12

- Fix: Remove duplicated "Copy Question" action, use existing with tweaked conditions
- Fix: Use Claude 3.5 Haiku as default fallback modal

## [Update] - 2024-12-09

- Feature: Added copy question actions
>>>>>>> 864e7f10

## [Update] - 2024-11-05

- Feature: Added new [Claude 3.5 Haiku](https://www.anthropic.com/news/3-5-models-and-computer-use)

## [Update] - 2024-10-24

- Feature: Added new [Claude 3.5 Sonnet](https://www.anthropic.com/news/3-5-models-and-computer-use)

## [Update] - 2024-08-22

- Feature: 8192 token limit for Claude 3.5 Sonnet [out ot Beta](https://x.com/alexalbert__/status/1825920737326281184)

## [Update] - 2024-08-08

- Feature: Enabled Beta [8192 tokens output limit](https://x.com/alexalbert__/status/1812921642143900036) for Claude 3.5 Sonnet

## [Update] - 2024-07-10

- Fix: Restarting a conversation will retain the currently selected model

## [Update] - 2024-06-20

- Feature: Added new [Claude 3.5 Sonnet](https://www.anthropic.com/news/claude-3-5-sonnet)

## [Update] - 2024-06-19

- Fix: Set default values for max tokens when undefined to avoid migration issues
- Fix: Changed default value of stream responses from `false` to `true`

## [Update] - 2024-06-15

- Feature: Added option to stream responses
- Feature: Added ability to set max response tokens
- Feature: Integrated prompts from Anthropic's [prompt library](https://docs.anthropic.com/claude/prompt-library)
- Fix: Removed `Ask` `onSelectionChange` race condition

## [Initial Release] - 2024-03-18

## [Initial Version] - 2024-03-17<|MERGE_RESOLUTION|>--- conflicted
+++ resolved
@@ -1,10 +1,9 @@
 # Claude Changelog
 
-<<<<<<< HEAD
-## [Update] -  2024-12-08
+## [Update] -  {PR_MERGE_DATE}
 
 - Fix: Models dropdown not displaying all models correctly
-=======
+
 ## [Update] - 2024-12-12
 
 - Fix: Remove duplicated "Copy Question" action, use existing with tweaked conditions
@@ -13,7 +12,6 @@
 ## [Update] - 2024-12-09
 
 - Feature: Added copy question actions
->>>>>>> 864e7f10
 
 ## [Update] - 2024-11-05
 
