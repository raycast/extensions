--- conflicted
+++ resolved
@@ -9,12 +9,9 @@
     "alextlopez11",
     "FelixII",
     "midnite",
-<<<<<<< HEAD
-    "gilberto_jr"
-=======
+    "gilberto_jr",
     "ridemountainpig",
     "ridjis"
->>>>>>> 864e7f10
   ],
   "categories": [
     "Productivity",
