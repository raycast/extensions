--- conflicted
+++ resolved
@@ -24,15 +24,9 @@
     }
   ],
   "dependencies": {
-<<<<<<< HEAD
-    "@raycast/api": "^1.49.2",
-    "axios": "^1.8.4",
-    "swr": "^2.1.2"
-=======
     "@raycast/api": "^1.91.2",
     "@raycast/utils": "^1.18.1",
     "moment": "^2.30.1"
->>>>>>> 96a05b56
   },
   "devDependencies": {
     "@raycast/eslint-config": "^1.0.11",
