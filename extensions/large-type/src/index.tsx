import { useState } from "react";
import { ActionPanel, closeMainWindow, Detail, Form, popToRoot, SubmitFormAction } from "@raycast/api";

interface CommandForm {
  message: string;
  messageStyle: "default" | "italic";
}

export default function Command() {
  const [message, setMessage] = useState("");
  const [messageStyle, setMessageStyle] = useState("default");

  function handleSubmit(values: CommandForm) {
    if (values.message !== "") {
      setMessageStyle(values.messageStyle);
      setMessage(values.message);
    }
  }

  function messageStyleClass() {
    switch (messageStyle) {
      case "italic":
        return `*${message}*`;
      case "default":
      default:
        return message;
    }
  }

  async function closeWindow() {
<<<<<<< HEAD
      await closeMainWindow();
      await popToRoot({ clearSearchBar: true });
=======
    await closeMainWindow();
    await popToRoot({ clearSearchBar: true });
>>>>>>> cbd8017b
  }

  if (message !== "") {
    return (
      <>
        <Detail
          markdown={`# ${messageStyleClass()}`}
          actions={
            <ActionPanel title="Large Type control">
              <ActionPanel.Item
                title="Back"
                shortcut={{ modifiers: ["cmd"], key: "enter" }}
                onAction={() => setMessage("")}
              />
              <ActionPanel.Item
<<<<<<< HEAD
                  title="Close Window"
                  shortcut={{ modifiers: ["cmd"], key: "escape" }}
                  onAction={() => closeWindow()}
              />
            </ActionPanel>}
=======
                title="Close Window"
                shortcut={{ modifiers: ["cmd"], key: "escape" }}
                onAction={() => closeWindow()}
              />
            </ActionPanel>
          }
>>>>>>> cbd8017b
        />
      </>
    );
  }

  return (
    <Form
      actions={
        <ActionPanel>
          <SubmitFormAction onSubmit={handleSubmit} />
        </ActionPanel>
      }
    >
      <Form.TextArea id="message" title="Message" placeholder="Enter message" defaultValue="" />
      <Form.Dropdown id="messageStyle" title="Message Style" defaultValue="default">
        <Form.Dropdown.Item value="default" title="Default" />
        <Form.Dropdown.Item value="italic" title="Italic" />
      </Form.Dropdown>
    </Form>
  );
}<|MERGE_RESOLUTION|>--- conflicted
+++ resolved
@@ -28,13 +28,8 @@
   }
 
   async function closeWindow() {
-<<<<<<< HEAD
-      await closeMainWindow();
-      await popToRoot({ clearSearchBar: true });
-=======
     await closeMainWindow();
     await popToRoot({ clearSearchBar: true });
->>>>>>> cbd8017b
   }
 
   if (message !== "") {
@@ -50,20 +45,12 @@
                 onAction={() => setMessage("")}
               />
               <ActionPanel.Item
-<<<<<<< HEAD
-                  title="Close Window"
-                  shortcut={{ modifiers: ["cmd"], key: "escape" }}
-                  onAction={() => closeWindow()}
-              />
-            </ActionPanel>}
-=======
                 title="Close Window"
                 shortcut={{ modifiers: ["cmd"], key: "escape" }}
                 onAction={() => closeWindow()}
               />
             </ActionPanel>
           }
->>>>>>> cbd8017b
         />
       </>
     );
