--- conflicted
+++ resolved
@@ -1,12 +1,10 @@
 # reclaim Changelog
 
-<<<<<<< HEAD
-## [Update] - 2024-10-15
+## [Update] - 2024-10-16
 - Add Sentry support
-=======
+
 ## [Fixes] - 2024-10-15
 - Don't cache moment data, should always be up to date
->>>>>>> ddaaed65
 
 ## [Update] - 2024-10-14
 - Add the `Show Now Event in Menu Bar` configuration option for the Calendar menu bar
