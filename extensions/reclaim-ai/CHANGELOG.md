--- conflicted
+++ resolved
@@ -1,16 +1,14 @@
 # reclaim Changelog
 
-<<<<<<< HEAD
-## [Update] - 2023-11-08
+## [Update] - {PR_MERGE_DATE}
 
 - Menubar Update: Reverted logic to build `/next/moment` response in code, now utilizing endpoint support for events from all calendars.
 - Join Meeting Enhancement: Added checks to handle events without a `meetingUrl`. For synced events, the function now fetches the original event to obtain and use its `meetingUrl`.
 
-=======
 ## [Fix] - 2023-11-13
 
 - Create task is now using the default task visibility rather than always private
->>>>>>> 5c8fa28b
+
 
 ## [Update] - 2023-11-07
 
