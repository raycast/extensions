# reclaim Changelog

<<<<<<< HEAD
## [Update] - 2023-11-01

- Introduce new functionality to filter out synchronized events managed by Reclaim that are part of multiple calendars.

=======
## [Update] - 2023-11-02

- Changed task filter to 'Archived' only
- Changed order of task status
  
>>>>>>> 54c19692
## [Update] - 2023-10-31

- Refactor of Event Fetching Process
- Bug Fix in the Menu Bar Component

## [Update] - 2023-10-24

- Revert filter logic
- New prioritization features
- Bug fixes

## [Update] - 2023-10-11

- Show All Connected Calendar Events: Updated the system to display events from all calendars connected via Reclaim.
- Duplicate Event Filtering: Noticed that using the Reclaim calendar sync across multiple calendars sometimes results in duplicate events. Implemented a simple filter logic to weed out these duplicates and ensure a cleaner event display.

## [Update] - 2023-09-02

**My Calendar**

- Added new action `Reschedule`.

**Search Tasks**

- Added action `Mark incomplete` to archived tasks.
- Added option 'Add 15min' to `Add Time` action.

## [New Command] - 2023-08-10

- Added new `Search Tasks` command.

## [Update] - 2023-08-02

- Added filter to remove declined events in MenuBar.
- Added new `Joing Meeting` command.

## [Update] - 2023-07-25

- Updated keywords and README.

## [Improve time policy selector and rename extension] - 2023-07-17

- Changed the extension name from `reclaim` to `reclaim-ai`.
- Updated the time policy selector (hours) in the task creation form.

## [Initial Version] - 2023-06-06<|MERGE_RESOLUTION|>--- conflicted
+++ resolved
@@ -1,17 +1,14 @@
 # reclaim Changelog
 
-<<<<<<< HEAD
-## [Update] - 2023-11-01
+## [Update] - 2023-11-07
 
 - Introduce new functionality to filter out synchronized events managed by Reclaim that are part of multiple calendars.
 
-=======
 ## [Update] - 2023-11-02
 
 - Changed task filter to 'Archived' only
 - Changed order of task status
-  
->>>>>>> 54c19692
+
 ## [Update] - 2023-10-31
 
 - Refactor of Event Fetching Process
