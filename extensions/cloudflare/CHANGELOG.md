--- conflicted
+++ resolved
@@ -1,10 +1,9 @@
 # Changelog
 
-<<<<<<< HEAD
 ## [Add copy actions] - 2024-02-28
 
 - Added copy actions in View Pages and View Sites commands. Fixed shortcuts of some actions.
-=======
+
 ## [Update reserved shortcuts] - 2024-02-23
 
 - Updated `View Sites > Purge Files from Cache by URL` shortcut
@@ -13,7 +12,6 @@
 ## [Add token generation link] - 2024-02-15
 
 - Added link in README to streamline onboarding
->>>>>>> 70bc4731
 
 ## [Bug Fix] - 2023-12-21
 
