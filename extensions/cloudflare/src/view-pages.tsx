--- conflicted
+++ resolved
@@ -62,7 +62,6 @@
                   accessories={[{ text: page.subdomain }]}
                   actions={
                     <ActionPanel>
-<<<<<<< HEAD
                       <ActionPanel.Section>
                         <Action.Push
                           icon={Icon.Document}
@@ -106,42 +105,6 @@
                             shortcut={{ modifiers: ['cmd'], key: 'r' }}
                           />
                         )}
-=======
-                      <Action.Push
-                        icon={Icon.BlankDocument}
-                        title="Show Details"
-                        target={
-                          <PageView accountId={accountId} name={page.name} />
-                        }
-                      />
-                      <Action.Push
-                        icon={Icon.List}
-                        title="Show Deployments"
-                        target={
-                          <DeploymentListView
-                            accountId={accountId}
-                            pageName={page.name}
-                          />
-                        }
-                      />
-                      <Action.Push
-                        icon={Icon.List}
-                        title="Show Domains"
-                        target={
-                          <DomainListView
-                            accountId={accountId}
-                            pageName={page.name}
-                          />
-                        }
-                        shortcut={{ modifiers: ['cmd'], key: 'd' }}
-                      />
-                      <Action.OpenInBrowser
-                        title="Open Page"
-                        url={toUrl(page.subdomain)}
-                        shortcut={{ modifiers: ['cmd'], key: 'o' }}
-                      />
-                      {page.source && (
->>>>>>> 70bc4731
                         <Action.OpenInBrowser
                           title="Open on Cloudflare"
                           url={getPageUrl(accountId, page.name)}
