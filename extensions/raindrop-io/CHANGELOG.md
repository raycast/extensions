# Raindrop.io Extension Changelog

<<<<<<< HEAD
## [Enhancements] - 2025-09-06

- Show collection cover icons in dropdowns (search filter and add/edit forms); fall back to folder icon when no cover is available.
=======
## [Moved contributor] - 2025-09-09
>>>>>>> cf3a5834

## [Enhancements] - 2025-08-30

- Prefill Add form from launch context (URL/title) for smoother adding from external sources; increases universality and works well with minimal/keyboard-centric browsers like QuteBrowser.

## [Enhancements] - 2025-08-06

- Use Browser Extension API when available for retrieving URL and title

## [Enhancements] - 2025-08-04

- Add support for Zen Browser.

## [Enhancements] - 2025-05-05

- Add Edit Bookmark action ([#18855](https://github.com/raycast/extensions/issues/18855))

## [Enhancements] - 2025-04-22

- Add option to fetch all results, i.e. perform multiple API requests for each result page
- Set maximum items for raindrop requests

## [Enhancements] - 2025-02-05

- Add option to specify sorting behavior

## [Enhancements] - 2025-01-05

- Add tags display preference and update bookmark item rendering

## [Enhancements] - 2025-01-02

- Close Raycast after saving browser tab ([#16052](https://github.com/raycast/extensions/issues/16052))

## [Enhancements] - 2024-12-20

- Add option to search on title only ([#8939](https://github.com/raycast/extensions/issues/8939) and [#13867](https://github.com/raycast/extensions/issues/13867)).

## [Enhancements] - 2024-09-14

- Add title field ([#14363](https://github.com/raycast/extensions/issues/14363)).

## [Enhancements] - 2024-08-14

- Added support for Orion browser.

## [Enhancements] - 2024-07-28

- Added support for Vivaldi ([#13524](https://github.com/raycast/extensions/issues/13524)) and Brave browsers.
- Improve UI for collections (name first, then path) (should fix [#12909](https://github.com/raycast/extensions/issues/12909))

## [Enhancements] - 2024-06-07

- Added ability to save currently opened browser tab.

## [Fixed a typo] - 2024-05-02

## [Enhancements] - 2024-01-25

- Adds a preference to display additional item and select display date in list.
- Add icons by bookmark type(link, article, image, video, audio, document) in list.
- Add tooltip for title as bookmark link in list.

## [Maintenance] - 2024-01-09

- Add better error messages for reporting.

## [Save multiple links, create collections]

- Save multiple links to a collection at once. This is useful in saving entire browsing sessions or folders in Arc browser.
- Create new collections on the fly while saving links.

## [Fixes] - 2023-04-21

- Added a fix to avoid duplicate and empty collections in dropdown results.

## [Enhancements] - 2023-04-11

- Added possibility to add and delete bookmarks.

## [Fixes] - 2023-01-02

- Added a fix where some accounts with no collections or groups without collections failed to display results.

## [Add preference setting] - 2022-12-21

- Adds a preference checkbox to always use the last used collection in filter

## [Add collections filter] - 2022-12-16

- Adds a filter in the bookmarks list to be able to limit results to only in the selected collection

## [Add fallback icon] - 2022-08-03

- Adds Raindrop icon if bookmark has no favicon

## [Add details view] - 2022-07-14

- Adds action to open a detail view of the bookmark

## [Initial version] - 2021-10-19

- Adds commands for search and get latest bookmarks<|MERGE_RESOLUTION|>--- conflicted
+++ resolved
@@ -1,12 +1,10 @@
 # Raindrop.io Extension Changelog
 
-<<<<<<< HEAD
-## [Enhancements] - 2025-09-06
+## [Enhancements] - {PR_MERGE_DATE}
 
 - Show collection cover icons in dropdowns (search filter and add/edit forms); fall back to folder icon when no cover is available.
-=======
+- 
 ## [Moved contributor] - 2025-09-09
->>>>>>> cf3a5834
 
 ## [Enhancements] - 2025-08-30
 
