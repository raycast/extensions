# GitLab Changelog

<<<<<<< HEAD
## [Added Group Search] - 2024-01-26

- Add `Search Groups` command
- Update keyboard shortcut for project `Pipelines` command to `cmd`+`shift`+`P` to remove conflict with reserved shortcut for Raycast core
=======
## [Fix] - 2023-10-21

- Fix possible crash in todo commands if the title is empty

## [Fix] - 2023-10-15

- Fix possible crashes in menubar items
- Fix possible crashes in label lists
- Catch error if launchCommand fails
- Fix menubar icon color on dark theme

## [Fixed unicode chars in title] - 2023-09-21

- Fixed an error with unicode chars in titles
>>>>>>> aaefe2af

## [Fixed menubar colors] - 2023-08-08

- Fixes the dynamic color for the GitLab Menu Bar command icons, specifically the Merge Request one.

## [Optimize Recent Activities] - 2023-07-02

- Add unsupported activity
- Rename `My Recent Activities` to `Recent Activities`
- `Recent Activities` got a dropdrown to switch between `My Activities` and `My Projects`
- Add `Merge Request Menu` command
- Add `Issues Menu` command
- Add group filter dropdown for epics
- `My Groups` only show one level at a time

## [Add Merge Request Template] - 2023-07-04

- Add template choice for merge request creation

## [Search Scope] - 2023-04-27

- Add scope dropdown for `Search Issues` and `Search Merge Requests`
- Add possibility to search for named parameters in `Search Issues` and `Search Merge Requests`.

## [Remove Branch] - 2023-04-17

- Add checkbox `Delete source branch` for a new MR (default state of project is respected)
- Milestones are now shown as tags instead of text in a list

## [Improve Starred Project Visibility] - 2023-03-16

- Use default color for non-starred projects so starred projects are more visible

## [Add Retry for Failed Jobs] - 2023-03-15

- Added ability to retry all failed jobs for a pipeline
- Added ability to retry a single job

## [Add Group and Project Wikis] - 2023-03-14

- Added wikis for groups and projects

## [Add Copy Clone Url] - 2023-02-24

- Added command to copy clone url of a project to clipboard

## [Allow Failure Jobs] - 2023-02-24

- Added indicators for jobs that are allowed to fail

## [Project Create New Issue] - 2023-02-03

- Added command to cerate new issue on a project

## [New Preference] - 2023-01-03

- Added preference to hide annoying bot created todos in the todo command

## [Add Todo Tags] - 2022-12-17

- Upgrade to Raycast 1.45
- Add Todo Tag to present the todo-reason
- Add ⚠️ to merge request when there is a kind of conflict

## [Fix crash] - 2022-12-07

- Fix crash which happens when cache is corrupted
- Add `Clear Local Extension Cache` action to most list items to be able to reset the local cache

## [Todos Menu Bar] - 2022-12-06

- Add Todos menu bar command
- Add tooltips to most command view
- Use modern raycast feature to display data
- Fix some bugs

## [Update] - 2022-10-11

- Add Open in Browser option in project navigation

## [Archive Indicator] - 2022-09-08

- Add an archived status indicator.

## [MR Details] - 2022-08-04

- Add date to list view MR details.

## [MR Details] - 2022-07-28

- Add a new setting to show details in merge request list via a metadata view.
- Switch `My Reviews` to use `MRListItem` to display merge requests.
- Upgrade Raycast API and fix resulting compilation errors.

## [Bugfix] - 2022-07-16

- Fixes an issue in the GitLab extension that was preventing fetching all the pages from the API, even though the all parameter was enabled.

## [Markdown Improvements] - 2022-07-08

- Render emojis from GitLab Flavored Markdown.
- Hide inline HTML tags from GitLab Flavored Markdown.

## [UI Improvements] - 2022-06-29

- Add TagList items to MR details to show assignees and reviewers.
- Pluralized the TagList.
- Hide metadata items when they are empty.
- Add key properties where necessary.

## [Bugfixes] - 2022-06-28

- Fix GraphQL errors related to [deprecated `ID!` type usage](https://gitlab.com/gitlab-org/gitlab/-/issues/352832).
  e.g. `Could not get Merge Request Details: Type mismatch on variable $id and argument id (ID! / MergeRequestID!)`

## [Custom Certs] - 2022-06-23

- Add support for custom certificates
- Add support for ignoring SSL errors

## [Projects list] - 2022-05-18

- Display project stars only if there are ([#1728](https://github.com/raycast/extensions/pull/1728))

## [Optimize] - 2022-04-03

- Set minimum Raycast version to `1.31`
- Increase project cache invalid time to `7` days
- Most commands use SWR cache to speedup operations
- Add Primary Action option to settings
- Add pop to root setting
- Add more details for issue and merge request
- Add `My Recent Commits` root command
- Merge requests and issue view can now be directly opened from `My Recent Activities` root command
- Fix relative markdown links to display images which get uploaded to GitLab directly
- Filter `My Merge Request`, `My Todos`, `My Recent Commits`, `My Open Issues`, `My Reviews` per project via CMD + P
- Most commands show CI Job status now if available<|MERGE_RESOLUTION|>--- conflicted
+++ resolved
@@ -1,11 +1,10 @@
 # GitLab Changelog
 
-<<<<<<< HEAD
 ## [Added Group Search] - 2024-01-26
 
 - Add `Search Groups` command
 - Update keyboard shortcut for project `Pipelines` command to `cmd`+`shift`+`P` to remove conflict with reserved shortcut for Raycast core
-=======
+
 ## [Fix] - 2023-10-21
 
 - Fix possible crash in todo commands if the title is empty
@@ -20,7 +19,6 @@
 ## [Fixed unicode chars in title] - 2023-09-21
 
 - Fixed an error with unicode chars in titles
->>>>>>> aaefe2af
 
 ## [Fixed menubar colors] - 2023-08-08
 
