--- conflicted
+++ resolved
@@ -1,17 +1,16 @@
 # GitLab Changelog
 
-<<<<<<< HEAD
 ## [UI Improvements] - 2022-06-29
+
 - Add TagList items to MR details to show assignees and reviewers.
 - Pluralized the TagList.
 - Hide metadata items when they are empty.
 - Add key properties where necessary.
-=======
+
 ## [Bugfixes] - 2022-06-28
 
 - Fix GraphQL errors related to [deprecated `ID!` type usage](https://gitlab.com/gitlab-org/gitlab/-/issues/352832).
   e.g. `Could not get Merge Request Details: Type mismatch on variable $id and argument id (ID! / MergeRequestID!)`
->>>>>>> 1bdc5640
 
 ## [Custom Certs] - 2022-06-23
 
