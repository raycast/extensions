--- conflicted
+++ resolved
@@ -19,11 +19,8 @@
     "teemu_suvinen",
     "juan_saldana",
     "andreaselia",
-<<<<<<< HEAD
+    "fhf1121",
     "charlesharries"
-=======
-    "fhf1121"
->>>>>>> 6dd18ad6
   ],
   "license": "MIT",
   "commands": [
