--- conflicted
+++ resolved
@@ -1,14 +1,12 @@
 # Apple Notes Changelog
 
-<<<<<<< HEAD
 ## [View Random Note command] - 2025-06-30
 
 Add a new command for viewing a random note from a user's note library.
-=======
+
 ## [Add Chinese Pinyin input match] - 2025-06-30
 
 When using the Chinese Pinyin input method, the note title, folder name, and snippet are now matched using Pinyin.
->>>>>>> 6dd18ad6
 
 ## [Bug Fix Update] - 2025-05-22
 
