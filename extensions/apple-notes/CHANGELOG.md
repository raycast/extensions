# Apple Notes Changelog

<<<<<<< HEAD
## [Bug Fix Update] - 2024-02-20

Fix for 'JS heap out of memory error' reported by a user in issue #17137.
=======
## [✨ AI Enhancements] - 2025-02-21
>>>>>>> 47af052c

## [Bug Fix Update] - 2024-11-22

Fix "Create note" from empty "Search notes" view, where a new note would be created with random characters instead of value from searchbar.

## [Bug Fix Update] - 2024-06-22

Fix Add Text to Note hooks rendering issue.

## [View Selected Note command] - 2024-06-17

Add a new command allowing users to see the currently selected note from within Raycast. This can be handy if you want to open note backlinks for example.

## [Change AI model for notes] - 2024-05-23

Now, creating an AI note will use GPT-4o instead of GPT-4.

This update also fixes a bug for users not able to create a note if the default folder isn't spelled "Notes".

## [Bug Fix Update] - 2024-05-16

Fix crashes caused by empty links or tags.

## [Links, Backlinks, and Tags] - 2024-05-14

This update enhances the Apple Notes extension with several new features:

- **Note Links**: You can now see and open links directly in your Apple Notes using the new `Open Links` action.
- **Backlinks**: The `Open Backlinks` action allows you to easily navigate through related notes and discover how your notes are connected.
- **Tags**: Tags within your notes are now displayed and searchable, making it simpler to find your notes.
- **Improved Detail View**: The detail view now provides more information about each note, including the folder name, last update time, links, backlinks, tags, and more.

It also fixes a bug where links would not be opened for users not having macOS Sonoma.

## [Add text to note] - 2024-04-26

Add a new command called `Add Text to Note` allowing you to quickly append text to your notes for faster note-taking. You can also add text to a note from the `Search Notes command`.

## [Use new URI scheme] - 2024-04-25

Merge `Copy Mobile Note URL` into `Copy Note URL` by using the `applenotes://` scheme that works on all platforms.

## [Find related notes] - 2024-04-10

Add `Find Related Notes` feature to suggest relevant notes based on a selected note.

## [Refactoring] - 2024-04-08

Improve code maintainability by migrating `DispatchGroup` to structured concurrency.

## [Improve AI Note command UX] - 2024-04-04

The new note created by the `AI Note` command is now instantly displayed for immediate editing.

## [Fix invitations] - 2024-04-03

Fix a bug where notes can't be loaded at all if there is no invitations table.

## [Big Update] - 2024-03-28

The Apple Notes extension has been improved in every way to make Raycast the perfect companion for your notes. Here's what's new:

### Menu bar command

There's now a new command allowing you to quickly access your most recent notes from the menu bar. This ensures that you stay on top of your pinned notes or notes you worked on recently.

### More accessories

List items has more accessories allowing to view more details of a note such as:

- If the note is password-protected or not
- If the note has a checklist in progress or if the checklist is completed
- If the note is shared with someone else

It's also possible to search for these notes thanks to special keywords such as `locked`, `password`, `checklist`, `completed`, or `shared`.

### AI Note command

Let the AI quickly create notes for you whenever you think of something. Whether you want to get a grocery list for a barbecue, know what you can do in Paris for a week-end, or brainstorm name ideas for a new business, this new command got you covered.

### Preview notes

View your entire note from Raycast. Just press ⌘ + ⏎ from the list item and you'll see the formatted note. Super useful if you quickly want to look at something.

### Pinned notes

There's now proper support for pinned notes, just like on the Apple Notes native app.

### Other improvements

- Copy invitation links for shared notes with ⌘ + ⇧ + S.
- Copy the note title with ⌘ + ⇧ + .
- Copy the note content as plain text, HTML, or Markdown with ⌘ + ⇧ + M. This can be useful if you want to export the note to another note app.
- Improved empty screen view if you don't have any notes.

## [Better search] - 2024-03-22

- Improve note search to include more details on folders and snippets
- Make notes open faster
- Fix `Refresh` action
- Add more details on permission screen

## [Improvements & bug fixes] - 2024-03-22

- Fix `database disk image is malformed` error
- Quickly capture selected text with the `New Note` command
- Add a text argument to `New Note`
- Add a refresh action to get latest note updates

## [Rich text support] - 2023-06-08

- Added rich text support when copying an URL

## [Bug Fixes & Improvements] - 2023-04-09

- Added Copy Note URL and Copy Mobile Note URL actions.
- Added Delete Note and Restore Note actions.
- Moved Recently Deleted notes to their own section at the bottom
- Fixed Open Note action not working on notes outside of the current account

## [Open note in separate windows] - 2023-03-31

- Added the function to open notes in separate windows.

## [Fix error handling] - 2023-02-20

- Added error handling when Raycast doesn't have Accessibility/Automation permission.

## [Improve New Note to open with fallback text] - 2023-01-30

- Added fallback behaviour to create notes with the input text.
- Added a workaround to activate the window if there isn't one.
- Updated Raycast API to the latest.

## [Fix searching quotes] - 2022-12-11

- Correct issue where searching for notes with quotes in titles failed

## [Warp Speed] - 2022-07-08

- Fetching the Notes for the iCloud account will now be really fast
- A preview of the content will be shows for iCloud notes

## [Fix caching problem] - 2022-05-20

- Ignore incompatible caches

## [Fix duplicated notes] - 2022-05-11

- Skip duplicate notes caused by smart folders.

## [Fix New Note command] - 2022-04-26

- New Note command now works on non-English systems.

## [Apple Notes Improvements] - 2022-02-18

- Add support for system date format handling + some changes under the hood.

## [Add Extension] - 2022-01-17

- Add Apple Notes extension.<|MERGE_RESOLUTION|>--- conflicted
+++ resolved
@@ -1,12 +1,10 @@
 # Apple Notes Changelog
 
-<<<<<<< HEAD
-## [Bug Fix Update] - 2024-02-20
+## [Bug Fix Update] - {PR_MERGE_DATE}
 
 Fix for 'JS heap out of memory error' reported by a user in issue #17137.
-=======
+
 ## [✨ AI Enhancements] - 2025-02-21
->>>>>>> 47af052c
 
 ## [Bug Fix Update] - 2024-11-22
 
