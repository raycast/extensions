# Amazon AWS Changelog

<<<<<<< HEAD
## [Glue command] - {PR_MERGE_DATE}

- Add Glue command to list Glue jobs, job runs, job definitions and to trigger a job run [#13316](https://github.com/raycast/extensions/pull/13316)
=======
## [S3 Command] - 2024-07-12

- added reverse order option
- added bucket policy view

## [SQS, Secrets, Pipelines and Logs Commands] - 2024-07-08

- No unnecessary pagination with typeahead for SQS, Secrets and Logs commands. Pagination with typeahead is redundant.
- Added frecency sorting for SQS, Secrets and Logs command results.
- SQS: Reduced max items per search to 25 to reduce throttling, added mutation after sending message and purging.
- Secrets: Removed pre-loading resource policy and instead provided an ad-hoc action. This reduces [throttling](https://github.com/raycast/extensions/issues/13296).
- Pipelines: Changed icons and improved mutation logic.

## [Improvements] - 2024-07-05

- Adds copy option to s3 command

## [Contributor maintenance] - 2024-07-04

- Move @JonathanWbn to list of past contributors
>>>>>>> 4d332633

## [Fixes] - 2024-07-03

- Reverts to rendering all pipelines at once. We can add wait later if this causes issues
- Optimized the mutation for pipeline actions even further.
- Reduced AWS calls during initial rendering. Also revalidates the list in pipeline action sub-menus every time it is opened.

## [Improvements] - 2024-07-02

- Changed AwsAction.Console component, to create sso shortcut login links, if possible

## [Fixes] - 2024-06-24

- Fixed [the issue](https://github.com/raycast/extensions/issues/13088) when codepipeline(s) are rendered with no executions.
- Adds mutate optimization for toggling stage transition.

## [Console command] - 2024-06-19

- [Frecency sorting](https://developers.raycast.com/utilities/react-hooks/usefrecencysorting) so that most/recent used service console links appear at the top of search
- Fixed issue where console links were improperly generated: [#13032](https://github.com/raycast/extensions/issues/13032)

## [Improvements] - 2024-06-18

- CodePipeline: Adds action to retry failed stage, stop ongoing execution and toggle stage transition
- Secrets Manager: Retrieves secret value in a new Detail navigation and adds extra metadata
- Cloudformation: Improves the resource switch action

## [Console command] - 2024-06-17

- Adds shortcut login for SSO profiles

## [SQS, CFN, DDB, CW Logs commands] - 2024-06-14

- Native raycast pagination support for DDB, SQS, CFN and CW logs commands
- Typeahead search for SQS and CW logs command
- Extra metadata and new icon for CW logs command

## [Improvements] - 2024-06-06

- Adds sort descending and consistent read functionalities to DDB queries
- Saves the query projection expression in between form renders
- Improved toast error handling for SQS, DDB and CFN command actions

## [DynamoDB command] - 2024-05-30

- Adds UpdateItem, DeleteItem and Query functionalities for the tables
- Adds metadata for the tables in the List view
- Adds Deletion Protection Enablement capability for tables

## [CFN and SQS] - 2024-05-21

- Adds update-termination-protection commands for stacks listed in CFN command ([#12497](https://github.com/raycast/extensions/issues/12497))
- Adds listing exports feature to CFN command
- Additional metadata for the SQS queues mapped into list item details ([#12498](https://github.com/raycast/extensions/issues/12498))
- Adds SendMessage action for queues

## [Improvements] - 2024-05-15

- Fix resource types for Step Function Command Actions ([#12353](https://github.com/raycast/extensions/issues/12353))
- Fix S3 Objects console links
- Fix CodePipeline accessory icon and visual improvements
- Fix CloudFormation stack resources list item key for disambiguation
- Added keys to most list items for disambiguation and copy link action for urls ([#11750](https://github.com/raycast/extensions/issues/11750))

## [ECR] - 2024-04-14

- Added support for navigating AWS ECR repositories

## [S3 folders] - 2024-04-14

- Added support for navigating S3 buckets using folders

## [Step Functions command] - 2024-02-18

- Added new command to find and open Step Functions ([#10801](https://github.com/raycast/extensions/pull/10801))

## [Make Vault Optional] - 2023-11-16

- Make vault optional for people who have it installed but do not want to use it.

## [Fix Broken Secrets Manager Link] - 2023-08-14

- Fix broken region-routing for secrets manager links.

## [Fix Broken Authentication] - 2023-05-06

- Fix regression from AWS Vault changes that affected all non-aws-vault users.

## [Extend Support AWS Vault] - 2023-04-28

- Add support for people using aws-vault with the GetSessionToken API call.
- Add support for aws-vault usage with a master-credentials approach.

## [Support AWS Vault] - 2023-04-03

- Add support for people using aws-vault to manage their sessions.

## [Add Profile Script Command] - 2023-03-15

- Add "Run Profile Script" command that allows users to list profiles and run a custom script for them.

## [Add Show All Action] - 2023-03-08

- Add "Show All" action to SSM Parameters to bypass the requirement of needing four characters for search.

## [Fix Profile Dropdown] - 2023-03-04

- Fix profile dropdown issue when reading from credentials file

## [Renamed command] - 2023-02-03

- Renamed Elasticsearch Service to OpenSearch Service

## [ECS Command] - 2023-01-06

- Added command for forcing a new deployment on a given service

## [CloudFormation Resources List] - 2022-12-25

- Added support for viewing CloudFormation resources from within Raycast ([#4054](https://github.com/raycast/extensions/pull/4054))

## [ECS Command] - 2022-12-14

- Added support for viewing ECS cluster, services, task, task definitions, containers and container logs from within Raycast or the browser
- Added support for viewing Lambda logs from within Raycast or the browser

## [Secrets Manager Command] - 2022-12-13

- Add "Secrets Manager" command ([#3865](https://github.com/raycast/extensions/pull/3843))

## [CloudWatch & SSM Command] - 2022-12-10

- Add "CloudWatch Log Groups" command ([#3843](https://github.com/raycast/extensions/pull/3843))
- Add "SSM Parameters" command ([#3843](https://github.com/raycast/extensions/pull/3843))

## [UI/UX Tweaks & Fixes] - 2022-12-09

- Simplify UI/UX using Raycast icons, consistent actions, and more ([#3770](https://github.com/raycast/extensions/pull/3770))
- Cleanup codebase and improve code readability ([#3770](https://github.com/raycast/extensions/pull/3770))
- Fix two minor bugs related to data fetching ([#3770](https://github.com/raycast/extensions/pull/3770))
- Update readme, screenshots and copy ([#3770](https://github.com/raycast/extensions/pull/3770))

## [Support AWS Profile Switch] - 2022-11-30

Add "Profile" select replacing the "Profile" and "Region" setting ([#3612](https://github.com/raycast/extensions/pull/3612))

## [S3 Command] - 2022-11-18

Added a new command to list S3 buckets and objects ([#3589](https://github.com/raycast/extensions/pull/3589))

## [Lambda Command] - 2022-11-15

Added a new command to list Lambda functions ([#3525](https://github.com/raycast/extensions/pull/3525))

## [Improve Data Fetching] - 2022-11-14

Use Raycast's API for all data fetching ([#3421](https://github.com/raycast/extensions/pull/3421))

## [Add SQS Queue Purge Action] - 2022-10-26

Add purge action to queue list item ([#3299](https://github.com/raycast/extensions/pull/3299))

## [Improve icon usage] - 2022-08-01

Use built-in icons & tweak Cloudformation list item UI ([#2431](https://github.com/raycast/extensions/pull/2431))

## [Migrate to Raycast API 1.36.0 + ECS Clusters command] - 2022-07-15

- Added ECS Clusters ([#2254](https://github.com/raycast/extensions/pull/2254))
- Migrate to Raycast API 1.36.0 ([#2254](https://github.com/raycast/extensions/pull/2254))
- Moved some subtitles to Raycast List Component accessories prop ([#2254](https://github.com/raycast/extensions/pull/2254))

## [Bug fix for EC2 Instances & UX improvement for SQS command] - 2022-05-23

- Manage the case where there is no public ip in EC2 ([#1715](https://github.com/raycast/extensions/pull/1715))
- Loading indicators for queues attributes ([#1716](https://github.com/raycast/extensions/pull/1716))

## [DynamoDB tables command] - 2022-05-10

Added DynamoDB tables ([#1606](https://github.com/raycast/extensions/pull/1606))

## [Improvement] - 2022-04-07

Added AWS Profile preferences ([#1410](https://github.com/raycast/extensions/pull/1410))

## [Full list of resources] - 2022-04-06

Started fetching resources using the paginated responses from AWS to get a full list of resources. ([#1146](https://github.com/raycast/extensions/pull/1146))

## [Extension screenshots] - 2022-04-01

Added screenshots for the Raycast store ([#1259](https://github.com/raycast/extensions/pull/1259))

## [CloudFormation command] - 2022-03-03

Added a new command to list CloudFormation stacks ([#950](https://github.com/raycast/extensions/pull/950))

## [Speed improvement for CodePipeline command] - 2022-02-03

Improved speed for listing pipelines via incremental loading ([#769](https://github.com/raycast/extensions/pull/769))

## [Bug fix for CodePipeline command] - 2022-01-24

Fixed a bug where pipelines without executions would break the CodePipeline comand ([#732](https://github.com/raycast/extensions/pull/732))

## [Console command] - 2021-12-13

Added new command to open services in the AWS console ([#473](https://github.com/raycast/extensions/pull/473))

## [CodePipeline command] - 2021-11-29

Added new command to list CodePipeline pipelines ([#433](https://github.com/raycast/extensions/pull/433))

## [SQS command] - 2021-11-07

Added new command to list SQS queues ([#339](https://github.com/raycast/extensions/pull/339))

## [Added Amazon AWS] - 2021-11-10

Initial version of the extension with a command to list EC2 instances ([#316](https://github.com/raycast/extensions/pull/316))<|MERGE_RESOLUTION|>--- conflicted
+++ resolved
@@ -1,10 +1,8 @@
 # Amazon AWS Changelog
 
-<<<<<<< HEAD
 ## [Glue command] - {PR_MERGE_DATE}
 
 - Add Glue command to list Glue jobs, job runs, job definitions and to trigger a job run [#13316](https://github.com/raycast/extensions/pull/13316)
-=======
 ## [S3 Command] - 2024-07-12
 
 - added reverse order option
@@ -25,7 +23,6 @@
 ## [Contributor maintenance] - 2024-07-04
 
 - Move @JonathanWbn to list of past contributors
->>>>>>> 4d332633
 
 ## [Fixes] - 2024-07-03
 
