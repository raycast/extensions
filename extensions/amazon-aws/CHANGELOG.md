# Amazon AWS Changelog

<<<<<<< HEAD
## [Support AWS Profile Switch] - 2022-11-21

Added AWS profile switch & removed obsolete "AWS Profile" setting ([#3612](https://github.com/raycast/extensions/pull/3612))
=======
## [S3 Command] - 2022-11-18

Added a new command to list S3 buckets and objects ([#3589](https://github.com/raycast/extensions/pull/3589))
>>>>>>> 1769d95a

## [Lambda Command] - 2022-11-15

Added a new command to list Lambda functions ([#3525](https://github.com/raycast/extensions/pull/3525))

## [Improve Data Fetching] - 2022-11-14

Use Raycast's API for all data fetching ([#3421](https://github.com/raycast/extensions/pull/3421))

## [Add SQS Queue Purge Action] - 2022-10-26

Add purge action to queue list item ([#3299](https://github.com/raycast/extensions/pull/3299))

## [Improve icon usage] - 2022-08-01

Use built-in icons & tweak Cloudformation list item UI ([#2431](https://github.com/raycast/extensions/pull/2431))

## [Migrate to Raycast API 1.36.0 + ECS Clusters command] - 2022-07-15

- Added ECS Clusters ([#2254](https://github.com/raycast/extensions/pull/2254))
- Migrate to Raycast API 1.36.0 ([#2254](https://github.com/raycast/extensions/pull/2254))
- Moved some subtitles to Raycast List Component accessories prop ([#2254](https://github.com/raycast/extensions/pull/2254))

## [Bug fix for EC2 Instances & UX improvement for SQS command] - 2022-05-23

- Manage the case where there is no public ip in EC2 ([#1715](https://github.com/raycast/extensions/pull/1715))
- Loading indicators for queues attributes ([#1716](https://github.com/raycast/extensions/pull/1716))

## [DynamoDB tables command] - 2022-05-10

Added DynamoDB tables ([#1606](https://github.com/raycast/extensions/pull/1606))

## [Improvement] - 2022-04-07

Added AWS Profile preferences ([#1410](https://github.com/raycast/extensions/pull/1410))

## [Full list of resources] - 2022-04-06

Started fetching resources using the paginated responses from AWS to get a full list of resources. ([#1146](https://github.com/raycast/extensions/pull/1146))

## [Extension screenshots] - 2022-04-01

Added screenshots for the Raycast store ([#1259](https://github.com/raycast/extensions/pull/1259))

## [CloudFormation command] - 2022-03-03

Added a new command to list CloudFormation stacks ([#950](https://github.com/raycast/extensions/pull/950))

## [Speed improvement for CodePipeline command] - 2022-02-03

Improved speed for listing pipelines via incremental loading ([#769](https://github.com/raycast/extensions/pull/769))

## [Bug fix for CodePipeline command] - 2022-01-24

Fixed a bug where pipelines without executions would break the CodePipeline comand ([#732](https://github.com/raycast/extensions/pull/732))

## [Console command] - 2021-12-13

Added new command to open services in the AWS console ([#473](https://github.com/raycast/extensions/pull/473))

## [CodePipeline command] - 2021-11-29

Added new command to list CodePipeline pipelines ([#433](https://github.com/raycast/extensions/pull/433))

## [SQS command] - 2021-11-07

Added new command to list SQS queues ([#339](https://github.com/raycast/extensions/pull/339))

## [Added Amazon AWS] - 2021-11-10

Initial version of the extension with a command to list EC2 instances ([#316](https://github.com/raycast/extensions/pull/316))<|MERGE_RESOLUTION|>--- conflicted
+++ resolved
@@ -1,14 +1,12 @@
 # Amazon AWS Changelog
 
-<<<<<<< HEAD
+## [S3 Command] - 2022-11-18
+
+Added a new command to list S3 buckets and objects ([#3589](https://github.com/raycast/extensions/pull/3589))
+
 ## [Support AWS Profile Switch] - 2022-11-21
 
 Added AWS profile switch & removed obsolete "AWS Profile" setting ([#3612](https://github.com/raycast/extensions/pull/3612))
-=======
-## [S3 Command] - 2022-11-18
-
-Added a new command to list S3 buckets and objects ([#3589](https://github.com/raycast/extensions/pull/3589))
->>>>>>> 1769d95a
 
 ## [Lambda Command] - 2022-11-15
 
