# Amazon AWS Changelog

<<<<<<< HEAD
## [Improvements] - 2024-05-31

- Adds sort descending and consistent read functionalities to DDB queries
- Saves the query projection expression in between form renders
- Improved toast error handling for SQS, DDB and CFN command actions

## [DynamoDB command] - 2024-05-29
=======
## [DynamoDB command] - 2024-05-30
>>>>>>> 356f6886

- Adds UpdateItem, DeleteItem and Query functionalities for the tables
- Adds metadata for the tables in the List view
- Adds Deletion Protection Enablement capability for tables

## [CFN and SQS] - 2024-05-21

- Adds update-termination-protection commands for stacks listed in CFN command ([#12497](https://github.com/raycast/extensions/issues/12497))
- Adds listing exports feature to CFN command
- Additional metadata for the SQS queues mapped into list item details ([#12498](https://github.com/raycast/extensions/issues/12498))
- Adds SendMessage action for queues

## [Improvements] - 2024-05-15

- Fix resource types for Step Function Command Actions ([#12353](https://github.com/raycast/extensions/issues/12353))
- Fix S3 Objects console links
- Fix CodePipeline accessory icon and visual improvements
- Fix CloudFormation stack resources list item key for disambiguation
- Added keys to most list items for disambiguation and copy link action for urls ([#11750](https://github.com/raycast/extensions/issues/11750))

## [ECR] - 2024-04-14

- Added support for navigating AWS ECR repositories

## [S3 folders] - 2024-04-14

- Added support for navigating S3 buckets using folders

## [Step Functions command] - 2024-02-18

- Added new command to find and open Step Functions ([#10801](https://github.com/raycast/extensions/pull/10801))

## [Make Vault Optional] - 2023-11-16

- Make vault optional for people who have it installed but do not want to use it.

## [Fix Broken Secrets Manager Link] - 2023-08-14

- Fix broken region-routing for secrets manager links.

## [Fix Broken Authentication] - 2023-05-06

- Fix regression from AWS Vault changes that affected all non-aws-vault users.

## [Extend Support AWS Vault] - 2023-04-28

- Add support for people using aws-vault with the GetSessionToken API call.
- Add support for aws-vault usage with a master-credentials approach.

## [Support AWS Vault] - 2023-04-03

- Add support for people using aws-vault to manage their sessions.

## [Add Profile Script Command] - 2023-03-15

- Add "Run Profile Script" command that allows users to list profiles and run a custom script for them.

## [Add Show All Action] - 2023-03-08

- Add "Show All" action to SSM Parameters to bypass the requirement of needing four characters for search.

## [Fix Profile Dropdown] - 2023-03-04

- Fix profile dropdown issue when reading from credentials file

## [Renamed command] - 2023-02-03

- Renamed Elasticsearch Service to OpenSearch Service

## [ECS Command] - 2023-01-06

- Added command for forcing a new deployment on a given service

## [CloudFormation Resources List] - 2022-12-25

- Added support for viewing CloudFormation resources from within Raycast ([#4054](https://github.com/raycast/extensions/pull/4054))

## [ECS Command] - 2022-12-14

- Added support for viewing ECS cluster, services, task, task definitions, containers and container logs from within Raycast or the browser
- Added support for viewing Lambda logs from within Raycast or the browser

## [Secrets Manager Command] - 2022-12-13

- Add "Secrets Manager" command ([#3865](https://github.com/raycast/extensions/pull/3843))

## [CloudWatch & SSM Command] - 2022-12-10

- Add "CloudWatch Log Groups" command ([#3843](https://github.com/raycast/extensions/pull/3843))
- Add "SSM Parameters" command ([#3843](https://github.com/raycast/extensions/pull/3843))

## [UI/UX Tweaks & Fixes] - 2022-12-09

- Simplify UI/UX using Raycast icons, consistent actions, and more ([#3770](https://github.com/raycast/extensions/pull/3770))
- Cleanup codebase and improve code readability ([#3770](https://github.com/raycast/extensions/pull/3770))
- Fix two minor bugs related to data fetching ([#3770](https://github.com/raycast/extensions/pull/3770))
- Update readme, screenshots and copy ([#3770](https://github.com/raycast/extensions/pull/3770))

## [Support AWS Profile Switch] - 2022-11-30

Add "Profile" select replacing the "Profile" and "Region" setting ([#3612](https://github.com/raycast/extensions/pull/3612))

## [S3 Command] - 2022-11-18

Added a new command to list S3 buckets and objects ([#3589](https://github.com/raycast/extensions/pull/3589))

## [Lambda Command] - 2022-11-15

Added a new command to list Lambda functions ([#3525](https://github.com/raycast/extensions/pull/3525))

## [Improve Data Fetching] - 2022-11-14

Use Raycast's API for all data fetching ([#3421](https://github.com/raycast/extensions/pull/3421))

## [Add SQS Queue Purge Action] - 2022-10-26

Add purge action to queue list item ([#3299](https://github.com/raycast/extensions/pull/3299))

## [Improve icon usage] - 2022-08-01

Use built-in icons & tweak Cloudformation list item UI ([#2431](https://github.com/raycast/extensions/pull/2431))

## [Migrate to Raycast API 1.36.0 + ECS Clusters command] - 2022-07-15

- Added ECS Clusters ([#2254](https://github.com/raycast/extensions/pull/2254))
- Migrate to Raycast API 1.36.0 ([#2254](https://github.com/raycast/extensions/pull/2254))
- Moved some subtitles to Raycast List Component accessories prop ([#2254](https://github.com/raycast/extensions/pull/2254))

## [Bug fix for EC2 Instances & UX improvement for SQS command] - 2022-05-23

- Manage the case where there is no public ip in EC2 ([#1715](https://github.com/raycast/extensions/pull/1715))
- Loading indicators for queues attributes ([#1716](https://github.com/raycast/extensions/pull/1716))

## [DynamoDB tables command] - 2022-05-10

Added DynamoDB tables ([#1606](https://github.com/raycast/extensions/pull/1606))

## [Improvement] - 2022-04-07

Added AWS Profile preferences ([#1410](https://github.com/raycast/extensions/pull/1410))

## [Full list of resources] - 2022-04-06

Started fetching resources using the paginated responses from AWS to get a full list of resources. ([#1146](https://github.com/raycast/extensions/pull/1146))

## [Extension screenshots] - 2022-04-01

Added screenshots for the Raycast store ([#1259](https://github.com/raycast/extensions/pull/1259))

## [CloudFormation command] - 2022-03-03

Added a new command to list CloudFormation stacks ([#950](https://github.com/raycast/extensions/pull/950))

## [Speed improvement for CodePipeline command] - 2022-02-03

Improved speed for listing pipelines via incremental loading ([#769](https://github.com/raycast/extensions/pull/769))

## [Bug fix for CodePipeline command] - 2022-01-24

Fixed a bug where pipelines without executions would break the CodePipeline comand ([#732](https://github.com/raycast/extensions/pull/732))

## [Console command] - 2021-12-13

Added new command to open services in the AWS console ([#473](https://github.com/raycast/extensions/pull/473))

## [CodePipeline command] - 2021-11-29

Added new command to list CodePipeline pipelines ([#433](https://github.com/raycast/extensions/pull/433))

## [SQS command] - 2021-11-07

Added new command to list SQS queues ([#339](https://github.com/raycast/extensions/pull/339))

## [Added Amazon AWS] - 2021-11-10

Initial version of the extension with a command to list EC2 instances ([#316](https://github.com/raycast/extensions/pull/316))<|MERGE_RESOLUTION|>--- conflicted
+++ resolved
@@ -1,16 +1,12 @@
 # Amazon AWS Changelog
 
-<<<<<<< HEAD
-## [Improvements] - 2024-05-31
+## [Improvements] - {PR_MERGE_DATE}
 
 - Adds sort descending and consistent read functionalities to DDB queries
 - Saves the query projection expression in between form renders
 - Improved toast error handling for SQS, DDB and CFN command actions
 
-## [DynamoDB command] - 2024-05-29
-=======
 ## [DynamoDB command] - 2024-05-30
->>>>>>> 356f6886
 
 - Adds UpdateItem, DeleteItem and Query functionalities for the tables
 - Adds metadata for the tables in the List view
