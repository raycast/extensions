--- conflicted
+++ resolved
@@ -1,17 +1,13 @@
 # Amazon AWS Changelog
 
-<<<<<<< HEAD
-
-## [GlueJobs command] - {PR_MERGE_DATE}
-
-- Added Glue Jobs command to list Glue Jobs
+## [Improvements] - {PR_MERGE_DATE}
+
 - Changed AwsAction.Console component, to create sso shortcut login links, if possible
-=======
+
 ## [Fixes] - 2024-06-24
 
 - Fixed [the issue](https://github.com/raycast/extensions/issues/13088) when codepipeline(s) are rendered with no executions.
 - Adds mutate optimization for toggling stage transition.
->>>>>>> 4b6e7559
 
 ## [Console command] - 2024-06-19
 
