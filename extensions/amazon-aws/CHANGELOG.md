# Amazon AWS Changelog

<<<<<<< HEAD
## [S3 Command] - {PR_MERGE_DATE}

- added reverse order option
- added bucket policy view
=======
## [SQS, Secrets, Pipelines and Logs Commands] - 2024-07-08

- No unnecessary pagination with typeahead for SQS, Secrets and Logs commands. Pagination with typeahead is redundant.
- Added frecency sorting for SQS, Secrets and Logs command results.
- SQS: Reduced max items per search to 25 to reduce throttling, added mutation after sending message and purging.
- Secrets: Removed pre-loading resource policy and instead provided an ad-hoc action. This reduces [throttling](https://github.com/raycast/extensions/issues/13296).
- Pipelines: Changed icons and improved mutation logic.
>>>>>>> d2a3b2f5

## [Improvements] - 2024-07-05

- Adds copy option to s3 command

## [Contributor maintenance] - 2024-07-04

- Move @JonathanWbn to list of past contributors

## [Fixes] - 2024-07-03

- Reverts to rendering all pipelines at once. We can add wait later if this causes issues
- Optimized the mutation for pipeline actions even further.
- Reduced AWS calls during initial rendering. Also revalidates the list in pipeline action sub-menus every time it is opened.

## [Improvements] - 2024-07-02

- Changed AwsAction.Console component, to create sso shortcut login links, if possible

## [Fixes] - 2024-06-24

- Fixed [the issue](https://github.com/raycast/extensions/issues/13088) when codepipeline(s) are rendered with no executions.
- Adds mutate optimization for toggling stage transition.

## [Console command] - 2024-06-19

- [Frecency sorting](https://developers.raycast.com/utilities/react-hooks/usefrecencysorting) so that most/recent used service console links appear at the top of search
- Fixed issue where console links were improperly generated: [#13032](https://github.com/raycast/extensions/issues/13032)

## [Improvements] - 2024-06-18

- CodePipeline: Adds action to retry failed stage, stop ongoing execution and toggle stage transition
- Secrets Manager: Retrieves secret value in a new Detail navigation and adds extra metadata
- Cloudformation: Improves the resource switch action

## [Console command] - 2024-06-17

- Adds shortcut login for SSO profiles

## [SQS, CFN, DDB, CW Logs commands] - 2024-06-14

- Native raycast pagination support for DDB, SQS, CFN and CW logs commands
- Typeahead search for SQS and CW logs command
- Extra metadata and new icon for CW logs command

## [Improvements] - 2024-06-06

- Adds sort descending and consistent read functionalities to DDB queries
- Saves the query projection expression in between form renders
- Improved toast error handling for SQS, DDB and CFN command actions

## [DynamoDB command] - 2024-05-30

- Adds UpdateItem, DeleteItem and Query functionalities for the tables
- Adds metadata for the tables in the List view
- Adds Deletion Protection Enablement capability for tables

## [CFN and SQS] - 2024-05-21

- Adds update-termination-protection commands for stacks listed in CFN command ([#12497](https://github.com/raycast/extensions/issues/12497))
- Adds listing exports feature to CFN command
- Additional metadata for the SQS queues mapped into list item details ([#12498](https://github.com/raycast/extensions/issues/12498))
- Adds SendMessage action for queues

## [Improvements] - 2024-05-15

- Fix resource types for Step Function Command Actions ([#12353](https://github.com/raycast/extensions/issues/12353))
- Fix S3 Objects console links
- Fix CodePipeline accessory icon and visual improvements
- Fix CloudFormation stack resources list item key for disambiguation
- Added keys to most list items for disambiguation and copy link action for urls ([#11750](https://github.com/raycast/extensions/issues/11750))

## [ECR] - 2024-04-14

- Added support for navigating AWS ECR repositories

## [S3 folders] - 2024-04-14

- Added support for navigating S3 buckets using folders

## [Step Functions command] - 2024-02-18

- Added new command to find and open Step Functions ([#10801](https://github.com/raycast/extensions/pull/10801))

## [Make Vault Optional] - 2023-11-16

- Make vault optional for people who have it installed but do not want to use it.

## [Fix Broken Secrets Manager Link] - 2023-08-14

- Fix broken region-routing for secrets manager links.

## [Fix Broken Authentication] - 2023-05-06

- Fix regression from AWS Vault changes that affected all non-aws-vault users.

## [Extend Support AWS Vault] - 2023-04-28

- Add support for people using aws-vault with the GetSessionToken API call.
- Add support for aws-vault usage with a master-credentials approach.

## [Support AWS Vault] - 2023-04-03

- Add support for people using aws-vault to manage their sessions.

## [Add Profile Script Command] - 2023-03-15

- Add "Run Profile Script" command that allows users to list profiles and run a custom script for them.

## [Add Show All Action] - 2023-03-08

- Add "Show All" action to SSM Parameters to bypass the requirement of needing four characters for search.

## [Fix Profile Dropdown] - 2023-03-04

- Fix profile dropdown issue when reading from credentials file

## [Renamed command] - 2023-02-03

- Renamed Elasticsearch Service to OpenSearch Service

## [ECS Command] - 2023-01-06

- Added command for forcing a new deployment on a given service

## [CloudFormation Resources List] - 2022-12-25

- Added support for viewing CloudFormation resources from within Raycast ([#4054](https://github.com/raycast/extensions/pull/4054))

## [ECS Command] - 2022-12-14

- Added support for viewing ECS cluster, services, task, task definitions, containers and container logs from within Raycast or the browser
- Added support for viewing Lambda logs from within Raycast or the browser

## [Secrets Manager Command] - 2022-12-13

- Add "Secrets Manager" command ([#3865](https://github.com/raycast/extensions/pull/3843))

## [CloudWatch & SSM Command] - 2022-12-10

- Add "CloudWatch Log Groups" command ([#3843](https://github.com/raycast/extensions/pull/3843))
- Add "SSM Parameters" command ([#3843](https://github.com/raycast/extensions/pull/3843))

## [UI/UX Tweaks & Fixes] - 2022-12-09

- Simplify UI/UX using Raycast icons, consistent actions, and more ([#3770](https://github.com/raycast/extensions/pull/3770))
- Cleanup codebase and improve code readability ([#3770](https://github.com/raycast/extensions/pull/3770))
- Fix two minor bugs related to data fetching ([#3770](https://github.com/raycast/extensions/pull/3770))
- Update readme, screenshots and copy ([#3770](https://github.com/raycast/extensions/pull/3770))

## [Support AWS Profile Switch] - 2022-11-30

Add "Profile" select replacing the "Profile" and "Region" setting ([#3612](https://github.com/raycast/extensions/pull/3612))

## [S3 Command] - 2022-11-18

Added a new command to list S3 buckets and objects ([#3589](https://github.com/raycast/extensions/pull/3589))

## [Lambda Command] - 2022-11-15

Added a new command to list Lambda functions ([#3525](https://github.com/raycast/extensions/pull/3525))

## [Improve Data Fetching] - 2022-11-14

Use Raycast's API for all data fetching ([#3421](https://github.com/raycast/extensions/pull/3421))

## [Add SQS Queue Purge Action] - 2022-10-26

Add purge action to queue list item ([#3299](https://github.com/raycast/extensions/pull/3299))

## [Improve icon usage] - 2022-08-01

Use built-in icons & tweak Cloudformation list item UI ([#2431](https://github.com/raycast/extensions/pull/2431))

## [Migrate to Raycast API 1.36.0 + ECS Clusters command] - 2022-07-15

- Added ECS Clusters ([#2254](https://github.com/raycast/extensions/pull/2254))
- Migrate to Raycast API 1.36.0 ([#2254](https://github.com/raycast/extensions/pull/2254))
- Moved some subtitles to Raycast List Component accessories prop ([#2254](https://github.com/raycast/extensions/pull/2254))

## [Bug fix for EC2 Instances & UX improvement for SQS command] - 2022-05-23

- Manage the case where there is no public ip in EC2 ([#1715](https://github.com/raycast/extensions/pull/1715))
- Loading indicators for queues attributes ([#1716](https://github.com/raycast/extensions/pull/1716))

## [DynamoDB tables command] - 2022-05-10

Added DynamoDB tables ([#1606](https://github.com/raycast/extensions/pull/1606))

## [Improvement] - 2022-04-07

Added AWS Profile preferences ([#1410](https://github.com/raycast/extensions/pull/1410))

## [Full list of resources] - 2022-04-06

Started fetching resources using the paginated responses from AWS to get a full list of resources. ([#1146](https://github.com/raycast/extensions/pull/1146))

## [Extension screenshots] - 2022-04-01

Added screenshots for the Raycast store ([#1259](https://github.com/raycast/extensions/pull/1259))

## [CloudFormation command] - 2022-03-03

Added a new command to list CloudFormation stacks ([#950](https://github.com/raycast/extensions/pull/950))

## [Speed improvement for CodePipeline command] - 2022-02-03

Improved speed for listing pipelines via incremental loading ([#769](https://github.com/raycast/extensions/pull/769))

## [Bug fix for CodePipeline command] - 2022-01-24

Fixed a bug where pipelines without executions would break the CodePipeline comand ([#732](https://github.com/raycast/extensions/pull/732))

## [Console command] - 2021-12-13

Added new command to open services in the AWS console ([#473](https://github.com/raycast/extensions/pull/473))

## [CodePipeline command] - 2021-11-29

Added new command to list CodePipeline pipelines ([#433](https://github.com/raycast/extensions/pull/433))

## [SQS command] - 2021-11-07

Added new command to list SQS queues ([#339](https://github.com/raycast/extensions/pull/339))

## [Added Amazon AWS] - 2021-11-10

Initial version of the extension with a command to list EC2 instances ([#316](https://github.com/raycast/extensions/pull/316))<|MERGE_RESOLUTION|>--- conflicted
+++ resolved
@@ -1,11 +1,10 @@
 # Amazon AWS Changelog
 
-<<<<<<< HEAD
 ## [S3 Command] - {PR_MERGE_DATE}
 
 - added reverse order option
 - added bucket policy view
-=======
+
 ## [SQS, Secrets, Pipelines and Logs Commands] - 2024-07-08
 
 - No unnecessary pagination with typeahead for SQS, Secrets and Logs commands. Pagination with typeahead is redundant.
@@ -13,7 +12,6 @@
 - SQS: Reduced max items per search to 25 to reduce throttling, added mutation after sending message and purging.
 - Secrets: Removed pre-loading resource policy and instead provided an ad-hoc action. This reduces [throttling](https://github.com/raycast/extensions/issues/13296).
 - Pipelines: Changed icons and improved mutation logic.
->>>>>>> d2a3b2f5
 
 ## [Improvements] - 2024-07-05
 
