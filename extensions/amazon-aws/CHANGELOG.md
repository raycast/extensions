--- conflicted
+++ resolved
@@ -1,17 +1,13 @@
 # Amazon AWS Changelog
 
-<<<<<<< HEAD
 ## [Fixes] - {PR_MERGE_DATE}
 - Fix local development crashing without AWS Vault.
 
-## [Console command] 2025-05-23
-=======
 ## [Console command] - 2025-06-13
 - Add AWS Audit Manager service to console command
 - Fix Amazon Bedrock service details (previously had incorrect AWS Audit Manager information)
 
 ## [Console command] - 2025-05-23
->>>>>>> 5a2af605
 - Fix full URLs (e.g. `https://quicksight.aws.amazon.com`) routing correctly to the console
 
 ## [Console command] - 2025-04-25
