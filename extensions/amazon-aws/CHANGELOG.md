--- conflicted
+++ resolved
@@ -1,16 +1,14 @@
 # Amazon AWS Changelog
 
-<<<<<<< HEAD
 ## [Contributor maintenance] - {PR_MERGE_DATE}
 
 - Move @JonathanWbn to list of past contributors
-=======
+
 ## [Fixes] - 2024-07-03
 
 - Reverts back to rendering all pipelines at once. We can add wait later if this causes issues
 - Optimized the mutation for pipeline actions even further.
 - Reduced AWS calls during initial rendering. Also revalidates the list in pipeline action sub-menus every time it is opened.
->>>>>>> e05cdea4
 
 ## [Improvements] - 2024-07-02
 
