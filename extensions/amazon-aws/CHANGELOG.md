# Amazon AWS Changelog

<<<<<<< HEAD
## [SQS, Secrets, Pipelines and Logs Commands] - {PR_MERGE_DATE}

- No unnecessary pagination with typeahead for SQS, Secrets and Logs commands. Pagination with typeahead is redundant.
- Added frecency sorting for SQS, Secrets and Logs command results.
- SQS: Reduced max items per search to 25 to reduce throttling, added mutation after sending message and purging.
- Secrets: Removed pre-loading resource policy and instead provided an ad-hoc action. This reduces [throttling](https://github.com/raycast/extensions/issues/13296).
- Pipelines: Changed icons and improved mutation logic.
=======
## [Contributor maintenance] - 2024-07-04

- Move @JonathanWbn to list of past contributors
>>>>>>> 35dd2d5e

## [Fixes] - 2024-07-03

- Reverts to rendering all pipelines at once. We can add wait later if this causes issues
- Optimized the mutation for pipeline actions even further.
- Reduced AWS calls during initial rendering. Also revalidates the list in pipeline action sub-menus every time it is opened.

## [Improvements] - 2024-07-02

- Changed AwsAction.Console component, to create sso shortcut login links, if possible

## [Fixes] - 2024-06-24

- Fixed [the issue](https://github.com/raycast/extensions/issues/13088) when codepipeline(s) are rendered with no executions.
- Adds mutate optimization for toggling stage transition.

## [Console command] - 2024-06-19

- [Frecency sorting](https://developers.raycast.com/utilities/react-hooks/usefrecencysorting) so that most/recent used service console links appear at the top of search
- Fixed issue where console links were improperly generated: [#13032](https://github.com/raycast/extensions/issues/13032)

## [Improvements] - 2024-06-18

- CodePipeline: Adds action to retry failed stage, stop ongoing execution and toggle stage transition
- Secrets Manager: Retrieves secret value in a new Detail navigation and adds extra metadata
- Cloudformation: Improves the resource switch action

## [Console command] - 2024-06-17

- Adds shortcut login for SSO profiles

## [SQS, CFN, DDB, CW Logs commands] - 2024-06-14

- Native raycast pagination support for DDB, SQS, CFN and CW logs commands
- Typeahead search for SQS and CW logs command
- Extra metadata and new icon for CW logs command

## [Improvements] - 2024-06-06

- Adds sort descending and consistent read functionalities to DDB queries
- Saves the query projection expression in between form renders
- Improved toast error handling for SQS, DDB and CFN command actions

## [DynamoDB command] - 2024-05-30

- Adds UpdateItem, DeleteItem and Query functionalities for the tables
- Adds metadata for the tables in the List view
- Adds Deletion Protection Enablement capability for tables

## [CFN and SQS] - 2024-05-21

- Adds update-termination-protection commands for stacks listed in CFN command ([#12497](https://github.com/raycast/extensions/issues/12497))
- Adds listing exports feature to CFN command
- Additional metadata for the SQS queues mapped into list item details ([#12498](https://github.com/raycast/extensions/issues/12498))
- Adds SendMessage action for queues

## [Improvements] - 2024-05-15

- Fix resource types for Step Function Command Actions ([#12353](https://github.com/raycast/extensions/issues/12353))
- Fix S3 Objects console links
- Fix CodePipeline accessory icon and visual improvements
- Fix CloudFormation stack resources list item key for disambiguation
- Added keys to most list items for disambiguation and copy link action for urls ([#11750](https://github.com/raycast/extensions/issues/11750))

## [ECR] - 2024-04-14

- Added support for navigating AWS ECR repositories

## [S3 folders] - 2024-04-14

- Added support for navigating S3 buckets using folders

## [Step Functions command] - 2024-02-18

- Added new command to find and open Step Functions ([#10801](https://github.com/raycast/extensions/pull/10801))

## [Make Vault Optional] - 2023-11-16

- Make vault optional for people who have it installed but do not want to use it.

## [Fix Broken Secrets Manager Link] - 2023-08-14

- Fix broken region-routing for secrets manager links.

## [Fix Broken Authentication] - 2023-05-06

- Fix regression from AWS Vault changes that affected all non-aws-vault users.

## [Extend Support AWS Vault] - 2023-04-28

- Add support for people using aws-vault with the GetSessionToken API call.
- Add support for aws-vault usage with a master-credentials approach.

## [Support AWS Vault] - 2023-04-03

- Add support for people using aws-vault to manage their sessions.

## [Add Profile Script Command] - 2023-03-15

- Add "Run Profile Script" command that allows users to list profiles and run a custom script for them.

## [Add Show All Action] - 2023-03-08

- Add "Show All" action to SSM Parameters to bypass the requirement of needing four characters for search.

## [Fix Profile Dropdown] - 2023-03-04

- Fix profile dropdown issue when reading from credentials file

## [Renamed command] - 2023-02-03

- Renamed Elasticsearch Service to OpenSearch Service

## [ECS Command] - 2023-01-06

- Added command for forcing a new deployment on a given service

## [CloudFormation Resources List] - 2022-12-25

- Added support for viewing CloudFormation resources from within Raycast ([#4054](https://github.com/raycast/extensions/pull/4054))

## [ECS Command] - 2022-12-14

- Added support for viewing ECS cluster, services, task, task definitions, containers and container logs from within Raycast or the browser
- Added support for viewing Lambda logs from within Raycast or the browser

## [Secrets Manager Command] - 2022-12-13

- Add "Secrets Manager" command ([#3865](https://github.com/raycast/extensions/pull/3843))

## [CloudWatch & SSM Command] - 2022-12-10

- Add "CloudWatch Log Groups" command ([#3843](https://github.com/raycast/extensions/pull/3843))
- Add "SSM Parameters" command ([#3843](https://github.com/raycast/extensions/pull/3843))

## [UI/UX Tweaks & Fixes] - 2022-12-09

- Simplify UI/UX using Raycast icons, consistent actions, and more ([#3770](https://github.com/raycast/extensions/pull/3770))
- Cleanup codebase and improve code readability ([#3770](https://github.com/raycast/extensions/pull/3770))
- Fix two minor bugs related to data fetching ([#3770](https://github.com/raycast/extensions/pull/3770))
- Update readme, screenshots and copy ([#3770](https://github.com/raycast/extensions/pull/3770))

## [Support AWS Profile Switch] - 2022-11-30

Add "Profile" select replacing the "Profile" and "Region" setting ([#3612](https://github.com/raycast/extensions/pull/3612))

## [S3 Command] - 2022-11-18

Added a new command to list S3 buckets and objects ([#3589](https://github.com/raycast/extensions/pull/3589))

## [Lambda Command] - 2022-11-15

Added a new command to list Lambda functions ([#3525](https://github.com/raycast/extensions/pull/3525))

## [Improve Data Fetching] - 2022-11-14

Use Raycast's API for all data fetching ([#3421](https://github.com/raycast/extensions/pull/3421))

## [Add SQS Queue Purge Action] - 2022-10-26

Add purge action to queue list item ([#3299](https://github.com/raycast/extensions/pull/3299))

## [Improve icon usage] - 2022-08-01

Use built-in icons & tweak Cloudformation list item UI ([#2431](https://github.com/raycast/extensions/pull/2431))

## [Migrate to Raycast API 1.36.0 + ECS Clusters command] - 2022-07-15

- Added ECS Clusters ([#2254](https://github.com/raycast/extensions/pull/2254))
- Migrate to Raycast API 1.36.0 ([#2254](https://github.com/raycast/extensions/pull/2254))
- Moved some subtitles to Raycast List Component accessories prop ([#2254](https://github.com/raycast/extensions/pull/2254))

## [Bug fix for EC2 Instances & UX improvement for SQS command] - 2022-05-23

- Manage the case where there is no public ip in EC2 ([#1715](https://github.com/raycast/extensions/pull/1715))
- Loading indicators for queues attributes ([#1716](https://github.com/raycast/extensions/pull/1716))

## [DynamoDB tables command] - 2022-05-10

Added DynamoDB tables ([#1606](https://github.com/raycast/extensions/pull/1606))

## [Improvement] - 2022-04-07

Added AWS Profile preferences ([#1410](https://github.com/raycast/extensions/pull/1410))

## [Full list of resources] - 2022-04-06

Started fetching resources using the paginated responses from AWS to get a full list of resources. ([#1146](https://github.com/raycast/extensions/pull/1146))

## [Extension screenshots] - 2022-04-01

Added screenshots for the Raycast store ([#1259](https://github.com/raycast/extensions/pull/1259))

## [CloudFormation command] - 2022-03-03

Added a new command to list CloudFormation stacks ([#950](https://github.com/raycast/extensions/pull/950))

## [Speed improvement for CodePipeline command] - 2022-02-03

Improved speed for listing pipelines via incremental loading ([#769](https://github.com/raycast/extensions/pull/769))

## [Bug fix for CodePipeline command] - 2022-01-24

Fixed a bug where pipelines without executions would break the CodePipeline comand ([#732](https://github.com/raycast/extensions/pull/732))

## [Console command] - 2021-12-13

Added new command to open services in the AWS console ([#473](https://github.com/raycast/extensions/pull/473))

## [CodePipeline command] - 2021-11-29

Added new command to list CodePipeline pipelines ([#433](https://github.com/raycast/extensions/pull/433))

## [SQS command] - 2021-11-07

Added new command to list SQS queues ([#339](https://github.com/raycast/extensions/pull/339))

## [Added Amazon AWS] - 2021-11-10

Initial version of the extension with a command to list EC2 instances ([#316](https://github.com/raycast/extensions/pull/316))<|MERGE_RESOLUTION|>--- conflicted
+++ resolved
@@ -1,6 +1,5 @@
 # Amazon AWS Changelog
 
-<<<<<<< HEAD
 ## [SQS, Secrets, Pipelines and Logs Commands] - {PR_MERGE_DATE}
 
 - No unnecessary pagination with typeahead for SQS, Secrets and Logs commands. Pagination with typeahead is redundant.
@@ -8,11 +7,10 @@
 - SQS: Reduced max items per search to 25 to reduce throttling, added mutation after sending message and purging.
 - Secrets: Removed pre-loading resource policy and instead provided an ad-hoc action. This reduces [throttling](https://github.com/raycast/extensions/issues/13296).
 - Pipelines: Changed icons and improved mutation logic.
-=======
+
 ## [Contributor maintenance] - 2024-07-04
 
 - Move @JonathanWbn to list of past contributors
->>>>>>> 35dd2d5e
 
 ## [Fixes] - 2024-07-03
 
