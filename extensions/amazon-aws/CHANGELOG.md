# Amazon AWS Changelog

<<<<<<< HEAD
## [Console command] - 2024-06-13

- Adds shortcut login for SSO profiles
=======
## [SQS, CFN, DDB, CW Logs commands] - 2024-06-14

- Native raycast pagination support for DDB, SQS, CFN and CW logs commands
- Typeahead search for SQS and CW logs command
- Extra metadata and new icon for CW logs command 
>>>>>>> fd0d82af

## [Improvements] - 2024-06-06

- Adds sort descending and consistent read functionalities to DDB queries
- Saves the query projection expression in between form renders
- Improved toast error handling for SQS, DDB and CFN command actions

## [DynamoDB command] - 2024-05-30

- Adds UpdateItem, DeleteItem and Query functionalities for the tables
- Adds metadata for the tables in the List view
- Adds Deletion Protection Enablement capability for tables

## [CFN and SQS] - 2024-05-21

- Adds update-termination-protection commands for stacks listed in CFN command ([#12497](https://github.com/raycast/extensions/issues/12497))
- Adds listing exports feature to CFN command
- Additional metadata for the SQS queues mapped into list item details ([#12498](https://github.com/raycast/extensions/issues/12498))
- Adds SendMessage action for queues

## [Improvements] - 2024-05-15

- Fix resource types for Step Function Command Actions ([#12353](https://github.com/raycast/extensions/issues/12353))
- Fix S3 Objects console links
- Fix CodePipeline accessory icon and visual improvements
- Fix CloudFormation stack resources list item key for disambiguation
- Added keys to most list items for disambiguation and copy link action for urls ([#11750](https://github.com/raycast/extensions/issues/11750))

## [ECR] - 2024-04-14

- Added support for navigating AWS ECR repositories

## [S3 folders] - 2024-04-14

- Added support for navigating S3 buckets using folders

## [Step Functions command] - 2024-02-18

- Added new command to find and open Step Functions ([#10801](https://github.com/raycast/extensions/pull/10801))

## [Make Vault Optional] - 2023-11-16

- Make vault optional for people who have it installed but do not want to use it.

## [Fix Broken Secrets Manager Link] - 2023-08-14

- Fix broken region-routing for secrets manager links.

## [Fix Broken Authentication] - 2023-05-06

- Fix regression from AWS Vault changes that affected all non-aws-vault users.

## [Extend Support AWS Vault] - 2023-04-28

- Add support for people using aws-vault with the GetSessionToken API call.
- Add support for aws-vault usage with a master-credentials approach.

## [Support AWS Vault] - 2023-04-03

- Add support for people using aws-vault to manage their sessions.

## [Add Profile Script Command] - 2023-03-15

- Add "Run Profile Script" command that allows users to list profiles and run a custom script for them.

## [Add Show All Action] - 2023-03-08

- Add "Show All" action to SSM Parameters to bypass the requirement of needing four characters for search.

## [Fix Profile Dropdown] - 2023-03-04

- Fix profile dropdown issue when reading from credentials file

## [Renamed command] - 2023-02-03

- Renamed Elasticsearch Service to OpenSearch Service

## [ECS Command] - 2023-01-06

- Added command for forcing a new deployment on a given service

## [CloudFormation Resources List] - 2022-12-25

- Added support for viewing CloudFormation resources from within Raycast ([#4054](https://github.com/raycast/extensions/pull/4054))

## [ECS Command] - 2022-12-14

- Added support for viewing ECS cluster, services, task, task definitions, containers and container logs from within Raycast or the browser
- Added support for viewing Lambda logs from within Raycast or the browser

## [Secrets Manager Command] - 2022-12-13

- Add "Secrets Manager" command ([#3865](https://github.com/raycast/extensions/pull/3843))

## [CloudWatch & SSM Command] - 2022-12-10

- Add "CloudWatch Log Groups" command ([#3843](https://github.com/raycast/extensions/pull/3843))
- Add "SSM Parameters" command ([#3843](https://github.com/raycast/extensions/pull/3843))

## [UI/UX Tweaks & Fixes] - 2022-12-09

- Simplify UI/UX using Raycast icons, consistent actions, and more ([#3770](https://github.com/raycast/extensions/pull/3770))
- Cleanup codebase and improve code readability ([#3770](https://github.com/raycast/extensions/pull/3770))
- Fix two minor bugs related to data fetching ([#3770](https://github.com/raycast/extensions/pull/3770))
- Update readme, screenshots and copy ([#3770](https://github.com/raycast/extensions/pull/3770))

## [Support AWS Profile Switch] - 2022-11-30

Add "Profile" select replacing the "Profile" and "Region" setting ([#3612](https://github.com/raycast/extensions/pull/3612))

## [S3 Command] - 2022-11-18

Added a new command to list S3 buckets and objects ([#3589](https://github.com/raycast/extensions/pull/3589))

## [Lambda Command] - 2022-11-15

Added a new command to list Lambda functions ([#3525](https://github.com/raycast/extensions/pull/3525))

## [Improve Data Fetching] - 2022-11-14

Use Raycast's API for all data fetching ([#3421](https://github.com/raycast/extensions/pull/3421))

## [Add SQS Queue Purge Action] - 2022-10-26

Add purge action to queue list item ([#3299](https://github.com/raycast/extensions/pull/3299))

## [Improve icon usage] - 2022-08-01

Use built-in icons & tweak Cloudformation list item UI ([#2431](https://github.com/raycast/extensions/pull/2431))

## [Migrate to Raycast API 1.36.0 + ECS Clusters command] - 2022-07-15

- Added ECS Clusters ([#2254](https://github.com/raycast/extensions/pull/2254))
- Migrate to Raycast API 1.36.0 ([#2254](https://github.com/raycast/extensions/pull/2254))
- Moved some subtitles to Raycast List Component accessories prop ([#2254](https://github.com/raycast/extensions/pull/2254))

## [Bug fix for EC2 Instances & UX improvement for SQS command] - 2022-05-23

- Manage the case where there is no public ip in EC2 ([#1715](https://github.com/raycast/extensions/pull/1715))
- Loading indicators for queues attributes ([#1716](https://github.com/raycast/extensions/pull/1716))

## [DynamoDB tables command] - 2022-05-10

Added DynamoDB tables ([#1606](https://github.com/raycast/extensions/pull/1606))

## [Improvement] - 2022-04-07

Added AWS Profile preferences ([#1410](https://github.com/raycast/extensions/pull/1410))

## [Full list of resources] - 2022-04-06

Started fetching resources using the paginated responses from AWS to get a full list of resources. ([#1146](https://github.com/raycast/extensions/pull/1146))

## [Extension screenshots] - 2022-04-01

Added screenshots for the Raycast store ([#1259](https://github.com/raycast/extensions/pull/1259))

## [CloudFormation command] - 2022-03-03

Added a new command to list CloudFormation stacks ([#950](https://github.com/raycast/extensions/pull/950))

## [Speed improvement for CodePipeline command] - 2022-02-03

Improved speed for listing pipelines via incremental loading ([#769](https://github.com/raycast/extensions/pull/769))

## [Bug fix for CodePipeline command] - 2022-01-24

Fixed a bug where pipelines without executions would break the CodePipeline comand ([#732](https://github.com/raycast/extensions/pull/732))

## [Console command] - 2021-12-13

Added new command to open services in the AWS console ([#473](https://github.com/raycast/extensions/pull/473))

## [CodePipeline command] - 2021-11-29

Added new command to list CodePipeline pipelines ([#433](https://github.com/raycast/extensions/pull/433))

## [SQS command] - 2021-11-07

Added new command to list SQS queues ([#339](https://github.com/raycast/extensions/pull/339))

## [Added Amazon AWS] - 2021-11-10

Initial version of the extension with a command to list EC2 instances ([#316](https://github.com/raycast/extensions/pull/316))<|MERGE_RESOLUTION|>--- conflicted
+++ resolved
@@ -1,16 +1,14 @@
 # Amazon AWS Changelog
 
-<<<<<<< HEAD
-## [Console command] - 2024-06-13
+## [Console command] - 2024-06-14
 
 - Adds shortcut login for SSO profiles
-=======
+
 ## [SQS, CFN, DDB, CW Logs commands] - 2024-06-14
 
 - Native raycast pagination support for DDB, SQS, CFN and CW logs commands
 - Typeahead search for SQS and CW logs command
 - Extra metadata and new icon for CW logs command 
->>>>>>> fd0d82af
 
 ## [Improvements] - 2024-06-06
 
