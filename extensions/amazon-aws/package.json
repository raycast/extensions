--- conflicted
+++ resolved
@@ -148,10 +148,7 @@
     "@aws-sdk/client-ec2": "^3.216.0",
     "@aws-sdk/client-ecr": "^3.216.0",
     "@aws-sdk/client-ecs": "^3.216.0",
-<<<<<<< HEAD
     "@aws-sdk/client-glue": "^3.607.0",
-=======
->>>>>>> 2cf3e36e
     "@aws-sdk/client-lambda": "^3.216.0",
     "@aws-sdk/client-s3": "^3.216.0",
     "@aws-sdk/client-secrets-manager": "^3.226.0",
