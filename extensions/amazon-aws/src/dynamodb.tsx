--- conflicted
+++ resolved
@@ -7,13 +7,8 @@
 
 const preferences = setupAws();
 
-<<<<<<< HEAD
-export default function ListDynamoDbTables() {
+export default function DynamoDb() {
   const { data: tables, isLoading, error, revalidate } = useCachedPromise(fetchTables);
-=======
-export default function DynamoDb() {
-  const { data: tables, isLoading, error } = useCachedPromise(fetchTables);
->>>>>>> 1769d95a
 
   if (error) {
     return (
