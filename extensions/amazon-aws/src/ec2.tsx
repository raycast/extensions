--- conflicted
+++ resolved
@@ -6,13 +6,8 @@
 
 const preferences = setupAws();
 
-<<<<<<< HEAD
-export default function DescribeInstances() {
+export default function EC2() {
   const { data: instances, error, isLoading, revalidate } = useCachedPromise(fetchEC2Instances);
-=======
-export default function EC2() {
-  const { data: instances, error, isLoading } = useCachedPromise(fetchEC2Instances);
->>>>>>> 1769d95a
 
   if (error) {
     return (
