--- conflicted
+++ resolved
@@ -8,13 +8,8 @@
 
 const preferences = setupAws();
 
-<<<<<<< HEAD
-export default function DescribeECSClusters() {
+export default function ECS() {
   const { data: clusters, error, isLoading, revalidate } = useCachedPromise(fetchClusters);
-=======
-export default function ECS() {
-  const { data: clusters, error, isLoading } = useCachedPromise(fetchClusters);
->>>>>>> 1769d95a
 
   if (error) {
     return (
