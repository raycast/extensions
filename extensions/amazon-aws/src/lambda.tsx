import { ActionPanel, List, Detail, Action, Icon } from "@raycast/api";
import * as AWS from "aws-sdk";
import setupAws from "./util/setupAws";
import { useCachedPromise } from "@raycast/utils";
import AWSProfileDropdown from "./util/aws-profile-dropdown";

const preferences = setupAws();

<<<<<<< HEAD
export default function ListLambdaFunctions() {
  const { data: functions, error, isLoading, revalidate } = useCachedPromise(fetchFunctions);
=======
export default function Lambda() {
  const { data: functions, error, isLoading } = useCachedPromise(fetchFunctions);
>>>>>>> 1769d95a

  if (error) {
    return <Detail markdown="Something went wrong. Try again!" />;
  }

  return (
    <List
      isLoading={isLoading}
      searchBarPlaceholder="Filter functions by name..."
      searchBarAccessory={<AWSProfileDropdown onProfileSelected={revalidate} />}
    >
      {functions?.map((func) => (
        <LambdaFunction key={func.FunctionName} func={func} />
      ))}
    </List>
  );
}

function LambdaFunction({ func }: { func: AWS.Lambda.FunctionConfiguration }) {
  return (
    <List.Item
      icon="lambda.png"
      title={func.FunctionName || ""}
      actions={
        <ActionPanel>
          <Action.OpenInBrowser
            title="Open in Browser"
            url={`https://${preferences.region}.console.aws.amazon.com/lambda/home?region=${preferences.region}#/functions/${func.FunctionName}?tab=monitoring`}
          />
          <Action.CopyToClipboard title="Copy ARN" content={func.FunctionArn || ""} />
          <Action.CopyToClipboard title="Copy Name" content={func.FunctionName || ""} />
        </ActionPanel>
      }
      accessories={[
        { date: func.LastModified ? new Date(func.LastModified) : undefined },
        { icon: getRuntimeIcon(func.Runtime || ""), tooltip: func.Runtime || "" },
      ]}
    />
  );
}

async function fetchFunctions(
  nextMarker?: string,
  functions?: AWS.Lambda.FunctionList
): Promise<AWS.Lambda.FunctionList> {
  const { NextMarker, Functions } = await new AWS.Lambda().listFunctions({ Marker: nextMarker }).promise();

  const combinedFunctions = [...(functions || []), ...(Functions || [])];

  if (NextMarker) {
    return fetchFunctions(NextMarker, combinedFunctions);
  }

  return combinedFunctions;
}

const getRuntimeIcon = (runtime: AWS.Lambda.Runtime) => {
  if (runtime.includes("node")) {
    return "lambda-runtime-icons/nodejs.png";
  } else if (runtime.includes("python")) {
    return "lambda-runtime-icons/python.png";
  } else if (runtime.includes("java")) {
    return "lambda-runtime-icons/java.png";
  } else if (runtime.includes("dotnet")) {
    return "lambda-runtime-icons/dotnet.png";
  } else if (runtime.includes("go")) {
    return "lambda-runtime-icons/go.png";
  } else if (runtime.includes("ruby")) {
    return "lambda-runtime-icons/ruby.png";
  } else {
    return Icon.ComputerChip;
  }
};<|MERGE_RESOLUTION|>--- conflicted
+++ resolved
@@ -6,13 +6,8 @@
 
 const preferences = setupAws();
 
-<<<<<<< HEAD
-export default function ListLambdaFunctions() {
+export default function Lambda() {
   const { data: functions, error, isLoading, revalidate } = useCachedPromise(fetchFunctions);
-=======
-export default function Lambda() {
-  const { data: functions, error, isLoading } = useCachedPromise(fetchFunctions);
->>>>>>> 1769d95a
 
   if (error) {
     return <Detail markdown="Something went wrong. Try again!" />;
