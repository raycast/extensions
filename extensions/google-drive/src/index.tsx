import { useCallback, useEffect, useState } from "react";
import { ActionPanel, List, Action, Icon, showToast, Toast } from "@raycast/api";
import { existsSync } from "fs";
import { dirname } from "path";
import { useDebounce } from "use-debounce";

import { FileInfo } from "./types";
import { indexFiles, filesLastIndexedAt, queryFiles, useDb } from "./db";
import {
  clearAllFilePreviewsCache,
  displayPath,
  escapePath,
  fileMetadataMarkdown,
  getDriveRootPath,
  initialSetup,
} from "./utils";

type ReindexFilesCacheActionProps = { reindexFiles: () => void };
function ReindexFilesCacheAction({ reindexFiles }: ReindexFilesCacheActionProps) {
  return (
    <Action
      title="Reindex Files Cache"
      icon={Icon.Hammer}
      onAction={reindexFiles}
      shortcut={{ modifiers: ["cmd", "shift"], key: "r" }}
    />
  );
}

function ClearFilePreviewsCacheAction() {
  return (
    <Action
      title="Clear File Previews Cache"
      icon={Icon.Trash}
      onAction={clearFilePreviewsCache}
      shortcut={{ modifiers: ["ctrl", "shift"], key: "x" }}
    />
  );
}

export default function Command() {
  const drivePath = getDriveRootPath();
  const [selectedFile, setSelectedFile] = useState<FileInfo | null>(null);
  const [debouncedSelectedFile] = useDebounce(selectedFile, 100);
  const [fileDetailsMarkup, setFileDetailsMarkup] = useState<string>("");
  const [isFetching, setIsFetching] = useState(true);
  const [searchText, setSearchText] = useState("");
  const [debouncedSearchText] = useDebounce(searchText, 100);
  const [filesFiltered, setFilesFiltered] = useState<Array<FileInfo>>([]);
  const [filesIndexGeneratedAt, setFilesIndexGeneratedAt] = useState<Date | null>(null);
  const db = useDb();

  useEffect(initialSetup, []);

  useEffect(() => {
    (async () => setFileDetailsMarkup(await fileMetadataMarkdown(debouncedSelectedFile)))();
  }, [debouncedSelectedFile]);

  useEffect(() => {
    (async () => {
      if (!existsSync(drivePath)) {
        showToast({
          style: Toast.Style.Failure,
          title: `The specified Google Drive root path "${drivePath}" does not exist.`,
        });

        setIsFetching(false);
        return;
      }

      if (db) {
        try {
          const isIndexed = await indexFiles(drivePath, db);
          if (isIndexed) {
            setFilesIndexGeneratedAt(await filesLastIndexedAt());
          }

          if (filesFiltered.length === 0) {
            setIsFetching(true);
            setFilesFiltered(queryFiles(db, ""));
          }
        } catch (e) {
          console.error(e);
          showToast({
            style: Toast.Style.Failure,
            title: "Error! Is Google Drive app running and accessible?",
            message: `Could not read files in "${displayPath(drivePath)}"`,
          });
        } finally {
          setIsFetching(false);
        }
      }
    })();
  }, [drivePath, db]);

  useEffect(() => {
    (async () => {
      setFilesIndexGeneratedAt(await filesLastIndexedAt());
    })();
  }, []);

  useEffect(() => {
    (async () => {
      if (!db) return;

      setIsFetching(true);
      setFilesFiltered(queryFiles(db, debouncedSearchText));
      setIsFetching(false);
    })();
  }, [debouncedSearchText]);

  const findFile = (displayPath?: string): FileInfo | null =>
    (displayPath && filesFiltered.find((file) => file.displayPath === displayPath)) || null;

  const reindexFiles = useCallback(async () => {
    if (!db) return;

    setIsFetching(true);
    setFilesFiltered([]);
    setSearchText("");
    showToast({ style: Toast.Style.Animated, title: "Rebuilding files index..." });
    indexFiles(drivePath, db, { force: true }).then(async () => {
      setFilesIndexGeneratedAt(await filesLastIndexedAt());
      setFilesFiltered(queryFiles(db, ""));
      showToast({ style: Toast.Style.Success, title: "Done rebuilding files index! 🎉" });
      setIsFetching(false);
    });
  }, [drivePath, db]);

  return (
    <List
      isShowingDetail={filesFiltered.length > 0}
      enableFiltering={false}
      onSearchTextChange={setSearchText}
      searchBarPlaceholder={`Fuzzy search in ${displayPath(drivePath)}`}
      isLoading={isFetching}
      onSelectionChange={(id) => setSelectedFile(findFile(id))}
    >
      {filesFiltered.length > 0 ? (
        <List.Section
          title="Files"
          subtitle={filesIndexGeneratedAt ? `Indexed At: ${filesIndexGeneratedAt.toLocaleString()}` : ""}
        >
          {filesFiltered.map((file) => (
            <List.Item
              id={file.displayPath}
              key={file.displayPath}
              icon={{ fileIcon: file.path }}
              title={file.name}
              detail={<List.Item.Detail markdown={fileDetailsMarkup} />}
              actions={
                <ActionPanel>
                  <Action.Open title="Open File" icon={Icon.Document} target={file.path} />
                  <Action.ShowInFinder path={file.path} />
                  <Action.OpenWith path={file.path} />
                  <Action.CopyToClipboard
                    title="Copy File Path"
                    content={escapePath(file.displayPath)}
                    shortcut={{ modifiers: ["cmd", "shift"], key: "f" }}
                  />
                  <Action.CopyToClipboard
                    title="Copy Folder Path"
                    content={escapePath(dirname(file.displayPath))}
                    shortcut={{ modifiers: ["cmd", "shift"], key: "d" }}
                  />
<<<<<<< HEAD
                  <Action
                    title="Reindex Files Cache"
                    icon={Icon.Hammer}
                    onAction={reindexFiles}
                    shortcut={{ modifiers: ["cmd", "shift"], key: "r" }}
                  />
                  <Action
                    title="Clear File Previews Cache"
                    icon={Icon.Trash}
                    onAction={clearAllFilePreviewsCache}
                    shortcut={{ modifiers: ["ctrl", "shift"], key: "x" }}
                  />
=======
                  <ReindexFilesCacheAction reindexFiles={reindexFiles} />
                  <ClearFilePreviewsCacheAction />
>>>>>>> 6ed2e0f5
                </ActionPanel>
              }
            />
          ))}
        </List.Section>
      ) : (
        <List.EmptyView
          title={isFetching ? "Fetching files, please wait..." : "No files found"}
          actions={
            <ActionPanel>
              {!isFetching && (
                <>
                  <ReindexFilesCacheAction reindexFiles={reindexFiles} />
                  <ClearFilePreviewsCacheAction />
                </>
              )}
            </ActionPanel>
          }
        />
      )}
    </List>
  );
}<|MERGE_RESOLUTION|>--- conflicted
+++ resolved
@@ -32,7 +32,7 @@
     <Action
       title="Clear File Previews Cache"
       icon={Icon.Trash}
-      onAction={clearFilePreviewsCache}
+      onAction={clearAllFilePreviewsCache}
       shortcut={{ modifiers: ["ctrl", "shift"], key: "x" }}
     />
   );
@@ -163,23 +163,8 @@
                     content={escapePath(dirname(file.displayPath))}
                     shortcut={{ modifiers: ["cmd", "shift"], key: "d" }}
                   />
-<<<<<<< HEAD
-                  <Action
-                    title="Reindex Files Cache"
-                    icon={Icon.Hammer}
-                    onAction={reindexFiles}
-                    shortcut={{ modifiers: ["cmd", "shift"], key: "r" }}
-                  />
-                  <Action
-                    title="Clear File Previews Cache"
-                    icon={Icon.Trash}
-                    onAction={clearAllFilePreviewsCache}
-                    shortcut={{ modifiers: ["ctrl", "shift"], key: "x" }}
-                  />
-=======
                   <ReindexFilesCacheAction reindexFiles={reindexFiles} />
                   <ClearFilePreviewsCacheAction />
->>>>>>> 6ed2e0f5
                 </ActionPanel>
               }
             />
