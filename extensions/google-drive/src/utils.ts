import { exec, execSync } from "child_process";
import util from "util";
import fs, {
  accessSync,
  chmodSync,
  existsSync,
  mkdirSync,
  PathLike,
  readdirSync,
  readFile,
  readFileSync,
  rm,
  rmSync,
  statSync,
} from "fs";
import path, { basename, dirname, extname, join, resolve } from "path";
import { homedir, tmpdir } from "os";
import { environment, getPreferenceValues, showToast, Toast } from "@raycast/api";
import { Fzf } from "fzf";
import download from "download";
import tar from "tar";

import {
  FD_ARCHIVE_CHECKSUM,
  FD_ARCHIVE_URL,
  FD_PATH,
  FILE_SIZE_UNITS,
  IGNORED_DIRECTORIES,
  MAX_TMP_FILE_PREVIEWS_LIMIT,
  NON_PREVIEWABLE_EXTENSIONS,
  TMP_FILE_PREVIEWS_PATH,
} from "./constants";
import { FileInfo, Preferences } from "./types";
import { createHash } from "crypto";

export const fuzzyMatch = (source: string, target: string): number => {
  const result = new Fzf([target], { sort: false }).find(source);
  return result.length > 0 ? result[0].score : 0;
};

export const isEmpty = (text: string): boolean => text.trim().length === 0;
const execAsync = util.promisify(exec);
const isPathReadable = (path: PathLike): boolean => {
  try {
    accessSync(path, fs.constants.R_OK);
    return true;
  } catch (e) {
    return false;
  }
};
const pathExists = (path: PathLike): boolean => isPathReadable(path) && existsSync(path);
export const isDotUnderscore = (path: PathLike) => basename(path.toLocaleString()).startsWith("._");
export const displayPath = (path: PathLike): string => path.toLocaleString().replace(homedir(), "~");
export const escapePath = (path: PathLike): string => path.toLocaleString().replace(/([^0-9a-z_\-.~/])/gi, "\\$1");
export const getDriveRootPath = (): string => {
  const preferences = getPreferenceValues<Preferences>();

  return resolve(preferences.googleDriveRootPath.trim().replace("~", homedir()));
};
export const getExcludePaths = (): Array<string> => {
  const preferences = getPreferenceValues<Preferences>();
  return preferences.excludePaths
    .split(",")
    .map((p) => p.trim())
    .filter((p) => p.length > 0)
    .map((p) => p.replace("~", homedir()).replace(`${getDriveRootPath()}/`, ""))
    .map((p) => resolve(p));
};
export const formatBytes = (sizeInBytes: number): string => {
  let unitIndex = 0;
  while (sizeInBytes >= 1024) {
    sizeInBytes /= 1024;
    unitIndex++;
  }

  return `${sizeInBytes.toFixed(1)} ${FILE_SIZE_UNITS[unitIndex]}`;
};

const filePreviewPath = async (file: FileInfo): Promise<null | string> => {
  mkdirSync(TMP_FILE_PREVIEWS_PATH, { recursive: true });

  if (!pathExists(TMP_FILE_PREVIEWS_PATH)) return null;

  if (NON_PREVIEWABLE_EXTENSIONS.includes(extname(file.path).toLowerCase())) {
    return null;
  }

  const filePreviewPath = join(TMP_FILE_PREVIEWS_PATH, `${file.name}.png`);

  if (!pathExists(filePreviewPath)) {
    try {
      await execAsync(`qlmanage -t -s 256 ${escapePath(file.path)} -o ${TMP_FILE_PREVIEWS_PATH}`, {
        timeout: 500 /* milliseconds */,
        killSignal: "SIGKILL",
      });
    } catch (e) {
      return null;
    }
  } else {
    // Mark the file as accessed
    const fileStats = statSync(filePreviewPath);
    fs.utimesSync(filePreviewPath, new Date(), fileStats.mtime);
  }

  return encodeURI(`file://${filePreviewPath}`);
};

export const clearAllFilePreviewsCache = (shouldShowToast = true) => {
  if (pathExists(TMP_FILE_PREVIEWS_PATH)) {
    rmSync(TMP_FILE_PREVIEWS_PATH, { recursive: true, force: true });
  }

  shouldShowToast &&
    showToast({
      style: Toast.Style.Success,
      title: "File previews cache cleared!",
    });
};

const clearLeastAccessedFilePreviewsCache = (previewFiles: Array<string>) => {
  if (!pathExists(TMP_FILE_PREVIEWS_PATH)) return;

  const sortedFiles = previewFiles.sort((a, b) => {
    const aStats = statSync(join(TMP_FILE_PREVIEWS_PATH, a));
    const bStats = statSync(join(TMP_FILE_PREVIEWS_PATH, b));

    return aStats.atimeMs - bStats.atimeMs;
  });

  sortedFiles.slice(0, sortedFiles.length - MAX_TMP_FILE_PREVIEWS_LIMIT).forEach((file) => {
    rm(join(TMP_FILE_PREVIEWS_PATH, file), () => {
      /* NoOp */
    });
  });
};

export const initialSetup = async () => {
  await ensureFdExecutableExists();

  if (pathExists(TMP_FILE_PREVIEWS_PATH)) {
    const previewFiles = readdirSync(TMP_FILE_PREVIEWS_PATH, "utf8");
    if (previewFiles.length > MAX_TMP_FILE_PREVIEWS_LIMIT) {
      clearLeastAccessedFilePreviewsCache(previewFiles);
    }
  }
};

export const fileMetadataMarkdown = async (file: FileInfo | null): Promise<string> => {
  if (!file) {
    return "";
  }

  const previewPath = await filePreviewPath(file);
  const previewExists = previewPath && existsSync(decodeURI(previewPath).replace("file://", ""));
  const previewImage = previewExists ? `<img src="${previewPath}" alt="${file.name}" height="200" />` : "";

  return `
${previewImage}

## File Information
**Name**\n
${file.name}

---

**Path**\n
\`${file.displayPath}\`

---

**Size**\n
${file.fileSizeFormatted}

---

**Created**\n
${new Date(file.createdAt).toLocaleString()}

---

**Updated**\n
${new Date(file.updatedAt).toLocaleString()}`;
};

const checksumFile = (filePath: PathLike): string => {
  const fileContents = readFileSync(filePath);
  return createHash("sha256").update(fileContents).digest("hex");
};

export const ensureFdExecutableExists = async () => {
<<<<<<< HEAD
=======
  if (environment.isDevelopment) console.log("fd executable path:", FD_PATH);

>>>>>>> 95282073
  if (fs.existsSync(FD_PATH)) return;

  const tmpDir = join(tmpdir(), "fd");
  mkdirSync(tmpDir, { recursive: true });

  if (!fs.existsSync(tmpDir)) {
    throw new Error(`Could not create a tmp directory "${tmpDir}" to download and extract fd`);
  }

  try {
    await download(FD_ARCHIVE_URL, tmpDir, { filename: "fd.tar.gz" });
  } catch (e) {
    console.error(e);
    throw Error("Could not download the required fd binary archive");
  }

  const archive = path.join(tmpDir, "fd.tar.gz");

  // verify checksum of the archive
  const checksum = checksumFile(archive);
  if (checksum !== FD_ARCHIVE_CHECKSUM) {
    if (pathExists(tmpDir)) rmSync(tmpDir, { recursive: true, force: true });

    throw Error("Checksum of the downloaded gd archive does not match");
  }

  try {
    await tar.extract({
      file: archive,
      strip: 1,

      filter: (p) => basename(p) === "fd",
      cwd: dirname(FD_PATH),
    });
  } catch (e) {
    console.error(e);
    throw new Error("Could not extract tgz content of fd archive");
  } finally {
    if (pathExists(tmpDir)) rmSync(tmpDir, { recursive: true, force: true });
  }

  if (fs.existsSync(FD_PATH)) {
    chmodSync(FD_PATH, "755");
<<<<<<< HEAD
    if (environment.isDevelopment) {
      console.log("fd executable path:", FD_PATH);
      console.log(execSync("fd --version").toString());
    }
=======
    console.log(execSync("fd --version").toString());
>>>>>>> 95282073
  }
};

export const listFilesCommand = (includeStats = false): string => {
  const preferences = getPreferenceValues<Preferences>();
  const driveRootPath = getDriveRootPath();

  let fileTypeOption = "";
  if (!preferences.shouldShowDirectories) {
    fileTypeOption = "--type file";
  }

  const excludPaths = getExcludePaths().concat(IGNORED_DIRECTORIES);
  const excludePathsOptions = excludPaths.map((path) => `--exclude ${escapePath(path)}`);
  const execOption = includeStats ? `-x stat -L -f "%SB | %Sm | %z | %N"` : "";
  const command = `${escapePath(FD_PATH)} -L -H ${fileTypeOption} ${excludePathsOptions.join(" ")} . ${escapePath(
    driveRootPath
  )} ${execOption}`;

  if (environment.isDevelopment) console.log(`listFilesCommand(includeStats: ${includeStats}):`, command);

  return command;
};

export const getTotalFileCount = (): number => {
  if (!pathExists(getDriveRootPath())) return 0;

  const command = `${listFilesCommand(false)} | wc -l`;
  const output = execSync(command);
  return parseInt(output.toString(), 10);
};<|MERGE_RESOLUTION|>--- conflicted
+++ resolved
@@ -7,7 +7,6 @@
   mkdirSync,
   PathLike,
   readdirSync,
-  readFile,
   readFileSync,
   rm,
   rmSync,
@@ -121,8 +120,8 @@
   if (!pathExists(TMP_FILE_PREVIEWS_PATH)) return;
 
   const sortedFiles = previewFiles.sort((a, b) => {
-    const aStats = statSync(join(TMP_FILE_PREVIEWS_PATH, a));
-    const bStats = statSync(join(TMP_FILE_PREVIEWS_PATH, b));
+    const aStats: fs.Stats = statSync(join(TMP_FILE_PREVIEWS_PATH, a));
+    const bStats: fs.Stats = statSync(join(TMP_FILE_PREVIEWS_PATH, b));
 
     return aStats.atimeMs - bStats.atimeMs;
   });
@@ -188,11 +187,6 @@
 };
 
 export const ensureFdExecutableExists = async () => {
-<<<<<<< HEAD
-=======
-  if (environment.isDevelopment) console.log("fd executable path:", FD_PATH);
-
->>>>>>> 95282073
   if (fs.existsSync(FD_PATH)) return;
 
   const tmpDir = join(tmpdir(), "fd");
@@ -236,14 +230,10 @@
 
   if (fs.existsSync(FD_PATH)) {
     chmodSync(FD_PATH, "755");
-<<<<<<< HEAD
     if (environment.isDevelopment) {
       console.log("fd executable path:", FD_PATH);
       console.log(execSync("fd --version").toString());
     }
-=======
-    console.log(execSync("fd --version").toString());
->>>>>>> 95282073
   }
 };
 
