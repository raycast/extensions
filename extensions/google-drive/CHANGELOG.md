# Google Drive Changelog

<<<<<<< HEAD
## [Optimize file previews cache] - 2022-04-30

- Reuses already generated file preview instead of trying to generate a new one every time the same file is accessed.
- On init, now the extension checks if the maximum number of file previews (500) is exceeded or not. If yes, it removes the least accessed file previews to free up the disk space.
=======
## [New Filter Preferences] - 2022-04-30

- Added flag to display directories.
- Added exclude paths preference.
- Added Reindex action to EmptyView.
>>>>>>> 6ed2e0f5

## [Use SQLite for file indexing] - 2022-04-28

- Added SQLite to index files cache to fix a crash-causing bug `Error: Worker terminated due to reaching memory limit: JS heap out of memory` happening due to in-memory indexing occurring on a Google Drive containing a large number of files (see https://github.com/raycast/extensions/issues/1523).
- Retained old fuzzy search logic while querying for the files from SQLite.
- Implemented cache invalidation logic.
- The index gets rebuilt if it is older than 7 days.
- Added `Reindex Files Cache` action in the action panel to forcefully rebuild the cache.
- Added logic to automatically purge the temporary file previews in the `/tmp` directory to free-up the disk space if it grows to more than 50 previews.
- Added `Clear File Previews Cache` action in the action panel to clear the file previews generated in the `/tmp` directory.

## [Fix Shortcut Handling] - 2022-04-25

- Prevent crash when a Google Drive Shortcut without necessary permissions is indexed.
- Prevent crash with `._` files.

## [Initial Version] - 2022-04-25

Added initial version code.<|MERGE_RESOLUTION|>--- conflicted
+++ resolved
@@ -1,17 +1,15 @@
 # Google Drive Changelog
 
-<<<<<<< HEAD
-## [Optimize file previews cache] - 2022-04-30
+## [Optimize file previews cache] - 2022-05-01
 
 - Reuses already generated file preview instead of trying to generate a new one every time the same file is accessed.
 - On init, now the extension checks if the maximum number of file previews (500) is exceeded or not. If yes, it removes the least accessed file previews to free up the disk space.
-=======
+
 ## [New Filter Preferences] - 2022-04-30
 
 - Added flag to display directories.
 - Added exclude paths preference.
 - Added Reindex action to EmptyView.
->>>>>>> 6ed2e0f5
 
 ## [Use SQLite for file indexing] - 2022-04-28
 
