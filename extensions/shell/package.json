--- conflicted
+++ resolved
@@ -7,11 +7,8 @@
   "author": "asubbotin",
   "contributors": [
     "emiara",
-<<<<<<< HEAD
-    "kevin_manca"
-=======
+    "kevin_manca",
     "mohamedk1"
->>>>>>> 7761c553
   ],
   "categories": ["Developer Tools"],
   "license": "MIT",
