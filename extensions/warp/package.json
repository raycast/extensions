{
  "$schema": "https://www.raycast.com/schemas/extension.json",
  "name": "warp",
  "title": "Warp",
  "description": "Open Warp tabs/windows and launch configurations.",
<<<<<<< HEAD
  "icon": "command-icon-v2.png",
=======
  "icon": "extension-icon.png",
>>>>>>> c1612740
  "author": "joetannenbaum",
  "owner": "warpdotdev",
  "access": "public",
  "categories": [
    "Developer Tools",
    "Productivity"
  ],
  "license": "MIT",
  "commands": [
    {
      "name": "launch-config",
      "title": "Open Launch Configuration",
      "description": "Open a Warp Launch Configuration.",
      "mode": "view"
    },
    {
      "name": "open-directory",
      "title": "Open Directory",
      "description": "Open a directory in Warp.",
      "mode": "view"
    },
    {
      "name": "new-tab",
      "title": "New Tab",
      "description": "Open a tab in Warp.",
      "mode": "no-view"
    },
    {
      "name": "new-window",
      "title": "New Window",
      "description": "Open a window in Warp.",
      "mode": "no-view"
    },
    {
      "name": "open-selected-finder-item",
      "title": "Open in Warp",
      "description": "Open selected Finder items in Warp.",
      "mode": "no-view"
    }
  ],
  "dependencies": {
    "@raycast/api": "^1.48.7",
    "@raycast/utils": "^1.4.8",
    "node-spotlight": "^1.0.0",
    "yaml": "^2.2.1"
  },
  "devDependencies": {
    "@types/node": "18.8.3",
    "@types/react": "18.0.9",
    "@typescript-eslint/eslint-plugin": "^5.0.0",
    "@typescript-eslint/parser": "^5.0.0",
    "eslint": "^7.32.0",
    "eslint-config-prettier": "^8.3.0",
    "prettier": "^2.5.1",
    "typescript": "^4.4.3"
  },
  "scripts": {
    "build": "ray build -e dist",
    "dev": "ray develop",
    "fix-lint": "ray lint --fix",
    "lint": "ray lint",
    "publish": "ray publish"
  }
}<|MERGE_RESOLUTION|>--- conflicted
+++ resolved
@@ -3,11 +3,7 @@
   "name": "warp",
   "title": "Warp",
   "description": "Open Warp tabs/windows and launch configurations.",
-<<<<<<< HEAD
-  "icon": "command-icon-v2.png",
-=======
   "icon": "extension-icon.png",
->>>>>>> c1612740
   "author": "joetannenbaum",
   "owner": "warpdotdev",
   "access": "public",
