--- conflicted
+++ resolved
@@ -1,16 +1,14 @@
 # QR Code Generator Changelog
 
-<<<<<<< HEAD
-## [Better Visibility in Raycast UI] - 2025-05-23
+## [Better Visibility in Raycast UI] - {PR_MERGE_DATE}
 
 - Added internal argument to generate QR codes with a white background for visibility
-=======
-## [Improved User Experience] - 2025-05-30
+
+## [Improved User Experience] - {PR_MERGE_DATE}
 
 - Added success toast notification when generating QR code from clipboard
 - Adjusted clipboard-generated QR code height to 355px to prevent overflow and scrolling in Raycast window
 - Refactored QRCodeView component with configurable height parameter
->>>>>>> 9a4701af
 
 ## [Added SVG Support] - 2025-05-14
 
