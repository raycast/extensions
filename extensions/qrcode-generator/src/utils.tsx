import { Detail, showToast, Toast } from "@raycast/api";
import { homedir } from "os";
import QRCode from "qrcode";
import { QR_OPTIONS, QR_OPTIONS_PREVIEW, SVG_OPTIONS } from "./config";
import { showFailureToast } from "@raycast/utils";

export async function generateQRCode(options: { URL?: string; format?: "png" | "svg"; preview?: boolean }) {
  const { URL, format = "png", preview = false } = options;
  await showToast({
    title: "Generating",
    message: "Generating QR Code...",
    style: Toast.Style.Animated,
  });

  if (URL === undefined) {
    await showFailureToast({ title: "An error occurred", message: "URL is undefined" });
    return;
  }

  try {
    let result;
    if (format === "svg") {
      const svg = await QRCode.toString(URL, {
        type: "svg",
        width: SVG_OPTIONS.width,
        color: SVG_OPTIONS.color,
      });
      result = `data:image/svg+xml;base64,${Buffer.from(svg).toString("base64")}`;
    } else {
      result = await QRCode.toDataURL(URL, preview ? QR_OPTIONS_PREVIEW : QR_OPTIONS);
    }
    await showToast({
      title: "Generated successfully!",
      style: Toast.Style.Success,
    });
    return result;
  } catch (error) {
    await showFailureToast({
      title: "Error",
      message: error instanceof Error ? error.message : "Failed to generate QR code",
    });
    throw error;
  }
}

<<<<<<< HEAD
export function QRCodeView({ qrData }: { qrData: string }) {
  return <Detail isLoading={!qrData} markdown={`![qrcode](${qrData}?raycast-height=350)`} />;
=======
export function QRCodeView({ qrData, height }: { qrData: string; height: number }) {
  return <Detail isLoading={!qrData} markdown={`![qrcode](${qrData}?raycast-height=${height})`} />;
>>>>>>> 9a4701af
}

export const getQRCodePath = (qrcodeUrl: string, format: "png" | "svg" = "png") => {
  const match = qrcodeUrl.match(/^(?:https?:\/\/)?(?:[^@/\n]+@)?(?:www\.)?([^:/\n]+)/gm);
  if (!match) {
    throw new Error("Invalid URL format");
  }

  const filename = String(match).replace(/^(?:https?:\/\/)?/gm, "");
  return `${homedir()}/Downloads/qrcode-${filename}.${format}`;
};<|MERGE_RESOLUTION|>--- conflicted
+++ resolved
@@ -43,13 +43,8 @@
   }
 }
 
-<<<<<<< HEAD
-export function QRCodeView({ qrData }: { qrData: string }) {
-  return <Detail isLoading={!qrData} markdown={`![qrcode](${qrData}?raycast-height=350)`} />;
-=======
 export function QRCodeView({ qrData, height }: { qrData: string; height: number }) {
   return <Detail isLoading={!qrData} markdown={`![qrcode](${qrData}?raycast-height=${height})`} />;
->>>>>>> 9a4701af
 }
 
 export const getQRCodePath = (qrcodeUrl: string, format: "png" | "svg" = "png") => {
