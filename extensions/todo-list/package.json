{
  "$schema": "https://www.raycast.com/schemas/extension.json",
  "name": "todo-list",
  "title": "Todo List",
  "description": "Manage your todo list quickly by adding items and marking items as completed.",
  "icon": "command-icon.png",
  "author": "maggie",
  "license": "MIT",
  "commands": [
    {
      "name": "index",
      "title": "Manage Todo List",
      "description": "Create and delete items, mark them as completed and pin important tasks.",
      "mode": "view"
    },
    {
      "name": "menu_bar",
      "title": "Todo List",
      "description": "See your Todos at a glance",
      "mode": "menu-bar"
    }
  ],
  "categories": [
    "Applications",
    "Productivity"
  ],
  "dependencies": {
<<<<<<< HEAD
    "@raycast/api": "^1.38.1",
=======
    "@raycast/api": "^1.30.1",
    "@raycast/utils": "^1.1.0",
>>>>>>> 9c57b760
    "dayjs": "^1.10.7",
    "jotai": "^1.4.0",
    "lodash": "^4.17.21",
    "url-regex-safe": "^3.0.0"
  },
  "devDependencies": {
    "@types/lodash": "^4.14.175",
    "@types/node": "~16.10.0",
    "@types/react": "^17.0.28",
    "@types/url-regex-safe": "^1.0.0",
    "@typescript-eslint/eslint-plugin": "^5.0.0",
    "@typescript-eslint/parser": "^5.0.0",
    "eslint": "^7.32.0",
    "eslint-config-prettier": "^8.3.0",
    "react-devtools": "^4.19.2",
    "typescript": "^4.4.3"
  },
  "scripts": {
    "build": "ray build -e dist",
    "dev": "ray develop",
    "fix-lint": "ray lint --fix",
    "lint": "ray lint"
  }
}<|MERGE_RESOLUTION|>--- conflicted
+++ resolved
@@ -25,12 +25,8 @@
     "Productivity"
   ],
   "dependencies": {
-<<<<<<< HEAD
     "@raycast/api": "^1.38.1",
-=======
-    "@raycast/api": "^1.30.1",
     "@raycast/utils": "^1.1.0",
->>>>>>> 9c57b760
     "dayjs": "^1.10.7",
     "jotai": "^1.4.0",
     "lodash": "^4.17.21",
