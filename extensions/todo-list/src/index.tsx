<<<<<<< HEAD
import { environment, List } from "@raycast/api";
import { useEffect, useState } from "react";
import fs from "fs/promises";
import { editingAtom, searchBarTextAtom, searchModeAtom, todoAtom } from "./atoms";
import { useAtom } from "jotai";
import { DEFAULT_SECTIONS, TODO_FILE } from "./config";
=======
import { ActionPanel, clearSearchBar, List, showToast, ToastStyle } from "@raycast/api";
import { useState } from "react";
import { searchModeAtom, todoAtom } from "./atoms";
import { useAtom } from "jotai";
import _ from "lodash";
import { insertIntoSection, compare } from "./utils";
import DeleteAllAction from "./delete_all";
>>>>>>> 9b3ad17a
import TodoSection from "./todo_section";
import ListActions from "./list_actions";

export default function TodoList() {
<<<<<<< HEAD
  const [, setTodoSections] = useAtom(todoAtom);
  const [searchMode] = useAtom(searchModeAtom);
  const [loading, setLoading] = useState(true);
  const [searchBarText, setSearchBarText] = useAtom(searchBarTextAtom);
  const [editing] = useAtom(editingAtom);
  useEffect(() => {
    (async () => {
      try {
        const storedItemsBuffer = await fs.readFile(TODO_FILE);
        const storedItems = JSON.parse(storedItemsBuffer.toString());
        // from v1 where items were stored in an array
        if (Array.isArray(storedItems)) {
          const storedPinned = storedItems[0];
          const storedTodo = [];
          const storedCompleted = [];
          for (const todo of storedItems[1]) {
            if (todo.completed) {
              storedCompleted.push(todo);
            } else {
              storedTodo.push(todo);
            }
          }
          const convertedStoredItems = {
            pinned: storedPinned,
            todo: storedTodo,
            completed: storedCompleted,
          };
          setTodoSections(convertedStoredItems);
        } else {
          setTodoSections(storedItems);
        }
      } catch (error) {
        await fs.mkdir(environment.supportPath, { recursive: true });
        setTodoSections(DEFAULT_SECTIONS);
      } finally {
        setLoading(false);
      }
    })();
  }, []);
=======
  const [todoSections, setTodoSections] = useAtom(todoAtom);
  const [newTodoText, setNewTodoText] = useState("");
  const [searchMode] = useAtom(searchModeAtom);
>>>>>>> 9b3ad17a

  return (
    <List
      navigationTitle={`Manage Todo List${editing !== false ? " • Editing" : searchMode ? " • Searching" : ""}`}
      key={searchMode ? "search" : "nosearch"}
<<<<<<< HEAD
      isLoading={loading}
      actions={<ListActions />}
      enableFiltering={searchMode}
      searchText={searchBarText}
      onSearchTextChange={(text: string) => setSearchBarText(text)}
=======
      actions={
        <ActionPanel>
          {!searchMode && <ActionPanel.Item title="Create Todo" onAction={() => addTodo()} />}
          <SearchModeAction />
          <DeleteAllAction />
        </ActionPanel>
      }
      onSearchTextChange={searchMode ? undefined : (text: string) => setNewTodoText(text.trimEnd())}
>>>>>>> 9b3ad17a
      searchBarPlaceholder={searchMode ? "Search todos" : "Type and hit enter to add an item to your list"}
    >
      <TodoSection sectionKey="pinned" />
      <TodoSection sectionKey="todo" />
      <TodoSection sectionKey="completed" />
    </List>
  );
}<|MERGE_RESOLUTION|>--- conflicted
+++ resolved
@@ -1,89 +1,22 @@
-<<<<<<< HEAD
-import { environment, List } from "@raycast/api";
-import { useEffect, useState } from "react";
-import fs from "fs/promises";
-import { editingAtom, searchBarTextAtom, searchModeAtom, todoAtom } from "./atoms";
+import { List } from "@raycast/api";
+import { editingAtom, searchBarTextAtom, searchModeAtom } from "./atoms";
 import { useAtom } from "jotai";
-import { DEFAULT_SECTIONS, TODO_FILE } from "./config";
-=======
-import { ActionPanel, clearSearchBar, List, showToast, ToastStyle } from "@raycast/api";
-import { useState } from "react";
-import { searchModeAtom, todoAtom } from "./atoms";
-import { useAtom } from "jotai";
-import _ from "lodash";
-import { insertIntoSection, compare } from "./utils";
-import DeleteAllAction from "./delete_all";
->>>>>>> 9b3ad17a
 import TodoSection from "./todo_section";
 import ListActions from "./list_actions";
 
 export default function TodoList() {
-<<<<<<< HEAD
-  const [, setTodoSections] = useAtom(todoAtom);
   const [searchMode] = useAtom(searchModeAtom);
-  const [loading, setLoading] = useState(true);
   const [searchBarText, setSearchBarText] = useAtom(searchBarTextAtom);
   const [editing] = useAtom(editingAtom);
-  useEffect(() => {
-    (async () => {
-      try {
-        const storedItemsBuffer = await fs.readFile(TODO_FILE);
-        const storedItems = JSON.parse(storedItemsBuffer.toString());
-        // from v1 where items were stored in an array
-        if (Array.isArray(storedItems)) {
-          const storedPinned = storedItems[0];
-          const storedTodo = [];
-          const storedCompleted = [];
-          for (const todo of storedItems[1]) {
-            if (todo.completed) {
-              storedCompleted.push(todo);
-            } else {
-              storedTodo.push(todo);
-            }
-          }
-          const convertedStoredItems = {
-            pinned: storedPinned,
-            todo: storedTodo,
-            completed: storedCompleted,
-          };
-          setTodoSections(convertedStoredItems);
-        } else {
-          setTodoSections(storedItems);
-        }
-      } catch (error) {
-        await fs.mkdir(environment.supportPath, { recursive: true });
-        setTodoSections(DEFAULT_SECTIONS);
-      } finally {
-        setLoading(false);
-      }
-    })();
-  }, []);
-=======
-  const [todoSections, setTodoSections] = useAtom(todoAtom);
-  const [newTodoText, setNewTodoText] = useState("");
-  const [searchMode] = useAtom(searchModeAtom);
->>>>>>> 9b3ad17a
 
   return (
     <List
       navigationTitle={`Manage Todo List${editing !== false ? " • Editing" : searchMode ? " • Searching" : ""}`}
       key={searchMode ? "search" : "nosearch"}
-<<<<<<< HEAD
-      isLoading={loading}
       actions={<ListActions />}
       enableFiltering={searchMode}
       searchText={searchBarText}
       onSearchTextChange={(text: string) => setSearchBarText(text)}
-=======
-      actions={
-        <ActionPanel>
-          {!searchMode && <ActionPanel.Item title="Create Todo" onAction={() => addTodo()} />}
-          <SearchModeAction />
-          <DeleteAllAction />
-        </ActionPanel>
-      }
-      onSearchTextChange={searchMode ? undefined : (text: string) => setNewTodoText(text.trimEnd())}
->>>>>>> 9b3ad17a
       searchBarPlaceholder={searchMode ? "Search todos" : "Type and hit enter to add an item to your list"}
     >
       <TodoSection sectionKey="pinned" />
