{
  "$schema": "https://www.raycast.com/schemas/extension.json",
  "name": "trello",
  "title": "Trello",
  "description": "Raycast extension for showing, searching, and interacting with cards from Trello",
  "icon": "command-icon.png",
  "author": "ChrisChinchilla",
  "license": "MIT",
  "commands": [
    {
      "name": "index",
      "title": "Fetch Todos",
      "subtitle": "Trello",
      "description": "Fetch all assigned todos",
      "mode": "view"
    },
    {
      "name": "searchTodos",
      "title": "Search Todos",
      "subtitle": "Trello",
      "description": "Search all todos across all your boards",
      "mode": "view"
    },
    {
      "name": "searchBoards",
      "title": "Search Boards",
      "subtitle": "Trello",
      "description": "Search all your open boards",
      "mode": "view"
    },
    {
      "name": "createTodo",
      "title": "Create a Todo",
      "subtitle": "Trello",
      "description": "Search all your open boards",
      "mode": "view"
    }
  ],
  "preferences": [
    {
      "name": "username",
      "type": "textfield",
      "required": true,
      "title": "Trello Username",
      "description": "Trello Username",
      "link": "https://developer.atlassian.com/cloud/trello/guides/rest-api/api-introduction/",
      "placeholder": "Trello username"
    },
    {
      "name": "token",
      "type": "password",
      "required": true,
      "title": "Personal Access Token",
      "description": "Trello Access token",
      "link": "https://developer.atlassian.com/cloud/trello/guides/rest-api/api-introduction/",
      "placeholder": "Trello Access token"
    },
    {
      "name": "apitoken",
      "type": "textfield",
      "required": true,
      "title": "API Token",
      "description": "Application Trello API token",
      "link": "https://developer.atlassian.com/cloud/trello/guides/rest-api/api-introduction/",
      "placeholder": "13f8c59607ba6d82531d3db5f46999c1",
      "default": "13f8c59607ba6d82531d3db5f46999c1"
    }
  ],
  "dependencies": {
<<<<<<< HEAD
    "@raycast/api": "^1.30.3"
=======
    "@raycast/api": "^1.45.3"
>>>>>>> 05304208
  },
  "devDependencies": {
    "@types/node": "~18.11.18",
    "@types/react": "^18.0.26",
    "@typescript-eslint/eslint-plugin": "^5.48.1",
    "@typescript-eslint/parser": "^5.48.1",
    "eslint": "^8.31.0",
    "eslint-config-prettier": "^8.6.0",
    "node-fetch": "^3.3.0",
    "prettier": "2.8.2",
    "react-devtools": "^4.27.1",
    "typescript": "^4.9.4"
  },
  "scripts": {
    "build": "ray build -e dist",
    "dev": "ray develop",
    "lint": "ray lint",
    "fix-lint": "ray lint --fix"
  }
}<|MERGE_RESOLUTION|>--- conflicted
+++ resolved
@@ -67,11 +67,7 @@
     }
   ],
   "dependencies": {
-<<<<<<< HEAD
-    "@raycast/api": "^1.30.3"
-=======
     "@raycast/api": "^1.45.3"
->>>>>>> 05304208
   },
   "devDependencies": {
     "@types/node": "~18.11.18",
