# Trello Changelog

<<<<<<< HEAD
## [Update] - 2024-03-15

Update dependencies and make it more obvious to add preferences.
=======
## [Update] - 2023-12-12

Added support to open cards in Trello desktop. Thanks to the Trello support team 🥳!
>>>>>>> 4b65caf1

## [Update] - 2023-12-09

Added toggle for closed boards in preferences.

## [Update] - 2023-06-23

Added functionality to assign members when creating a new todo

## [Fix] - 2023-03-28

- Fixed a bug in the endpoint.

## [Fix] - 2023-03-16

Add fields missing that broke card creation action

## [Fix] - 2023-03-13

Revert earlier changes that broke the search feature

## [Update] - 2023-02-13

Added new command to create a todo.<|MERGE_RESOLUTION|>--- conflicted
+++ resolved
@@ -1,14 +1,11 @@
 # Trello Changelog
 
-<<<<<<< HEAD
 ## [Update] - 2024-03-15
 
 Update dependencies and make it more obvious to add preferences.
-=======
 ## [Update] - 2023-12-12
 
 Added support to open cards in Trello desktop. Thanks to the Trello support team 🥳!
->>>>>>> 4b65caf1
 
 ## [Update] - 2023-12-09
 
