# Crates Search

<<<<<<< HEAD
## [Added] - 2023-11-13

- Added keywords to make it easier to find in the store
=======
## [Added] - 2023-10-19

- Can now search for symbols in crates
- Added Cache to symbols to speed up search
- Added Shortcuts
>>>>>>> 22f96bdf

## [Added] - 2023-06-12

### Updated

- Updated `@raycast/api` to latest version

### Removed

- Removed deprecated `@raycast/api` methods

### Changed

- Rewrote `index.tsx` to use the latest `@raycast/api` methods
- Changed Command `crates.io Search` to `Search crates` to be more consistent with other commands

### Added

- Added descriptions and icons to list crates
- Formatted downloads to be more readable<|MERGE_RESOLUTION|>--- conflicted
+++ resolved
@@ -1,16 +1,14 @@
 # Crates Search
 
-<<<<<<< HEAD
 ## [Added] - 2023-11-13
 
 - Added keywords to make it easier to find in the store
-=======
+
 ## [Added] - 2023-10-19
 
 - Can now search for symbols in crates
 - Added Cache to symbols to speed up search
 - Added Shortcuts
->>>>>>> 22f96bdf
 
 ## [Added] - 2023-06-12
 
