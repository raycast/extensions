--- conflicted
+++ resolved
@@ -1,14 +1,12 @@
 # Bitwarden Changelog
 
-<<<<<<< HEAD
 ## [Fix] - 2024-03-25
 
 - Prevent crash when CLI is not installed and display troubleshooting screen instead
-=======
+
 ## [Fix] - 2024-03-12
 
 - Use downloaded CLI on arm64 devices that have it working
->>>>>>> 436fa3d7
 
 ## [Improvement] - 2024-03-12
 
