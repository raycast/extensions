--- conflicted
+++ resolved
@@ -1,15 +1,13 @@
 # Bitwarden Changelog
 
-<<<<<<< HEAD
 ## [New Timeout Option] - 2024-02-24
 
 - Added a new experimental option to lock the vault "On system lock"
-=======
+
 ## [New Command and Fix] - 2024-01-06
 
 - Adds Create Folder command
 - Fixes issue with Loading Fallback
->>>>>>> 420224ef
 
 ## [Error handling] - 2023-11-30
 
