--- conflicted
+++ resolved
@@ -1,14 +1,12 @@
 # Bitwarden Changelog
 
-<<<<<<< HEAD
-## [New Command] - 2023-05-12
+## [New Command] - 2023-05-18
 
 - Add Lock Vault command
-=======
+
 ## [Fix] - 2023-05-16
 
 - Fixed Generate Password (Quick) command not copying password before pasting
->>>>>>> f93c01c9
 
 ## [Improvement] - 2023-05-12
 
