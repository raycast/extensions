import { environment, getPreferenceValues, LocalStorage, open, showToast, Toast } from "@raycast/api";
import { execa, ExecaChildProcess, ExecaError, ExecaReturnValue } from "execa";
import { existsSync } from "fs";
import { dirname } from "path/posix";
import { LOCAL_STORAGE_KEY, DEFAULT_SERVER_URL } from "~/constants/general";
import { VaultState, VaultStatus } from "~/types/general";
import { PasswordGeneratorOptions } from "~/types/passwords";
import { Folder, Item } from "~/types/vault";
import { getPasswordGeneratingArgs } from "~/utils/passwords";
import { getServerUrlPreference } from "~/utils/preferences";
<<<<<<< HEAD
import { EnsureCliBinError, CLINotFoundError, VaultIsLockedError } from "~/utils/errors";
import { join } from "path";
import { chmod, rename, rm } from "fs/promises";
import { decompressFile, removeFilesThatStartWith, waitForFileAvailable } from "~/utils/fs";
import { getFileSha256 } from "~/utils/crypto";

const cliInfo = {
  version: "2023.8.2",
  sha256: "9bd011ef98bee098206a6242f7e4f5ed923062ea6eefaee28015c3616a90d166",
  downloadPage: "https://github.com/bitwarden/clients/releases",
  getBinFilename: function () {
    return `bw-${this.version}`;
  },
  getDownloadUrl: function () {
    return `${this.downloadPage}/download/cli-v${this.version}/bw-macos-${this.version}.zip`;
  },
  checkHashMatchesFile: async function (filePath: string) {
    return (await getFileSha256(filePath)) === this.sha256;
  },
=======
import { CLINotFoundError, ManuallyThrownError, NotLoggedInError, VaultIsLockedError } from "~/utils/errors";

type Env = {
  BITWARDENCLI_APPDATA_DIR: string;
  BW_CLIENTSECRET: string;
  BW_CLIENTID: string;
  PATH: string;
  NODE_EXTRA_CA_CERTS?: string;
  BW_SESSION?: string;
};

type ActionCallbacks = {
  login?: () => MaybePromise<void>;
  logout?: () => MaybePromise<void>;
  lock?: (reason?: string) => MaybePromise<void>;
  unlock?: (password: string, sessionToken: string) => MaybePromise<void>;
};

type MaybeError<T = undefined> = { result: T; error?: undefined } | { result?: undefined; error: ManuallyThrownError };

type ExecProps = {
  abortController?: AbortController;
  skipLastActivityUpdate?: boolean;
  input?: string;
>>>>>>> 9731c2c2
};

export class Bitwarden {
  private env: Env;
  private initPromise: Promise<void>;
  private tempSessionToken?: string;
  private callbacks: ActionCallbacks = {};
  lockReason: string | undefined;
  cliPath: string;

  constructor() {
    const { cliPath, clientId, clientSecret, serverCertsPath } = getPreferenceValues<Preferences>();
    const serverUrl = getServerUrlPreference();

    if (cliPath) {
      if (!existsSync(cliPath)) throw new CLINotFoundError(`Bitwarden CLI not found at ${cliPath}`);
      this.cliPath = cliPath;
    } else {
      this.cliPath = join(environment.supportPath, cliInfo.getBinFilename());
    }

    this.env = {
      BITWARDENCLI_APPDATA_DIR: environment.supportPath,
      BW_CLIENTSECRET: clientSecret.trim(),
      BW_CLIENTID: clientId.trim(),
      PATH: dirname(process.execPath),
      ...(serverUrl && serverCertsPath ? { NODE_EXTRA_CA_CERTS: serverCertsPath } : {}),
    };

    this.initPromise = (async () => {
      await this.ensureCliBinary();
      await this.checkServerUrl(serverUrl);
      this.lockReason = await LocalStorage.getItem<string>(LOCAL_STORAGE_KEY.VAULT_LOCK_REASON);
    })();
  }

  private async ensureCliBinary() {
    if (existsSync(this.cliPath)) return;
    const { supportPath } = environment;
    // remove old binaries to check if it's an update and because they are 100MB+
    const hadOldBinaries = await removeFilesThatStartWith("bw-", supportPath);

    const toast = await showToast({
      title: `${hadOldBinaries ? "Updating" : "Initializing"} Bitwarden CLI`,
      style: Toast.Style.Animated,
      primaryAction: { title: "Open Download Page", onAction: () => open(cliInfo.downloadPage) },
    });
    const zipPath = join(supportPath, "bw.zip");
    try {
      try {
        toast.message = "Downloading...";
        await execa("curl", [cliInfo.getDownloadUrl(), "-Lo", zipPath]);
        const isValidFile = await cliInfo.checkHashMatchesFile(zipPath);
        if (!isValidFile) throw new EnsureCliBinError("File hash does not match");
      } catch (downloadError) {
        toast.title = "Failed to download Bitwarden CLI";
        throw downloadError;
      }
      try {
        toast.message = "Extracting...";
        await decompressFile(zipPath, supportPath);
        const decompressedBinPath = join(supportPath, "bw");
        await waitForFileAvailable(decompressedBinPath);
        await rename(decompressedBinPath, this.cliPath);
        await chmod(this.cliPath, "755");
        await rm(zipPath, { force: true });
      } catch (extractError) {
        toast.title = "Failed to extract Bitwarden CLI";
        throw extractError;
      }
      await toast.hide();
    } catch (error) {
      toast.message = error instanceof EnsureCliBinError ? error.message : "Please try again";
      toast.style = Toast.Style.Failure;
      await execa("rm", ["-rf", zipPath, this.cliPath]);
      throw error;
    }
  }

  setActionCallback<TAction extends keyof ActionCallbacks>(action: TAction, callback: ActionCallbacks[TAction]): this {
    this.callbacks[action] = callback;
    return this;
  }

  setSessionToken(token: string): void {
    this.env = {
      ...this.env,
      BW_SESSION: token,
    };
  }

  clearSessionToken(): void {
    delete this.env.BW_SESSION;
  }

  withSession(token: string): this {
    this.tempSessionToken = token;
    return this;
  }

  async initialize(): Promise<this> {
    await this.initPromise;
    return this;
  }

  async checkServerUrl(serverUrl: string): Promise<void> {
    // Check the CLI has been configured to use the preference Url
    const cliServer = (await LocalStorage.getItem<string>(LOCAL_STORAGE_KEY.SERVER_URL)) || "";
    if (cliServer === serverUrl) return;

    // Update the server Url
    const toast = await showToast({
      style: Toast.Style.Animated,
      title: "Switching server...",
      message: "Bitwarden server preference changed",
    });
    try {
      try {
        await this.logout();
      } catch {
        // It doesn't matter if we weren't logged in.
      }
      // If URL is empty, set it to the default
      await this.exec(["config", "server", serverUrl || DEFAULT_SERVER_URL]);
      await LocalStorage.setItem(LOCAL_STORAGE_KEY.SERVER_URL, serverUrl);

      toast.style = Toast.Style.Success;
      toast.title = "Success";
      toast.message = "Bitwarden server changed";
    } catch (error) {
      toast.style = Toast.Style.Failure;
      toast.title = "Failed to switch server";
      if (error instanceof Error) {
        toast.message = error.message;
      } else {
        toast.message = "Unknown error occurred";
      }
    }
  }

  private async setLockReason(reason: string) {
    this.lockReason = reason;
    await LocalStorage.setItem(LOCAL_STORAGE_KEY.VAULT_LOCK_REASON, reason);
  }

  private async clearLockReason(): Promise<void> {
    if (this.lockReason) {
      await LocalStorage.removeItem(LOCAL_STORAGE_KEY.VAULT_LOCK_REASON);
      this.lockReason = undefined;
    }
  }

  private async exec(args: string[], options?: ExecProps): Promise<ExecaChildProcess> {
    const { abortController, input = "", skipLastActivityUpdate = false } = options ?? {};
    let env = this.env;
    if (this.tempSessionToken) env = { ...env, BW_SESSION: this.tempSessionToken };
    const result = await execa(this.cliPath, args, { env, input, signal: abortController?.signal });

    if (!skipLastActivityUpdate) {
      await LocalStorage.setItem(LOCAL_STORAGE_KEY.LAST_ACTIVITY_TIME, new Date().toISOString());
    }
    if (this.tempSessionToken) {
      this.tempSessionToken = undefined;
    }
    if (this.isPromptWaitingForMasterPassword(result)) {
      /* since we have the session token in the env, the password 
      should not be requested, unless the vault is locked */
      await this.lock();
      throw new VaultIsLockedError();
    }

    return result;
  }

  async login(): Promise<MaybeError> {
    try {
      await this.exec(["login", "--apikey"]);
      await this.clearLockReason();
      await this.callbacks.login?.();
      return { result: undefined };
    } catch (execError) {
      const { error } = await this.handleCommonErrors(execError);
      if (!error) throw execError;
      return { error };
    }
  }

  async logout(): Promise<MaybeError> {
    try {
      await this.exec(["logout"]);
      await this.handlePostLogout();
      return { result: undefined };
    } catch (execError) {
      const { error } = await this.handleCommonErrors(execError);
      if (!error) throw execError;
      return { error };
    }
  }

  async lock(reason?: string, shouldCheckVaultStatus?: boolean): Promise<MaybeError> {
    try {
      if (shouldCheckVaultStatus) {
        const { error, result } = await this.status();
        if (error) throw error;
        if (result.status !== "unauthenticated") return { error: new NotLoggedInError("Not logged in") };
      }

      if (reason) await this.setLockReason(reason);
      await this.exec(["lock"]);
      await this.callbacks.lock?.(reason);
      return { result: undefined };
    } catch (execError) {
      const { error } = await this.handleCommonErrors(execError);
      if (!error) throw execError;
      return { error };
    }
  }

  async unlock(password: string): Promise<MaybeError<string>> {
    try {
      const { stdout: sessionToken } = await this.exec(["unlock", password, "--raw"]);
      this.setSessionToken(sessionToken);
      await this.clearLockReason();
      await this.callbacks.unlock?.(password, sessionToken);
      return { result: sessionToken };
    } catch (execError) {
      const { error } = await this.handleCommonErrors(execError);
      if (!error) throw execError;
      return { error };
    }
  }

  async sync(): Promise<MaybeError> {
    try {
      await this.exec(["sync"]);
      return { result: undefined };
    } catch (execError) {
      const { error } = await this.handleCommonErrors(execError);
      if (!error) throw execError;
      return { error };
    }
  }

  async listItems(): Promise<MaybeError<Item[]>> {
    try {
      const { stdout } = await this.exec(["list", "items"]);
      const items = JSON.parse<Item[]>(stdout);
      // Filter out items without a name property (they are not displayed in the bitwarden app)
      return { result: items.filter((item: Item) => !!item.name) };
    } catch (execError) {
      const { error } = await this.handleCommonErrors(execError);
      if (!error) throw execError;
      return { error };
    }
  }

  async listFolders(): Promise<MaybeError<Folder[]>> {
    try {
      const { stdout } = await this.exec(["list", "folders"]);
      return { result: JSON.parse<Folder[]>(stdout) };
    } catch (execError) {
      const { error } = await this.handleCommonErrors(execError);
      if (!error) throw execError;
      return { error };
    }
  }

  async getTotp(id: string): Promise<MaybeError<string>> {
    try {
      // this could return something like "Not found." but checks for totp code are done before calling this function
      const { stdout } = await this.exec(["get", "totp", id]);
      return { result: stdout };
    } catch (execError) {
      const { error } = await this.handleCommonErrors(execError);
      if (!error) throw execError;
      return { error };
    }
  }

  async status(): Promise<MaybeError<VaultState>> {
    try {
      const { stdout } = await this.exec(["status"]);
      return { result: JSON.parse<VaultState>(stdout) };
    } catch (execError) {
      const { error } = await this.handleCommonErrors(execError);
      if (!error) throw execError;
      return { error };
    }
  }

  async checkLockStatus(): Promise<VaultStatus> {
    try {
      await this.exec(["unlock", "--check"]);
      return "unlocked";
    } catch (error) {
      const errorMessage = (error as ExecaError).stderr;
      if (errorMessage === "Vault is locked.") return "locked";
      return "unauthenticated";
    }
  }

  async generatePassword(options?: PasswordGeneratorOptions, abortController?: AbortController): Promise<string> {
    const args = options ? getPasswordGeneratingArgs(options) : [];
    const { stdout } = await this.exec(["generate", ...args], { abortController });
    return stdout;
  }

  private isPromptWaitingForMasterPassword(result: ExecaReturnValue): boolean {
    return !!(result.stderr && result.stderr.includes("Master password"));
  }

  private async handlePostLogout() {
    this.clearSessionToken();
    await this.callbacks.logout?.();
  }

  private async handleCommonErrors(error: any): Promise<{ error?: ManuallyThrownError }> {
    const errorMessage = (error as ExecaError).stderr;
    if (!errorMessage) return {};

    if (/not logged in/i.test(errorMessage)) {
      await this.handlePostLogout();
      return { error: new NotLoggedInError("Not logged in") };
    }
    return {};
  }
}<|MERGE_RESOLUTION|>--- conflicted
+++ resolved
@@ -8,12 +8,35 @@
 import { Folder, Item } from "~/types/vault";
 import { getPasswordGeneratingArgs } from "~/utils/passwords";
 import { getServerUrlPreference } from "~/utils/preferences";
-<<<<<<< HEAD
-import { EnsureCliBinError, CLINotFoundError, VaultIsLockedError } from "~/utils/errors";
+import { CLINotFoundError, EnsureCliBinError, ManuallyThrownError, NotLoggedInError, VaultIsLockedError } from "~/utils/errors";
 import { join } from "path";
 import { chmod, rename, rm } from "fs/promises";
 import { decompressFile, removeFilesThatStartWith, waitForFileAvailable } from "~/utils/fs";
 import { getFileSha256 } from "~/utils/crypto";
+
+type Env = {
+  BITWARDENCLI_APPDATA_DIR: string;
+  BW_CLIENTSECRET: string;
+  BW_CLIENTID: string;
+  PATH: string;
+  NODE_EXTRA_CA_CERTS?: string;
+  BW_SESSION?: string;
+};
+
+type ActionCallbacks = {
+  login?: () => MaybePromise<void>;
+  logout?: () => MaybePromise<void>;
+  lock?: (reason?: string) => MaybePromise<void>;
+  unlock?: (password: string, sessionToken: string) => MaybePromise<void>;
+};
+
+type MaybeError<T = undefined> = { result: T; error?: undefined } | { result?: undefined; error: ManuallyThrownError };
+
+type ExecProps = {
+  abortController?: AbortController;
+  skipLastActivityUpdate?: boolean;
+  input?: string;
+};
 
 const cliInfo = {
   version: "2023.8.2",
@@ -28,32 +51,6 @@
   checkHashMatchesFile: async function (filePath: string) {
     return (await getFileSha256(filePath)) === this.sha256;
   },
-=======
-import { CLINotFoundError, ManuallyThrownError, NotLoggedInError, VaultIsLockedError } from "~/utils/errors";
-
-type Env = {
-  BITWARDENCLI_APPDATA_DIR: string;
-  BW_CLIENTSECRET: string;
-  BW_CLIENTID: string;
-  PATH: string;
-  NODE_EXTRA_CA_CERTS?: string;
-  BW_SESSION?: string;
-};
-
-type ActionCallbacks = {
-  login?: () => MaybePromise<void>;
-  logout?: () => MaybePromise<void>;
-  lock?: (reason?: string) => MaybePromise<void>;
-  unlock?: (password: string, sessionToken: string) => MaybePromise<void>;
-};
-
-type MaybeError<T = undefined> = { result: T; error?: undefined } | { result?: undefined; error: ManuallyThrownError };
-
-type ExecProps = {
-  abortController?: AbortController;
-  skipLastActivityUpdate?: boolean;
-  input?: string;
->>>>>>> 9731c2c2
 };
 
 export class Bitwarden {
