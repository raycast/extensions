<<<<<<< HEAD
import { execa, ExecaChildProcess } from "execa";
=======
import { environment } from "@raycast/api";
import execa from "execa";
>>>>>>> 957f3ba4
import { existsSync } from "fs";
import { dirname } from "path/posix";
import { Item, PasswordGeneratorOptions, VaultState } from "./types";
import { getPasswordGeneratingArgs } from "./utils";

export class Bitwarden {
  private env: Record<string, string>;
  cliPath: string;
  constructor(clientId: string, clientSecret: string, cliPath: string) {
    if (!cliPath) {
      cliPath = process.arch == "arm64" ? "/opt/homebrew/bin/bw" : "/usr/local/bin/bw";
    }
    if (!existsSync(cliPath)) {
      throw new Error(`Bitwarden CLI not found at ${cliPath}`);
    }
    this.cliPath = cliPath;
    this.env = {
      BITWARDENCLI_APPDATA_DIR: environment.supportPath,
      BW_CLIENTSECRET: clientSecret.trim(),
      BW_CLIENTID: clientId.trim(),
      PATH: dirname(process.execPath),
    };
  }

  async sync(sessionToken: string): Promise<void> {
    await this.exec(["sync", "--session", sessionToken]);
  }

  async login(): Promise<void> {
    await this.exec(["login", "--apikey"]);
  }

  async logout(): Promise<void> {
    await this.exec(["logout"]);
  }

  async listItems(sessionToken: string): Promise<Item[]> {
    const { stdout } = await this.exec(["list", "items", "--session", sessionToken]);
    const items = JSON.parse(stdout);
    // Filter out items without a name property (they are not displayed in the bitwarden app)
    return items.filter((item: Item) => !!item.name);
  }

  async getTotp(id: string, sessionToken: string): Promise<string> {
    // this could return something like "Not found." but checks for totp code are done before calling this function
    const { stdout } = await this.exec(["get", "totp", "--session", sessionToken, id]);
    return stdout;
  }

  async unlock(password: string): Promise<string> {
    const { stdout: sessionToken } = await this.exec(["unlock", password, "--raw"]);
    return sessionToken;
  }

  async lock(): Promise<void> {
    await this.exec(["lock"]);
  }

  async status(): Promise<VaultState> {
    const { stdout } = await this.exec(["status"]);
    return JSON.parse(stdout);
  }

  async generatePassword(options?: PasswordGeneratorOptions, abortController?: AbortController): Promise<string> {
    const args = options ? getPasswordGeneratingArgs(options) : [];
    const { stdout } = await this.exec(["generate", ...args], abortController);
    return stdout;
  }

  private async exec(args: string[], abortController?: AbortController): Promise<ExecaChildProcess> {
    return execa(this.cliPath, args, { env: this.env, input: "", signal: abortController?.signal });
  }
}<|MERGE_RESOLUTION|>--- conflicted
+++ resolved
@@ -1,9 +1,5 @@
-<<<<<<< HEAD
+import { environment } from "@raycast/api";
 import { execa, ExecaChildProcess } from "execa";
-=======
-import { environment } from "@raycast/api";
-import execa from "execa";
->>>>>>> 957f3ba4
 import { existsSync } from "fs";
 import { dirname } from "path/posix";
 import { Item, PasswordGeneratorOptions, VaultState } from "./types";
