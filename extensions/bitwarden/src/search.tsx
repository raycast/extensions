import {
  ActionPanel,
  List,
  Icon,
  showToast,
  Detail,
  getPreferenceValues,
  closeMainWindow,
  Color,
  Toast,
  Clipboard,
  Action,
} from "@raycast/api";
import { Item, VaultStatus } from "./types";
import React, { useEffect, useState } from "react";
import treeify from "treeify";
import { filterNullishPropertiesFromObject, codeBlock, titleCase, faviconUrl } from "./utils";
import { useBitwarden } from "./hooks";
import { TroubleshootingGuide, UnlockForm } from "./components";
import { Bitwarden } from "./api";

const { fetchFavicons, primaryAction } = getPreferenceValues();

export default function Search(): JSX.Element {
  try {
    const bitwardenApi = new Bitwarden();
    const [state, setSessionToken] = useBitwarden(bitwardenApi);

    if (state.vaultStatus === "locked") {
      return <UnlockForm setSessionToken={setSessionToken} bitwardenApi={bitwardenApi} />;
    }
    return <ItemList bitwardenApi={bitwardenApi} sessionToken={state.sessionToken} vaultStatus={state.vaultStatus} />;
  } catch (error) {
    return <TroubleshootingGuide />;
  }
}

function ItemList(props: {
  bitwardenApi: Bitwarden;
  sessionToken: string | undefined;
  vaultStatus: VaultStatus | undefined;
}) {
  const { bitwardenApi, sessionToken, vaultStatus } = props;
  const [items, setItems] = useState<Item[]>();

  async function loadItems(sessionToken: string) {
    try {
      const items = await bitwardenApi.listItems<Item>("items", sessionToken);
      setItems(items);
    } catch (error) {
      showToast(Toast.Style.Failure, "Failed to search vault");
    }
  }

  async function copyTotp(sessionToken: string | undefined, id: string) {
    if (sessionToken) {
      const totp = await bitwardenApi.getTotp(id, sessionToken);
      Clipboard.copy(totp);
      closeMainWindow({ clearRootSearch: true });
    } else {
      showToast(Toast.Style.Failure, "Failed to fetch TOTP.");
    }
  }

  useEffect(() => {
    if (vaultStatus === "unlocked" && sessionToken) {
      loadItems(sessionToken);
    }
  }, [sessionToken]);

  async function refreshItems() {
    if (sessionToken) {
      const toast = await showToast(Toast.Style.Animated, "Syncing Items...");
      await bitwardenApi.sync(sessionToken);
      await loadItems(sessionToken);
      await toast.hide();
    }
  }

  return (
    <List isLoading={typeof items === "undefined"}>
      {items
        ? items
            .sort((a, b) => {
              if (a.favorite && b.favorite) return 0;
              return a.favorite ? -1 : 1;
            })
            .map((item) => (
              <ItemListItem
                key={item.id}
                item={item}
                refreshItems={refreshItems}
                sessionToken={sessionToken}
                copyTotp={copyTotp}
              />
            ))
        : null}
    </List>
  );
}

function getIcon(item: Item) {
  const iconUri = item.login?.uris?.[0]?.uri;
  if (fetchFavicons && iconUri) return faviconUrl(iconUri);
  return {
    1: Icon.Globe,
    2: Icon.TextDocument,
    3: Icon.List,
    4: Icon.Person,
  }[item.type];
}

function ItemListItem(props: {
  item: Item;
  refreshItems?: () => void;
  sessionToken: string | undefined;
  copyTotp: (sessionToken: string | undefined, id: string) => void;
}) {
  const { item, refreshItems, sessionToken, copyTotp } = props;
  const { name, notes, identity, login, secureNote, fields, passwordHistory, card } = item;

  const fieldMap = Object.fromEntries(fields?.map((field) => [field.name, field.value]) || []);
  const uriMap = Object.fromEntries(
    login?.uris?.filter((uri) => uri.uri).map((uri, index) => [`uri${index + 1}`, uri.uri]) || []
  );

  const cleanItem = filterNullishPropertiesFromObject({
    name,
    notes,
    identity: filterNullishPropertiesFromObject(identity),
    login: filterNullishPropertiesFromObject(login),
    card: filterNullishPropertiesFromObject(card),
    secureNote,
    fields,
    passwordHistory,
  });

  const tree = treeify.asTree(cleanItem, true, false);

  return (
    <List.Item
      id={item.id}
      title={item.name}
      keywords={item.name.split(/\W/)}
      accessoryIcon={item.favorite ? { source: Icon.Star, tintColor: Color.Yellow } : undefined}
      icon={getIcon(item)}
      subtitle={item.login?.username || undefined}
      actions={
        <ActionPanel>
          {item.login?.password ? <PasswordActions password={item.login.password} /> : null}
          {item.login?.totp ? (
<<<<<<< HEAD
            <Action title="Copy TOTP" icon={Icon.Clipboard} onAction={() => copyTotp(sessionToken, item.id)} />
=======
            <ActionPanel.Item
              shortcut={{ modifiers: ["cmd"], key: "t" }}
              title="Copy TOTP"
              icon={Icon.Clipboard}
              onAction={() => copyTotp(sessionToken, item.id)}
            />
>>>>>>> 6fc68dce
          ) : null}
          {item.notes ? (
            <Action.Push
              title="Show Secure Note"
              icon={Icon.TextDocument}
              target={
                <Detail
                  markdown={codeBlock(item.notes)}
                  actions={
                    <ActionPanel>
                      <Action.CopyToClipboard title="Copy Secure Notes" content={item.notes} />
                    </ActionPanel>
                  }
                />
              }
            />
          ) : null}
          <ActionPanel.Submenu
            shortcut={{ modifiers: ["cmd", "shift"], key: "c" }}
            icon={Icon.Clipboard}
            title="Copy Property"
          >
            {Object.entries({
              username: login?.username,
              notes,
              ...card,
              ...identity,
              ...fieldMap,
              ...uriMap,
            }).map(([title, content], index) =>
              content ? (
                <Action.CopyToClipboard key={index} title={titleCase(title)} content={content as string | number} />
              ) : null
            )}
          </ActionPanel.Submenu>
          <Action.Push
            title={"Show Details"}
            icon={Icon.Text}
            shortcut={{ modifiers: ["cmd"], key: "i" }}
            target={
              <Detail
                markdown={codeBlock(tree)}
                actions={
                  <ActionPanel>
                    <Action.CopyToClipboard content={tree} />
                  </ActionPanel>
                }
              />
            }
          />
          <Action
            title="Refresh Items"
            shortcut={{ modifiers: ["cmd"], key: "r" }}
            icon={Icon.ArrowClockwise}
            onAction={refreshItems}
          />
        </ActionPanel>
      }
    />
  );
}

function PasswordActions(props: { password: string }) {
  const copyAction = <Action.CopyToClipboard key="copy" title="Copy Password" content={props.password} />;
  const pasteAction = <Action.Paste key="paste" title="Paste Password" content={props.password} />;

  return (
    <React.Fragment>{primaryAction == "copy" ? [copyAction, pasteAction] : [pasteAction, copyAction]}</React.Fragment>
  );
}<|MERGE_RESOLUTION|>--- conflicted
+++ resolved
@@ -149,16 +149,12 @@
         <ActionPanel>
           {item.login?.password ? <PasswordActions password={item.login.password} /> : null}
           {item.login?.totp ? (
-<<<<<<< HEAD
-            <Action title="Copy TOTP" icon={Icon.Clipboard} onAction={() => copyTotp(sessionToken, item.id)} />
-=======
             <ActionPanel.Item
               shortcut={{ modifiers: ["cmd"], key: "t" }}
               title="Copy TOTP"
               icon={Icon.Clipboard}
               onAction={() => copyTotp(sessionToken, item.id)}
             />
->>>>>>> 6fc68dce
           ) : null}
           {item.notes ? (
             <Action.Push
