--- conflicted
+++ resolved
@@ -38,22 +38,16 @@
   }
 }
 
-<<<<<<< HEAD
+export class NotLoggedInError extends ManuallyThrownError {
+  constructor(message: string) {
+    super(message ?? "Not logged in");
+    this.name = "NotLoggedInError";
+  }
+}
+
 export class EnsureCliBinError extends DisplayableError {
   constructor(message?: string) {
     super(message ?? "Failed do download Bitwarden CLI");
     this.name = "EnsureCliBinError";
   }
-}
-
-export function getDisplayableErrorMessage(error: any) {
-  if (error instanceof DisplayableError) return error.message;
-  return undefined;
-=======
-export class NotLoggedInError extends ManuallyThrownError {
-  constructor(message: string) {
-    super(message ?? "Not logged in");
-    this.name = "NotLoggedInError";
-  }
->>>>>>> 9731c2c2
 }