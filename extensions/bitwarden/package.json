--- conflicted
+++ resolved
@@ -378,14 +378,9 @@
     "@raycast/api": "^1.83.2",
     "@raycast/utils": "^1.17.0",
     "execa": "^7.0.0",
-<<<<<<< HEAD
-    "node-fetch": "^3.3.2",
+    "fast-fuzzy": "^1.12.0",
     "node-stream-zip": "^1.15.0",
     "otplib": "^12.0.1"
-=======
-    "fast-fuzzy": "^1.12.0",
-    "node-stream-zip": "^1.15.0"
->>>>>>> bdf63c7f
   },
   "devDependencies": {
     "@faker-js/faker": "^7.6.0",
