<<<<<<< HEAD
import { Clipboard, closeMainWindow, getPreferenceValues, popToRoot } from "@raycast/api";
=======
import { closeMainWindow, getPreferenceValues, popToRoot, Clipboard } from "@raycast/api";
>>>>>>> 8f77ae66
import { runAppleScript } from "@raycast/utils";
import { SEARCH_ENGINE } from "../constants";
import { Preferences, Tab } from "../interfaces";
import { getNewTabShortcut } from "../util";

export async function openNewTab(queryText: string | null | undefined): Promise<boolean | string> {
  await Clipboard.copy(`${SEARCH_ENGINE[getPreferenceValues<Preferences>().searchEngine.toLowerCase()]}${queryText}`);
  popToRoot();
  closeMainWindow({ clearRootSearch: true });

  const script = `
    tell application "Zen"
      activate
    end tell
    repeat while not application "Zen" is frontmost
      delay 0.1
    end repeat
    tell application "System Events"
      ${getNewTabShortcut()}
<<<<<<< HEAD
      delay 0.1
=======
>>>>>>> 8f77ae66
      keystroke "a" using {command down}
      key code 51
      keystroke "v" using {command down}
      key code 36 
    end tell
  `;

  return await runAppleScript(script);
}

export async function openHistoryTab(url: string): Promise<boolean | string> {
  popToRoot();
  closeMainWindow({ clearRootSearch: true });

  const script = `
    tell application "Zen"
     set savedClipboard to get the clipboard
      set the clipboard to "${url}"
      activate
      repeat while not frontmost
        delay 0.1
      end repeat
      tell application "System Events"
        ${getNewTabShortcut()}
<<<<<<< HEAD
        delay 0.1
=======
>>>>>>> 8f77ae66
        keystroke "a" using {command down}
        key code 51
        keystroke "v" using {command down}
        key code 36 
      end tell
      delay 0.1
      set the clipboard to savedClipboard
    end tell
  `;

  return await runAppleScript(script);
}

export async function setActiveTab(tab: Tab): Promise<void> {
  await runAppleScript(`
    tell application "Zen"
      activate
      repeat with w from 1 to count of windows
        set startTab to name of window 1
        repeat
            if name of window 1 contains "${tab.title}" then
              exit repeat
            else
              tell application "System Events" to key code 48 using control down
            end if
            if name of window 1 is startTab then exit repeat
        end repeat
      end repeat
    end tell
  `);
}<|MERGE_RESOLUTION|>--- conflicted
+++ resolved
@@ -1,8 +1,4 @@
-<<<<<<< HEAD
-import { Clipboard, closeMainWindow, getPreferenceValues, popToRoot } from "@raycast/api";
-=======
 import { closeMainWindow, getPreferenceValues, popToRoot, Clipboard } from "@raycast/api";
->>>>>>> 8f77ae66
 import { runAppleScript } from "@raycast/utils";
 import { SEARCH_ENGINE } from "../constants";
 import { Preferences, Tab } from "../interfaces";
@@ -22,10 +18,7 @@
     end repeat
     tell application "System Events"
       ${getNewTabShortcut()}
-<<<<<<< HEAD
       delay 0.1
-=======
->>>>>>> 8f77ae66
       keystroke "a" using {command down}
       key code 51
       keystroke "v" using {command down}
@@ -50,10 +43,7 @@
       end repeat
       tell application "System Events"
         ${getNewTabShortcut()}
-<<<<<<< HEAD
         delay 0.1
-=======
->>>>>>> 8f77ae66
         keystroke "a" using {command down}
         key code 51
         keystroke "v" using {command down}
