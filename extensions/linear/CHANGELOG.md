--- conflicted
+++ resolved
@@ -1,15 +1,13 @@
 # Linear Changelog
 
-<<<<<<< HEAD
-## [Improvements] - 2024-04-17
+## [Improvements] - 2024-04-29
 
 - Add pagination when searching issues
 - Rename "Assigned Issues" to "My Issues"
-=======
+
 ## [Fix Creating issue with milestone] - 2024-04-23
 
 Fix defining milestoneId in payload.
->>>>>>> 1d42f23b
 
 ## [Enhanced Notifications] - 2024-03-12
 
