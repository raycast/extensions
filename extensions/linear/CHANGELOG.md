# Linear Changelog

<<<<<<< HEAD
## [Update] - 2022-12-23

- Add a new "Copy Formatted Issue URL" Action
=======
## [Add all teams option in "Search Projects" command] - 2022-11-21

- Add an `All teams` option in `Search Projects` command allowing users to see all projects in a Linear workspace
>>>>>>> bde40337

## [Create issue customization] - 2022-10-13

- Add a preference to select the toast copy action after creating the issue
- Add a preference to automatically the title field or not
- Fix a bug where the sections were not ordered when searching
- Refactor the project and issue edition to use `useForm`

## [Support emojis for projects] - 2022-09-20

- Add support for emojis in projects

## [Various improvements] - 2022-08-11

- Add "Add Comment" action from the issue list
- Support project updates notifications
- Refactor how all states are retrieved in "Active Cycle", "Created Issues", "Assigned Issues" commands, and project issues.
- Update Raycast dependencies

## [Fix issue creation when there's only one team] - 2022-07-27

Fix an issue where it wasn't possible to create an issue if the user only has one team in their workspace.

## [Comment improvements] - 2022-07-26

- Add the ability to add/edit a comment
- Add an empty screen if there are no comments for a given issue
- Add a warning before deleting a comment

## [New commands and open sourced] - 2022-07-21

Introduce "Notifications" and "Create Project" commands to the Linear extension.

The extension is now open source and its source can be found in the `raycast/extension` repository.

## [Added Search Projects command] - 2022-02-23

Introduced Search Projects command to the Linear extension.

## [Added Extension to Store] - 2021-11-30

Linear added to the Raycast Store.<|MERGE_RESOLUTION|>--- conflicted
+++ resolved
@@ -1,14 +1,12 @@
 # Linear Changelog
 
-<<<<<<< HEAD
-## [Update] - 2022-12-23
+## [Copy Formatted Issue URL Action] - 2022-12-23
 
 - Add a new "Copy Formatted Issue URL" Action
-=======
+
 ## [Add all teams option in "Search Projects" command] - 2022-11-21
 
 - Add an `All teams` option in `Search Projects` command allowing users to see all projects in a Linear workspace
->>>>>>> bde40337
 
 ## [Create issue customization] - 2022-10-13
 
