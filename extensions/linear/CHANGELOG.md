--- conflicted
+++ resolved
@@ -1,15 +1,13 @@
 # Linear Changelog
 
-<<<<<<< HEAD
 ## [Improvements] - 2024-04-29
 
 - Add pagination when searching issues
 - Rename "Assigned Issues" to "My Issues"
-=======
+
 ## [New icons] - 2024-04-26
 
 - Use new Linear icons
->>>>>>> 1aaea821
 
 ## [Fix Creating issue with milestone] - 2024-04-23
 
