{
  "$schema": "https://www.raycast.com/schemas/extension.json",
  "name": "linear",
  "title": "Linear",
  "description": "Bring Linear to every corner of your Mac. Create, search, and modify your issues. Stay on top of your notifications in the menu bar.",
  "icon": "linear-app-icon.png",
  "owner": "linear",
  "access": "public",
  "author": "thomaslombart",
  "contributors": [
    "mathieudutour",
    "thomas",
    "peduarte",
    "pernielsentikaer",
    "mil3na",
    "clemb8"
  ],
  "categories": [
    "Productivity"
  ],
  "license": "MIT",
  "commands": [
    {
      "name": "create-issue",
      "title": "Create Issue",
      "description": "Create and assign new issues.",
      "mode": "view",
      "preferences": [
        {
          "name": "autofocusField",
          "title": "Autofocus Field",
          "type": "dropdown",
          "required": false,
          "description": "Select the field to focus automatically once the form is rendered",
          "default": "title",
          "data": [
            {
              "title": "Team",
              "value": "teamId"
            },
            {
              "title": "Title",
              "value": "title"
            }
          ]
        },
        {
          "name": "copyToastAction",
          "title": "Toast Copy Action",
          "type": "dropdown",
          "required": false,
          "description": "Select the copy action for the toast secondary action",
          "default": "id",
          "data": [
            {
              "title": "Copy Issue ID",
              "value": "id"
            },
            {
              "title": "Copy Issue URL",
              "value": "url"
            },
            {
              "title": "Copy Issue Title",
              "value": "title"
            }
          ]
        }
      ]
    },
    {
      "name": "search-issues",
      "title": "Search Issues",
      "description": "Search issues globally in all projects.",
      "mode": "view"
    },
    {
      "name": "assigned-issues",
      "title": "My Issues",
      "description": "View and modify issues that are assigned to you.",
      "mode": "view",
      "keywords": [
        "assigned"
      ]
    },
    {
      "name": "created-issues",
      "title": "Created Issues",
      "description": "View and modify issues that you have created.",
      "mode": "view"
    },
    {
      "name": "active-cycle",
      "title": "Active Cycle",
      "description": "View and modify issues that are in the active cycle.",
      "mode": "view"
    },
    {
      "name": "search-projects",
      "title": "Search Projects",
      "description": "Explore projects for your Linear team.",
      "mode": "view"
    },
    {
      "name": "create-project",
      "title": "Create Project",
      "description": "Create projects for your Linear team.",
      "mode": "view"
    },
    {
      "name": "notifications",
      "title": "Notifications",
      "description": "Read your latest Linear notifications.",
      "mode": "view"
    },
    {
      "name": "unread-notifications",
      "title": "Unread Notifications",
      "description": "Show unread notifications in the Menu Bar.",
      "mode": "menu-bar",
      "subtitle": "Linear",
      "interval": "15m",
      "preferences": [
        {
          "type": "checkbox",
          "label": "Always Show",
          "name": "alwaysShow",
          "description": "Show the menu bar extra even when you don't have any unread notifications.",
          "default": true,
          "required": false
        }
      ]
    },
    {
      "name": "create-issue-for-myself",
      "title": "Create Issue for Myself",
      "description": "Create and assign a new issue to yourself.",
      "mode": "no-view",
      "preferences": [
        {
          "name": "preferredTeamKey",
          "type": "textfield",
          "title": "Preferred Team",
          "placeholder": "RAY",
          "description": "Specify the Key (e.g. RAY) of the preferred team. If not specified, the first team is used.",
          "required": false
        },
        {
          "name": "shouldCloseMainWindow",
          "type": "checkbox",
          "title": "Advanced",
          "label": "Close window immediately",
          "description": "When enabled, the Raycast window is closed immediately, allowing you to carry on with other work.",
          "default": false,
          "required": false
        }
      ],
      "arguments": [
        {
          "name": "title",
          "placeholder": "Title",
          "type": "text",
          "required": true
        },
        {
          "name": "description",
          "placeholder": "Description",
          "type": "text"
        }
      ]
    },
    {
      "name": "quick-add-comment-to-issue",
      "title": "Quick Add Comment to Issue",
      "description": "Quickly add a comment to an issue using its ID.",
      "mode": "no-view",
      "preferences": [
        {
          "name": "shouldCloseMainWindow",
          "type": "checkbox",
          "title": "Advanced",
          "label": "Close window immediately",
          "description": "When enabled, the Raycast window is closed immediately, allowing you to carry on with other work.",
          "default": false,
          "required": false
        }
      ],
      "arguments": [
        {
          "name": "comment",
          "placeholder": "Comment",
          "type": "text",
          "required": true
        },
        {
          "name": "issueId",
          "placeholder": "Issue ID",
          "type": "text",
          "required": true
        }
      ]
    },
    {
      "name": "favorites",
      "title": "Favorites",
      "description": "Browse through your Linear favorites.",
      "mode": "view"
    }
  ],
  "preferences": [
    {
      "name": "issueCustomCopyAction",
      "type": "textfield",
      "title": "Issue Custom Copy Action",
      "description": "Add a custom copy action to the issue's actions following the format you want.\nAvailable keys: {ISSUE_TITLE}, {ISSUE_ID}, {ISSUE_URL}, {ISSUE_BRANCH_NAME}\nExample: '{ISSUE_ID}: {ISSUE_TITLE} ({ISSUE_URL})'",
      "required": false
    },
    {
      "name": "limit",
      "title": "API Issue Limit",
      "description": "The maximum number of issues to fetch from the Linear API at once. Be careful when changing this, as too large a number can cause you to exceed your API rate limit and/or cause heap memory errors.",
      "type": "textfield",
      "default": "50",
      "required": false
    }
  ],
  "dependencies": {
    "@linear/sdk": "^13.0.0",
<<<<<<< HEAD
    "@raycast/api": "^1.70.2",
    "@raycast/utils": "^1.14.0",
=======
    "@raycast/api": "^1.64.5",
    "@raycast/utils": "^1.14.1",
>>>>>>> 1aaea821
    "date-fns": "^3.1.0",
    "file-type": "^18.7.0",
    "lodash": "^4.17.21",
    "nanoid": "^5.0.4",
    "node-emoji": "^2.1.3",
    "remove-markdown": "^0.5.0"
  },
  "devDependencies": {
    "@raycast/eslint-config": "^1.0.8",
    "@types/lodash": "^4.14.202",
    "@types/node": "^20.10.6",
    "@types/react": "^18.2.46",
    "@types/remove-markdown": "^0.3.4",
    "eslint": "^8.56.0",
    "prettier": "^3.1.1",
    "react": "^18.2.0",
    "typescript": "^5.3.3"
  },
  "scripts": {
    "build": "ray build -e dist",
    "dev": "ray develop",
    "fix-lint": "ray lint --fix",
    "lint": "ray lint"
  }
}<|MERGE_RESOLUTION|>--- conflicted
+++ resolved
@@ -226,13 +226,8 @@
   ],
   "dependencies": {
     "@linear/sdk": "^13.0.0",
-<<<<<<< HEAD
-    "@raycast/api": "^1.70.2",
-    "@raycast/utils": "^1.14.0",
-=======
-    "@raycast/api": "^1.64.5",
+    "@raycast/api": "^1.72.1",
     "@raycast/utils": "^1.14.1",
->>>>>>> 1aaea821
     "date-fns": "^3.1.0",
     "file-type": "^18.7.0",
     "lodash": "^4.17.21",
