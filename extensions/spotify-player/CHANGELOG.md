# Spotify Player Changelog

<<<<<<< HEAD
## [Include option to prevent duplicate songs in Add to Playlist command] - {PR_MERGE_DATE}

- Introduced an option allowing users to choose whether to allow duplicate songs to be added to their playlists
=======
## [Fix reading values from possibly undefined objects] - 2025-08-22

- Remove unneeded `.tool-versions`
- Fix reading values from possibly undefined objects
- Bump dependencies to the latest & fix linting issues
>>>>>>> df078e6a

## [Show the Artist name when liking a song] - 2025-08-04

- Added the artist name into the message in the HUD when liking a new song
- Added the artist name into the message in the HUD attempting to like an already liked song

## [Add toggle to filter song name in menu bar] - 2025-07-08

- Added new toggle for removing extra info like remix titles or versions from the song name in the menubar

## [Fix Search Feature] - 2025-07-03

- Fixed an issue with the search functionality.

## [Fix Noises and Additional data in Find Lyrics Function] - 2025-07-02

- Fixed Noises in retrieved lyrics in Find Lyrics Function,now clean lyrics is extracted without any additional noise or data like contributors count and numbers

## [Add Option to View the Lyrics of the Song playing] - 2025-06-30

- Add new command 'Find Lyrics'.
- Add an option that allows users to See the current song’s Lyrics, artist and title.

## [Add Option to Copy the Current Song’s Artist and Title] - 2025-05-26

- Add new command 'Copy Artist And Title'.
- Add an option in the `NowPlaying` command that allows users to copy the current song’s artist and title.

## [Fix AppleScript fallback for non-premium users] - 2025-05-21

- Fixed AppleScript fallback for functions that use premium-only API endpoints. Most commands now work without a premium subscription except queuing, cycleRepeat (AppleScript can only toggle context off/on) and device selection.

## [✨ AI Enhancements] - 2025-04-30

- Added AI queue interaction (e.g.,"@spotify add 10 random jazz songs to my queue").

## [Fix Select Device] - 2025-02-26

- Fixed a possibly undefined issue from Select Devices command

## [✨ AI Enhancements] - 2025-02-21

## [Fix Missing Playlists in Add Playing Song to Playlist command] - 2025-02-20

- Fixed an issue where some playlists were not appearing when users attempted to add a currently playing song to a playlist.

## [Add Copy Embed Code Command] - 2025-02-20

- Added a new command to copy the iframe embed code for the currently playing song.

## [Add "Skip 15 Seconds" and "Back 15 Seconds" commands] - 2025-02-18

- Added the ability to skip forward or back 15 seconds in the current episode. This adds two new commands as well as two new menu bar items which only show when an 'episode' is playing.

## [Artist Name Visibility Option] - 2025-02-07

- Added the option to hide the artist's name in the Menu Bar Player.

## [Fix Your Library] - 2025-02-04

- Fix a possibly null issue from `getMeAlbums` API.

## [Generate Playlist Improvement - Artists] - 2024-12-03

- Modify the prompt so if the description contains "songs from: artist1, artist2, etc" it will only generate a playlist using those artists

## [Fix Search Command] - 2024-11-22

- Even though it's not documented, the Spotify API can return null items in some cases when searching for items. This has now been fixed.

## [Minor Fixes] - 2024-09-20

- Fixed an issue when "Nothing is playing" popped up after commands `next`, `previous` and `like` having `Current Track` command disabled

## [Generate Playlist Improvement] - 2024-09-06

- Use GPT-4o mini instead of GPT-4o to make it faster.

## [Add "Start DJ" Command] - 2024-09-05

- Added a command to start the DJ using AppleScript, because the Spotify API doesn't support it.

## [Quicklink to Add Playing Song to Playlist] - 2024-08-29

- Adds an action to create a quicklink to add the currently playing song to a specific playlist.

## [Add Preference to Only Show Music in Search Command] - 2024-08-26

- Added a preference to only show music results in the search command for users who don't want to see podcasts and episodes.

## [Add "Remove All Searches" Action in Search Command] - 2024-08-22

- Added `Remove All Searches` action to remove all search history in one click.

## [Log out the user if re-authentication fails] - 2024-07-11

- Automatically log out users if re-authentication fails, instead of displaying an error message.

## [Generate Playlist Fixes] - 2024-06-11

- Removed automatic copying to clipboard after AI generates a result.
- Improved the error message displayed when the playlist generation fails.

## [Generate Playlist] - 2024-06-04

- Added a new feature where Raycast AI can create a playlist for you. You can then add this playlist to Spotify or queue all the songs directly.

## [New Album Actions] - 2024-05-30

- Added new actions in the album panel: `Add To Library` and `Remove From Library`.

## [Automatically Trigger Current Track] - 2024-05-28

- Automatically trigger the current track command when commands that modify the current track state are executed. (Like, Unlike, Next, Previous).

## [New Actions Added] - 2024-05-27

- Added `Like` and `Dislike` actions for tracks.

## [Improvements] - 2024-05-27

- Users can now set their preferred first section for search results.
- Added a new keyboard shortcut for "Add to queue".

## [New "Remove Playing Song from Playlist" command] - 2024-05-27

- New command `Remove Playing Song from Playlist` to remove the current song from the playlist it's in.

## [New "Add Playing Song to Playlist" command] - 2024-02-02

- New command `Add Playing Song to Playlist` to directly add the current song to a playlist of your choice.
- Removed the condition to filter collaborative playlists from other users, since Spotify doesn't update it correctly.

## [New "Queue" Command] - 2023-01-31

- New `Queue` command allowing the user to view songs/epsiodes in the queue.

## [Bug fixes] - 2024-01-31

- Fixed a bug that caused launching the Spotify app to not work properly
- Modified the device selection preference for playback

## [Improvement] - 2024-01-30

- Increase the stale data time from 10 minutes to 2 hours

## [Fix Current Track Like State] - 2023-12-31

- Fix showing the like/disliked state of the current track

## [Feature & Optimisation] - 2023-12-02

- Added `Select Device` command to select the device to play music on.
- Automatically select a device when no device is selected.
- Better handling when no device is found or Spotify is not installed.
- Informative error toast messages.
- Show songs for the `Liked Songs` playlist.
- Fix uri for `Liked Songs` playlist.

## [Feature] - 2023-09-29

- Show a Liked Songs playlist in search and library commands.

## [More Commands] - 2023-09-07

- Added `Current Track` command to view the current track and artist/show, and the like state
- Added `Replay` command to go to the beginning of the song, replaying it
- Added `Set Volume` command to set the volume to an arbitrary percent, using an argument
- Renamed `Toggle Repeat` to `Cycle Repeat` command to cycle between all three repeat states instead of just two states

## [Feature] - 2023-07-31

- New Menu Bar Player preference to hide the icon when Spotify is not running, or when there is nothing playing.

## [Typo] - 2023-07-27

- Fixed a bug that showed 25% when setting the volume to 75%

## [Optimisation] - 2023-07-07

This update introduces a few optimisations to the Menu Bar Command. We've reduced the number of API calls, and we've also reduced the number of requests to the Spotify API. This should result in a faster and more responsive experience.

In order to achieve this, the extension now checks the Spotify Application for the current state of the player. This means that we only need to make API calls when the state changes. With this approach, you can still listen and control Spotify from any connected device.

Please note because of this, it's now required to have the Spotify Application running.

## [Version 2] - 2023-06-19

### Spotify Player v2

Spotify Player first launched in October 2021. It was one of our first extensions, and to this day it stands as one of the most popular in the store. Since then, we've learned a lot, received plenty of feedback, and released new, more performant APIs.

So now it's time for a refresher ✨

Spotify Player v2 is a complete re-write, focusing on performance, maintainability, and user experience. One of our main goals was to keep the list of commands to a minimum but still allow users to tailor their own experience. This way, both new users of Raycast, as well as more advanced ones, can make the most of Spotify Player.

#### New Features

- Updated Extension icon
- Updated Menu Bar icon
- Support Podcasts and Episodes in "Now Playing"/"Menu Bar Player"
- Support Podcasts and Episodes in "Search"/"Your Library"
- Support "Transfer Playback" action, available in "Now Playing"/"Menu Bar Player"
- Support "Add to Playlist" action, available in "Now Playing"/"Menu Bar Player"

#### New Commands

- **Search:** A single unified search command. Use this to search for artists, albums, songs, playlists, podcasts, and episodes. Use the dropdown menu to filter your search to a specific category. Each category offers contextual actions, so you can dive deeper into the search.
- **Your Library:** Use this to see your saved artists, albums, songs, playlists, and podcasts. Similar to the "Search" command, it includes a category dropdown and contextual actions.
- **Quick Actions:** This is a list of lots of Spotify actions. For example: Play/Pause, Like/Dislike current song, Change Volume, and more. If you'd like to have any of these available as a Root Command, you can create Quicklinks via the actions menu (⌘ K).
- **Toggle Play/Pause:** Use this to toggle the playback of the current song.
- **Next:** Use this to skip to the next song/episode.
- **Previous:** Use this to skip to the previous song/episode.

#### Disabled Commands

This extension includes a few commands that are disabled by default. You can enable them by going to the extension's settings. These commands are:

- **Like:**
  Use this to like the current song.
- **Dislike:**
  Use this to dislike the current song.
- **Set Volume to 0%:**
  Use this to mute the volume.
- **Set Volume to 25%:**
  Use this to set the volume to 25%.
- **Set Volume to 50%:**
  Use this to set the volume to 50%.
- **Set Volume to 75%:**
  Use this to set the volume to 75%.
- **Set Volume to 100%:**
  Use this to set the volume to 100%.
- **Turn Volume Down:**
  Use this to turn the volume down by 10%.
- **Turn Volume Up:**
  Use this to turn the volume up by 10%.
- **Toggle Shuffle:**
  Use this to toggle shuffle.
- **Toggle Repeat:**
  Use this to toggle repeat.
- **Start Radio:**
  Use this to start a radio station based on the current song.
- **Copy URL:**
  Use this to copy the URL of the current song/episode.
- **Just Play:**
  Use this to quickly start playing a song based on your query.

#### Removed Commands

- **Search Artists:** Use "Search" instead. You can use the dropdown menu to narrow your search to artists only
- **Search Albums:** Use "Search" instead. You can use the dropdown menu to narrow your search to albums only
- **Search Tracks:** Use "Search" instead. You can use the dropdown menu to narrow your search to songs only
- **Search Playlists:** Use "Search" instead. You can use the dropdown menu to narrow your search to playlists only
- **Browse All:** Use the Spotify App instead
- **Featured Playlists:** Use the Spotify App instead

#### General improvements

- Menu Bar Player Preferences: "Max Text Length" has a default value of 20
- Menu Bar Player Preferences: "showEllipsis" setting has been removed. It'll always show ellipsis if the title needs to be truncated (based on the "Max Text Length" setting)

We hope you enjoy the new and improved Spotify Player Extension — we've [obsessed over every detail](https://twitter.com/peduarte/status/1638101325312577536).

## [Fix] - 2023-01-13

- Allow no-view commands (`Like Current Song`, `Dislike Current Song`, `Just Play` and `Star Radio`) to initialize authorization.

## [Feature] - 2022-12-06

- Change background refresh interval to keep the menu bar in a more updated state

## [Feature] - 2022-11-17

- Add preference to show ellipsis when menu bar title is truncated.

## [Fix] - 2022-11-14

- Fixed a bug that caused `Like Current Song` and `Dislike Current Song` to not function properly.

## [Fix] - 2022-10-28

- Fixed a bug that caused the menubar command to not function properly.

## [Feature] - 2022-10-07

- Implemented add track to queue, can be located in Search Tracks view

## [Feature] - 2022-09-12

- Introduce new command "Dislike Current Song"
- Added dislike action for menu bar

## [Feature] - 2022-08-08

- Introduce new command "Now Playing" to view the current track inside Raycast (and renamed the existing menu bar command to "Now Playing Menu Bar")
- Introduce new command "Featured Playlists"
- Introduce new command "Browse All"

## [Bug Fixes] - 2022-08-01

- Properly handled states for unauthorized state in menu bar and no-view commands
- Added tooltips for menu bar command actions
- Menu bar title will now be updated after performing `Next/Previous Track` actions

## [Features & Bug Fixes] - 2022-07-27

- Added Play Shuffled actions to `Search Playlist`, `Search Albums` commands
- Supported start cross-device playing. Means that if you have the music playing not on your machine - the play actions will trigger playing music whenever you have it.
- Fixed flickering for menu bar items

## [Features & Bug Fixes] - 2022-07-30

- Fixed cases when the Spotify app named not "Spotify" and most of the command didn't work
- `Search Albums` command now is a Grid
- Fixed subtitle updates when there is no Spotify playing

## [Feature] - 2022-07-24

- Add max. length preference for menubar item

## [Feature] - 2022-07-21

- Introduce new command "Just Play"
- Introduce new command "Now Playing" with menu-bar 🔥
- Introduce new command "Play Similar"

## [Feature] - 2022-05-24

- Added OAuth Support
- Introduce new command "Like Curent Song"
- Introduce new command "Search Artists"
- Redesign for existing commands, add feature to preview albums

## [Feature] - 2022-05-23

- Added the ability to open via the Spotify app instead of always using Spotify Web for everything

## [Feature] - 2022-04-26

- Added playlist and album search

## [Metadata] - 2022-03-23

- Added screenshot, changelog and categories for better discoverability

## [Initial Version] - 2021-10-13<|MERGE_RESOLUTION|>--- conflicted
+++ resolved
@@ -1,16 +1,14 @@
 # Spotify Player Changelog
 
-<<<<<<< HEAD
 ## [Include option to prevent duplicate songs in Add to Playlist command] - {PR_MERGE_DATE}
 
 - Introduced an option allowing users to choose whether to allow duplicate songs to be added to their playlists
-=======
+
 ## [Fix reading values from possibly undefined objects] - 2025-08-22
 
 - Remove unneeded `.tool-versions`
 - Fix reading values from possibly undefined objects
 - Bump dependencies to the latest & fix linting issues
->>>>>>> df078e6a
 
 ## [Show the Artist name when liking a song] - 2025-08-04
 
