# Spotify Player Changelog

<<<<<<< HEAD
## [Improvements] - 2024-04-15

- Users can now set their preferred first section for search results.
- Added a new keyboard shortcut for "Add to queue".

## [Feature] - 2024-02-02
=======
## [New "Remove Playing Song from Playlist" command] - 2024-05-27

- New command `Remove Playing Song from Playlist` to remove the current song from the playlist it's in.

## [New "Add Playing Song to Playlist" command] - 2024-02-02
>>>>>>> 2357ebc5

- New command `Add Playing Song to Playlist` to directly add the current song to a playlist of your choice.
- Removed the condition to filter collaborative playlists from other users, since Spotify doesn't update it correctly.

## [New "Queue" Command] - 2023-01-31

- New `Queue` command allowing the user to view songs/epsiodes in the queue.

## [Bug fixes] - 2024-01-31

- Fixed a bug that caused launching the Spotify app to not work properly
- Modified the device selection preference for playback

## [Improvement] - 2024-01-30

- Increase the stale data time from 10 minutes to 2 hours

## [Fix Current Track Like State] - 2023-12-31

- Fix showing the like/disliked state of the current track

## [Feature & Optimisation] - 2023-12-02

- Added `Select Device` command to select the device to play music on.
- Automatically select a device when no device is selected.
- Better handling when no device is found or Spotify is not installed.
- Informative error toast messages.
- Show songs for the `Liked Songs` playlist.
- Fix uri for `Liked Songs` playlist.

## [Feature] - 2023-09-29

- Show a Liked Songs playlist in search and library commands.

## [More Commands] - 2023-09-07

- Added `Current Track` command to view the current track and artist/show, and the like state
- Added `Replay` command to go to the beginning of the song, replaying it
- Added `Set Volume` command to set the volume to an arbitrary percent, using an argument
- Renamed `Toggle Repeat` to `Cycle Repeat` command to cycle between all three repeat states instead of just two states

## [Feature] - 2023-07-31

- New Menu Bar Player preference to hide the icon when Spotify is not running, or when there is nothing playing.

## [Typo] - 2023-07-27

- Fixed a bug that showed 25% when setting the volume to 75%

## [Optimisation] - 2023-07-07

This update introduces a few optimisations to the Menu Bar Command. We've reduced the number of API calls, and we've also reduced the number of requests to the Spotify API. This should result in a faster and more responsive experience.

In order to achieve this, the extension now checks the Spotify Application for the current state of the player. This means that we only need to make API calls when the state changes. With this approach, you can still listen and control Spotify from any connected device.

Please note because of this, it's now required to have the Spotify Application running.

## [Version 2] - 2023-06-19

### Spotify Player v2

Spotify Player first launched in October 2021. It was one of our first extensions, and to this day it stands as one of the most popular in the store. Since then, we've learned a lot, received plenty of feedback, and released new, more performant APIs.

So now it's time for a refresher ✨

Spotify Player v2 is a complete re-write, focusing on performance, maintainability, and user experience. One of our main goals was to keep the list of commands to a minimum but still allow users to tailor their own experience. This way, both new users of Raycast, as well as more advanced ones, can make the most of Spotify Player.

#### New Features

- Updated Extension icon
- Updated Menu Bar icon
- Support Podcasts and Episodes in "Now Playing"/"Menu Bar Player"
- Support Podcasts and Episodes in "Search"/"Your Library"
- Support "Transfer Playback" action, available in "Now Playing"/"Menu Bar Player"
- Support "Add to Playlist" action, available in "Now Playing"/"Menu Bar Player"

#### New Commands

- **Search:** A single unified search command. Use this to search for artists, albums, songs, playlists, podcasts, and episodes. Use the dropdown menu to filter your search to a specific category. Each category offers contextual actions, so you can dive deeper into the search.
- **Your Library:** Use this to see your saved artists, albums, songs, playlists, and podcasts. Similar to the "Search" command, it includes a category dropdown and contextual actions.
- **Quick Actions:** This is a list of lots of Spotify actions. For example: Play/Pause, Like/Dislike current song, Change Volume, and more. If you'd like to have any of these available as a Root Command, you can create Quicklinks via the actions menu (⌘ K).
- **Toggle Play/Pause:** Use this to toggle the playback of the current song.
- **Next:** Use this to skip to the next song/episode.
- **Previous:** Use this to skip to the previous song/episode.

#### Disabled Commands

This extension includes a few commands that are disabled by default. You can enable them by going to the extension's settings. These commands are:

- **Like:**
  Use this to like the current song.
- **Dislike:**
  Use this to dislike the current song.
- **Set Volume to 0%:**
  Use this to mute the volume.
- **Set Volume to 25%:**
  Use this to set the volume to 25%.
- **Set Volume to 50%:**
  Use this to set the volume to 50%.
- **Set Volume to 75%:**
  Use this to set the volume to 75%.
- **Set Volume to 100%:**
  Use this to set the volume to 100%.
- **Turn Volume Down:**
  Use this to turn the volume down by 10%.
- **Turn Volume Up:**
  Use this to turn the volume up by 10%.
- **Toggle Shuffle:**
  Use this to toggle shuffle.
- **Toggle Repeat:**
  Use this to toggle repeat.
- **Start Radio:**
  Use this to start a radio station based on the current song.
- **Copy URL:**
  Use this to copy the URL of the current song/episode.
- **Just Play:**
  Use this to quickly start playing a song based on your query.

#### Removed Commands

- **Search Artists:** Use "Search" instead. You can use the dropdown menu to narrow your search to artists only
- **Search Albums:** Use "Search" instead. You can use the dropdown menu to narrow your search to albums only
- **Search Tracks:** Use "Search" instead. You can use the dropdown menu to narrow your search to songs only
- **Search Playlists:** Use "Search" instead. You can use the dropdown menu to narrow your search to playlists only
- **Browse All:** Use the Spotify App instead
- **Featured Playlists:** Use the Spotify App instead

#### General improvements

- Menu Bar Player Preferences: "Max Text Length" has a default value of 20
- Menu Bar Player Preferences: "showEllipsis" setting has been removed. It'll always show ellipsis if the title needs to be truncated (based on the "Max Text Length" setting)

We hope you enjoy the new and improved Spotify Player Extension — we've [obsessed over every detail](https://twitter.com/peduarte/status/1638101325312577536).

## [Fix] - 2023-01-13

- Allow no-view commands (`Like Current Song`, `Dislike Current Song`, `Just Play` and `Star Radio`) to initialize authorization.

## [Feature] - 2022-12-06

- Change background refresh interval to keep the menu bar in a more updated state

## [Feature] - 2022-11-17

- Add preference to show ellipsis when menu bar title is truncated.

## [Fix] - 2022-11-14

- Fixed a bug that caused `Like Current Song` and `Dislike Current Song` to not function properly.

## [Fix] - 2022-10-28

- Fixed a bug that caused the menubar command to not function properly.

## [Feature] - 2022-10-07

- Implemented add track to queue, can be located in Search Tracks view

## [Feature] - 2022-09-12

- Introduce new command "Dislike Current Song"
- Added dislike action for menu bar

## [Feature] - 2022-08-08

- Introduce new command "Now Playing" to view the current track inside Raycast (and renamed the existing menu bar command to "Now Playing Menu Bar")
- Introduce new command "Featured Playlists"
- Introduce new command "Browse All"

## [Bug Fixes] - 2022-08-01

- Properly handled states for unauthorized state in menu bar and no-view commands
- Added tooltips for menu bar command actions
- Menu bar title will now be updated after performing `Next/Previous Track` actions

## [Features & Bug Fixes] - 2022-07-27

- Added Play Shuffled actions to `Search Playlist`, `Search Albums` commands
- Supported start cross-device playing. Means that if you have the music playing not on your machine - the play actions will trigger playing music whenever you have it.
- Fixed flickering for menu bar items

## [Features & Bug Fixes] - 2022-07-30

- Fixed cases when the Spotify app named not "Spotify" and most of the command didn't work
- `Search Albums` command now is a Grid
- Fixed subtitle updates when there is no Spotify playing

## [Feature] - 2022-07-24

- Add max. length preference for menubar item

## [Feature] - 2022-07-21

- Introduce new command "Just Play"
- Introduce new command "Now Playing" with menu-bar 🔥
- Introduce new command "Play Similar"

## [Feature] - 2022-05-24

- Added OAuth Support
- Introduce new command "Like Curent Song"
- Introduce new command "Search Artists"
- Redesign for existing commands, add feature to preview albums

## [Feature] - 2022-05-23

- Added the ability to open via the Spotify app instead of always using Spotify Web for everything

## [Feature] - 2022-04-26

- Added playlist and album search

## [Metadata] - 2022-03-23

- Added screenshot, changelog and categories for better discoverability

## [Initial Version] - 2021-10-13<|MERGE_RESOLUTION|>--- conflicted
+++ resolved
@@ -1,19 +1,15 @@
 # Spotify Player Changelog
 
-<<<<<<< HEAD
-## [Improvements] - 2024-04-15
+## [Improvements] - 2024-05-27
 
 - Users can now set their preferred first section for search results.
 - Added a new keyboard shortcut for "Add to queue".
 
-## [Feature] - 2024-02-02
-=======
 ## [New "Remove Playing Song from Playlist" command] - 2024-05-27
 
 - New command `Remove Playing Song from Playlist` to remove the current song from the playlist it's in.
 
 ## [New "Add Playing Song to Playlist" command] - 2024-02-02
->>>>>>> 2357ebc5
 
 - New command `Add Playing Song to Playlist` to directly add the current song to a playlist of your choice.
 - Removed the condition to filter collaborative playlists from other users, since Spotify doesn't update it correctly.
