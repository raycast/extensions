# Spotify Player Changelog

<<<<<<< HEAD
## [Feature] - 2023-11-28

- New command `Add Playing Song to Playlist` to directly add the current song to a playlist of your choice.
=======
## [Feature & Optimisation] - 2023-12-02

- Added `Select Device` command to select the device to play music on.
- Automatically select a device when no device is selected.
- Better handling when no device is found or Spotify is not installed.
- Informative error toast messages.
- Show songs for the `Liked Songs` playlist.
- Fix uri for `Liked Songs` playlist.
>>>>>>> 3d0cefd6

## [Feature] - 2023-09-29

- Show a Liked Songs playlist in search and library commands.

## [More Commands] - 2023-09-07

- Added `Current Track` command to view the current track and artist/show, and the like state
- Added `Replay` command to go to the beginning of the song, replaying it
- Added `Set Volume` command to set the volume to an arbitrary percent, using an argument
- Renamed `Toggle Repeat` to `Cycle Repeat` command to cycle between all three repeat states instead of just two states

## [Feature] - 2023-07-31

- New Menu Bar Player preference to hide the icon when Spotify is not running, or when there is nothing playing.

## [Typo] - 2023-07-27

- Fixed a bug that showed 25% when setting the volume to 75%

## [Optimisation] - 2023-07-07

This update introduces a few optimisations to the Menu Bar Command. We've reduced the number of API calls, and we've also reduced the number of requests to the Spotify API. This should result in a faster and more responsive experience.

In order to achieve this, the extension now checks the Spotify Application for the current state of the player. This means that we only need to make API calls when the state changes. With this approach, you can still listen and control Spotify from any connected device.

Please note because of this, it's now required to have the Spotify Application running.

## [Version 2] - 2023-06-19

### Spotify Player v2

Spotify Player first launched in October 2021. It was one of our first extensions, and to this day it stands as one of the most popular in the store. Since then, we've learned a lot, received plenty of feedback, and released new, more performant APIs.

So now it's time for a refresher ✨

Spotify Player v2 is a complete re-write, focusing on performance, maintainability, and user experience. One of our main goals was to keep the list of commands to a minimum but still allow users to tailor their own experience. This way, both new users of Raycast, as well as more advanced ones, can make the most of Spotify Player.

#### New Features

- Updated Extension icon
- Updated Menu Bar icon
- Support Podcasts and Episodes in "Now Playing"/"Menu Bar Player"
- Support Podcasts and Episodes in "Search"/"Your Library"
- Support "Transfer Playback" action, available in "Now Playing"/"Menu Bar Player"
- Support "Add to Playlist" action, available in "Now Playing"/"Menu Bar Player"

#### New Commands

- **Search:** A single unified search command. Use this to search for artists, albums, songs, playlists, podcasts, and episodes. Use the dropdown menu to filter your search to a specific category. Each category offers contextual actions, so you can dive deeper into the search.
- **Your Library:** Use this to see your saved artists, albums, songs, playlists, and podcasts. Similar to the "Search" command, it includes a category dropdown and contextual actions.
- **Quick Actions:** This is a list of lots of Spotify actions. For example: Play/Pause, Like/Dislike current song, Change Volume, and more. If you'd like to have any of these available as a Root Command, you can create Quicklinks via the actions menu (⌘ K).
- **Toggle Play/Pause:** Use this to toggle the playback of the current song.
- **Next:** Use this to skip to the next song/episode.
- **Previous:** Use this to skip to the previous song/episode.

#### Disabled Commands

This extension includes a few commands that are disabled by default. You can enable them by going to the extension's settings. These commands are:

- **Like:**
  Use this to like the current song.
- **Dislike:**
  Use this to dislike the current song.
- **Set Volume to 0%:**
  Use this to mute the volume.
- **Set Volume to 25%:**
  Use this to set the volume to 25%.
- **Set Volume to 50%:**
  Use this to set the volume to 50%.
- **Set Volume to 75%:**
  Use this to set the volume to 75%.
- **Set Volume to 100%:**
  Use this to set the volume to 100%.
- **Turn Volume Down:**
  Use this to turn the volume down by 10%.
- **Turn Volume Up:**
  Use this to turn the volume up by 10%.
- **Toggle Shuffle:**
  Use this to toggle shuffle.
- **Toggle Repeat:**
  Use this to toggle repeat.
- **Start Radio:**
  Use this to start a radio station based on the current song.
- **Copy URL:**
  Use this to copy the URL of the current song/episode.
- **Just Play:**
  Use this to quickly start playing a song based on your query.

#### Removed Commands

- **Search Artists:** Use "Search" instead. You can use the dropdown menu to narrow your search to artists only
- **Search Albums:** Use "Search" instead. You can use the dropdown menu to narrow your search to albums only
- **Search Tracks:** Use "Search" instead. You can use the dropdown menu to narrow your search to songs only
- **Search Playlists:** Use "Search" instead. You can use the dropdown menu to narrow your search to playlists only
- **Browse All:** Use the Spotify App instead
- **Featured Playlists:** Use the Spotify App instead

#### General improvements

- Menu Bar Player Preferences: "Max Text Length" has a default value of 20
- Menu Bar Player Preferences: "showEllipsis" setting has been removed. It'll always show ellipsis if the title needs to be truncated (based on the "Max Text Length" setting)

We hope you enjoy the new and improved Spotify Player Extension — we've [obsessed over every detail](https://twitter.com/peduarte/status/1638101325312577536).

## [Fix] - 2023-01-13

- Allow no-view commands (`Like Current Song`, `Dislike Current Song`, `Just Play` and `Star Radio`) to initialize authorization.

## [Feature] - 2022-12-06

- Change background refresh interval to keep the menu bar in a more updated state

## [Feature] - 2022-11-17

- Add preference to show ellipsis when menu bar title is truncated.

## [Fix] - 2022-11-14

- Fixed a bug that caused `Like Current Song` and `Dislike Current Song` to not function properly.

## [Fix] - 2022-10-28

- Fixed a bug that caused the menubar command to not function properly.

## [Feature] - 2022-10-07

- Implemented add track to queue, can be located in Search Tracks view

## [Feature] - 2022-09-12

- Introduce new command "Dislike Current Song"
- Added dislike action for menu bar

## [Feature] - 2022-08-08

- Introduce new command "Now Playing" to view the current track inside Raycast (and renamed the existing menu bar command to "Now Playing Menu Bar")
- Introduce new command "Featured Playlists"
- Introduce new command "Browse All"

## [Bug Fixes] - 2022-08-01

- Properly handled states for unauthorized state in menu bar and no-view commands
- Added tooltips for menu bar command actions
- Menu bar title will now be updated after performing `Next/Previous Track` actions

## [Features & Bug Fixes] - 2022-07-27

- Added Play Shuffled actions to `Search Playlist`, `Search Albums` commands
- Supported start cross-device playing. Means that if you have the music playing not on your machine - the play actions will trigger playing music whenever you have it.
- Fixed flickering for menu bar items

## [Features & Bug Fixes] - 2022-07-30

- Fixed cases when the Spotify app named not "Spotify" and most of the command didn't work
- `Search Albums` command now is a Grid
- Fixed subtitle updates when there is no Spotify playing

## [Feature] - 2022-07-24

- Add max. length preference for menubar item

## [Feature] - 2022-07-21

- Introduce new command "Just Play"
- Introduce new command "Now Playing" with menu-bar 🔥
- Introduce new command "Play Similar"

## [Feature] - 2022-05-24

- Added OAuth Support
- Introduce new command "Like Curent Song"
- Introduce new command "Search Artists"
- Redesign for existing commands, add feature to preview albums

## [Feature] - 2022-05-23

- Added the ability to open via the Spotify app instead of always using Spotify Web for everything

## [Feature] - 2022-04-26

- Added playlist and album search

## [Metadata] - 2022-03-23

- Added screenshot, changelog and categories for better discoverability

## [Initial Version] - 2021-10-13<|MERGE_RESOLUTION|>--- conflicted
+++ resolved
@@ -1,10 +1,9 @@
 # Spotify Player Changelog
 
-<<<<<<< HEAD
-## [Feature] - 2023-11-28
+## [Feature] - 2023-12-14
 
 - New command `Add Playing Song to Playlist` to directly add the current song to a playlist of your choice.
-=======
+
 ## [Feature & Optimisation] - 2023-12-02
 
 - Added `Select Device` command to select the device to play music on.
@@ -13,7 +12,6 @@
 - Informative error toast messages.
 - Show songs for the `Liked Songs` playlist.
 - Fix uri for `Liked Songs` playlist.
->>>>>>> 3d0cefd6
 
 ## [Feature] - 2023-09-29
 
