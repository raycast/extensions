--- conflicted
+++ resolved
@@ -1,12 +1,9 @@
 # Spotify Player Changelog
 
-<<<<<<< HEAD
-## [Feature] - 2024-04-05
+## [Feature] - 2024-05-28
 
 - In the album panel new actions: `Add To Library` and `Remove From Library`.
 
-## [Feature] - 2024-02-02
-=======
 ## [New Album Actions] - 2024-05-27
 
 -  Added new actions in the album panel: `Add To Library` and `Remove From Library`.
@@ -16,7 +13,6 @@
 - New command `Remove Playing Song from Playlist` to remove the current song from the playlist it's in.
 
 ## [New "Add Playing Song to Playlist" command] - 2024-02-02
->>>>>>> 0dee1c55
 
 - New command `Add Playing Song to Playlist` to directly add the current song to a playlist of your choice.
 - Removed the condition to filter collaborative playlists from other users, since Spotify doesn't update it correctly.
