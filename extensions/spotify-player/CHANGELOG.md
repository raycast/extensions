# Spotify Player Changelog

<<<<<<< HEAD
## [Automatically Trigger Current Track] - 2024-03-30
- Automatically trigger the current track command when commands that modify the current track state are executed. (Like, Unlike, Next, Previous)

## [Feature] - 2024-02-02
=======
## [New Actions Added] - 2024-05-27

- Added `Like` and `Dislike` actions for tracks.

## [Improvements] - 2024-05-27

- Users can now set their preferred first section for search results.
- Added a new keyboard shortcut for "Add to queue".

## [New "Remove Playing Song from Playlist" command] - 2024-05-27

- New command `Remove Playing Song from Playlist` to remove the current song from the playlist it's in.

## [New "Add Playing Song to Playlist" command] - 2024-02-02
>>>>>>> d921f323

- New command `Add Playing Song to Playlist` to directly add the current song to a playlist of your choice.
- Removed the condition to filter collaborative playlists from other users, since Spotify doesn't update it correctly.

## [New "Queue" Command] - 2023-01-31

- New `Queue` command allowing the user to view songs/epsiodes in the queue.

## [Bug fixes] - 2024-01-31

- Fixed a bug that caused launching the Spotify app to not work properly
- Modified the device selection preference for playback

## [Improvement] - 2024-01-30

- Increase the stale data time from 10 minutes to 2 hours

## [Fix Current Track Like State] - 2023-12-31

- Fix showing the like/disliked state of the current track

## [Feature & Optimisation] - 2023-12-02

- Added `Select Device` command to select the device to play music on.
- Automatically select a device when no device is selected.
- Better handling when no device is found or Spotify is not installed.
- Informative error toast messages.
- Show songs for the `Liked Songs` playlist.
- Fix uri for `Liked Songs` playlist.

## [Feature] - 2023-09-29

- Show a Liked Songs playlist in search and library commands.

## [More Commands] - 2023-09-07

- Added `Current Track` command to view the current track and artist/show, and the like state
- Added `Replay` command to go to the beginning of the song, replaying it
- Added `Set Volume` command to set the volume to an arbitrary percent, using an argument
- Renamed `Toggle Repeat` to `Cycle Repeat` command to cycle between all three repeat states instead of just two states

## [Feature] - 2023-07-31

- New Menu Bar Player preference to hide the icon when Spotify is not running, or when there is nothing playing.

## [Typo] - 2023-07-27

- Fixed a bug that showed 25% when setting the volume to 75%

## [Optimisation] - 2023-07-07

This update introduces a few optimisations to the Menu Bar Command. We've reduced the number of API calls, and we've also reduced the number of requests to the Spotify API. This should result in a faster and more responsive experience.

In order to achieve this, the extension now checks the Spotify Application for the current state of the player. This means that we only need to make API calls when the state changes. With this approach, you can still listen and control Spotify from any connected device.

Please note because of this, it's now required to have the Spotify Application running.

## [Version 2] - 2023-06-19

### Spotify Player v2

Spotify Player first launched in October 2021. It was one of our first extensions, and to this day it stands as one of the most popular in the store. Since then, we've learned a lot, received plenty of feedback, and released new, more performant APIs.

So now it's time for a refresher ✨

Spotify Player v2 is a complete re-write, focusing on performance, maintainability, and user experience. One of our main goals was to keep the list of commands to a minimum but still allow users to tailor their own experience. This way, both new users of Raycast, as well as more advanced ones, can make the most of Spotify Player.

#### New Features

- Updated Extension icon
- Updated Menu Bar icon
- Support Podcasts and Episodes in "Now Playing"/"Menu Bar Player"
- Support Podcasts and Episodes in "Search"/"Your Library"
- Support "Transfer Playback" action, available in "Now Playing"/"Menu Bar Player"
- Support "Add to Playlist" action, available in "Now Playing"/"Menu Bar Player"

#### New Commands

- **Search:** A single unified search command. Use this to search for artists, albums, songs, playlists, podcasts, and episodes. Use the dropdown menu to filter your search to a specific category. Each category offers contextual actions, so you can dive deeper into the search.
- **Your Library:** Use this to see your saved artists, albums, songs, playlists, and podcasts. Similar to the "Search" command, it includes a category dropdown and contextual actions.
- **Quick Actions:** This is a list of lots of Spotify actions. For example: Play/Pause, Like/Dislike current song, Change Volume, and more. If you'd like to have any of these available as a Root Command, you can create Quicklinks via the actions menu (⌘ K).
- **Toggle Play/Pause:** Use this to toggle the playback of the current song.
- **Next:** Use this to skip to the next song/episode.
- **Previous:** Use this to skip to the previous song/episode.

#### Disabled Commands

This extension includes a few commands that are disabled by default. You can enable them by going to the extension's settings. These commands are:

- **Like:**
  Use this to like the current song.
- **Dislike:**
  Use this to dislike the current song.
- **Set Volume to 0%:**
  Use this to mute the volume.
- **Set Volume to 25%:**
  Use this to set the volume to 25%.
- **Set Volume to 50%:**
  Use this to set the volume to 50%.
- **Set Volume to 75%:**
  Use this to set the volume to 75%.
- **Set Volume to 100%:**
  Use this to set the volume to 100%.
- **Turn Volume Down:**
  Use this to turn the volume down by 10%.
- **Turn Volume Up:**
  Use this to turn the volume up by 10%.
- **Toggle Shuffle:**
  Use this to toggle shuffle.
- **Toggle Repeat:**
  Use this to toggle repeat.
- **Start Radio:**
  Use this to start a radio station based on the current song.
- **Copy URL:**
  Use this to copy the URL of the current song/episode.
- **Just Play:**
  Use this to quickly start playing a song based on your query.

#### Removed Commands

- **Search Artists:** Use "Search" instead. You can use the dropdown menu to narrow your search to artists only
- **Search Albums:** Use "Search" instead. You can use the dropdown menu to narrow your search to albums only
- **Search Tracks:** Use "Search" instead. You can use the dropdown menu to narrow your search to songs only
- **Search Playlists:** Use "Search" instead. You can use the dropdown menu to narrow your search to playlists only
- **Browse All:** Use the Spotify App instead
- **Featured Playlists:** Use the Spotify App instead

#### General improvements

- Menu Bar Player Preferences: "Max Text Length" has a default value of 20
- Menu Bar Player Preferences: "showEllipsis" setting has been removed. It'll always show ellipsis if the title needs to be truncated (based on the "Max Text Length" setting)

We hope you enjoy the new and improved Spotify Player Extension — we've [obsessed over every detail](https://twitter.com/peduarte/status/1638101325312577536).

## [Fix] - 2023-01-13

- Allow no-view commands (`Like Current Song`, `Dislike Current Song`, `Just Play` and `Star Radio`) to initialize authorization.

## [Feature] - 2022-12-06

- Change background refresh interval to keep the menu bar in a more updated state

## [Feature] - 2022-11-17

- Add preference to show ellipsis when menu bar title is truncated.

## [Fix] - 2022-11-14

- Fixed a bug that caused `Like Current Song` and `Dislike Current Song` to not function properly.

## [Fix] - 2022-10-28

- Fixed a bug that caused the menubar command to not function properly.

## [Feature] - 2022-10-07

- Implemented add track to queue, can be located in Search Tracks view

## [Feature] - 2022-09-12

- Introduce new command "Dislike Current Song"
- Added dislike action for menu bar

## [Feature] - 2022-08-08

- Introduce new command "Now Playing" to view the current track inside Raycast (and renamed the existing menu bar command to "Now Playing Menu Bar")
- Introduce new command "Featured Playlists"
- Introduce new command "Browse All"

## [Bug Fixes] - 2022-08-01

- Properly handled states for unauthorized state in menu bar and no-view commands
- Added tooltips for menu bar command actions
- Menu bar title will now be updated after performing `Next/Previous Track` actions

## [Features & Bug Fixes] - 2022-07-27

- Added Play Shuffled actions to `Search Playlist`, `Search Albums` commands
- Supported start cross-device playing. Means that if you have the music playing not on your machine - the play actions will trigger playing music whenever you have it.
- Fixed flickering for menu bar items

## [Features & Bug Fixes] - 2022-07-30

- Fixed cases when the Spotify app named not "Spotify" and most of the command didn't work
- `Search Albums` command now is a Grid
- Fixed subtitle updates when there is no Spotify playing

## [Feature] - 2022-07-24

- Add max. length preference for menubar item

## [Feature] - 2022-07-21

- Introduce new command "Just Play"
- Introduce new command "Now Playing" with menu-bar 🔥
- Introduce new command "Play Similar"

## [Feature] - 2022-05-24

- Added OAuth Support
- Introduce new command "Like Curent Song"
- Introduce new command "Search Artists"
- Redesign for existing commands, add feature to preview albums

## [Feature] - 2022-05-23

- Added the ability to open via the Spotify app instead of always using Spotify Web for everything

## [Feature] - 2022-04-26

- Added playlist and album search

## [Metadata] - 2022-03-23

- Added screenshot, changelog and categories for better discoverability

## [Initial Version] - 2021-10-13<|MERGE_RESOLUTION|>--- conflicted
+++ resolved
@@ -1,11 +1,9 @@
 # Spotify Player Changelog
 
-<<<<<<< HEAD
-## [Automatically Trigger Current Track] - 2024-03-30
+## [Automatically Trigger Current Track] - 2024-05-28
+
 - Automatically trigger the current track command when commands that modify the current track state are executed. (Like, Unlike, Next, Previous)
 
-## [Feature] - 2024-02-02
-=======
 ## [New Actions Added] - 2024-05-27
 
 - Added `Like` and `Dislike` actions for tracks.
@@ -20,7 +18,6 @@
 - New command `Remove Playing Song from Playlist` to remove the current song from the playlist it's in.
 
 ## [New "Add Playing Song to Playlist" command] - 2024-02-02
->>>>>>> d921f323
 
 - New command `Add Playing Song to Playlist` to directly add the current song to a playlist of your choice.
 - Removed the condition to filter collaborative playlists from other users, since Spotify doesn't update it correctly.
