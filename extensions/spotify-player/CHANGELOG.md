--- conflicted
+++ resolved
@@ -1,10 +1,9 @@
 # Spotify Player Changelog
 
-<<<<<<< HEAD
 ## [Quicklink to Add Playing Song to Playlist] - {PR_MERGE_DATE}
 
 - Adds an action to create a quicklink to add the currently playing song to a specific playlist.
-=======
+
 ## [Add Preference to Only Show Music in Search Command] - 2024-08-26
 
 - Added a preference to only show music results in the search command for users who don't want to see podcasts and episodes.
@@ -12,7 +11,6 @@
 ## [Add "Remove All Searches" Action in Search Command] - 2024-08-22
 
 - Added `Remove All Searches` action to remove all search history in one click.
->>>>>>> b043fd0d
 
 ## [Log out the user if re-authentication fails] - 2024-07-11
 
