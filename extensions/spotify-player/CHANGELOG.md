# Spotify Player Changelog

<<<<<<< HEAD
## [Add toggle to filter song name in menu bar] - {PR_MERGE_DATE}

- Added new toggle for removing extra info like remix titles or versions from the song name in the menubar
=======
## [Fix Noises and Additional data in Find Lyrics Function] - 2025-07-02

- Fixed Noises in retrieved lyrics in Find Lyrics Function,now clean lyrics is extracted without any additional noise or data like contributors count and numbers 
>>>>>>> f7a89be0

## [Add Option to View the Lyrics of the Song playing] - 2025-06-30

- Add new command 'Find Lyrics'.
- Add an option that allows users to See the current song’s Lyrics, artist and title.

## [Add Option to Copy the Current Song’s Artist and Title] - 2025-05-26

- Add new command 'Copy Artist And Title'.
- Add an option in the `NowPlaying` command that allows users to copy the current song’s artist and title.

## [Fix AppleScript fallback for non-premium users] - 2025-05-21

- Fixed AppleScript fallback for functions that use premium-only API endpoints. Most commands now work without a premium subscription except queuing, cycleRepeat (AppleScript can only toggle context off/on) and device selection.

## [✨ AI Enhancements] - 2025-04-30

- Added AI queue interaction (e.g.,"@spotify add 10 random jazz songs to my queue").

## [Fix Select Device] - 2025-02-26

- Fixed a possibly undefined issue from Select Devices command

## [✨ AI Enhancements] - 2025-02-21

## [Fix Missing Playlists in Add Playing Song to Playlist command] - 2025-02-20

- Fixed an issue where some playlists were not appearing when users attempted to add a currently playing song to a playlist.

## [Add Copy Embed Code Command] - 2025-02-20

- Added a new command to copy the iframe embed code for the currently playing song.

## [Add "Skip 15 Seconds" and "Back 15 Seconds" commands] - 2025-02-18

- Added the ability to skip forward or back 15 seconds in the current episode. This adds two new commands as well as two new menu bar items which only show when an 'episode' is playing.

## [Artist Name Visibility Option] - 2025-02-07

- Added the option to hide the artist's name in the Menu Bar Player.

## [Fix Your Library] - 2025-02-04

- Fix a possibly null issue from `getMeAlbums` API.

## [Generate Playlist Improvement - Artists] - 2024-12-03

- Modify the prompt so if the description contains "songs from: artist1, artist2, etc" it will only generate a playlist using those artists

## [Fix Search Command] - 2024-11-22

- Even though it's not documented, the Spotify API can return null items in some cases when searching for items. This has now been fixed.

## [Minor Fixes] - 2024-09-20

- Fixed an issue when "Nothing is playing" popped up after commands `next`, `previous` and `like` having `Current Track` command disabled

## [Generate Playlist Improvement] - 2024-09-06

- Use GPT-4o mini instead of GPT-4o to make it faster.

## [Add "Start DJ" Command] - 2024-09-05

- Added a command to start the DJ using AppleScript, because the Spotify API doesn't support it.

## [Quicklink to Add Playing Song to Playlist] - 2024-08-29

- Adds an action to create a quicklink to add the currently playing song to a specific playlist.

## [Add Preference to Only Show Music in Search Command] - 2024-08-26

- Added a preference to only show music results in the search command for users who don't want to see podcasts and episodes.

## [Add "Remove All Searches" Action in Search Command] - 2024-08-22

- Added `Remove All Searches` action to remove all search history in one click.

## [Log out the user if re-authentication fails] - 2024-07-11

- Automatically log out users if re-authentication fails, instead of displaying an error message.

## [Generate Playlist Fixes] - 2024-06-11

- Removed automatic copying to clipboard after AI generates a result.
- Improved the error message displayed when the playlist generation fails.

## [Generate Playlist] - 2024-06-04

- Added a new feature where Raycast AI can create a playlist for you. You can then add this playlist to Spotify or queue all the songs directly.

## [New Album Actions] - 2024-05-30

- Added new actions in the album panel: `Add To Library` and `Remove From Library`.

## [Automatically Trigger Current Track] - 2024-05-28

- Automatically trigger the current track command when commands that modify the current track state are executed. (Like, Unlike, Next, Previous).

## [New Actions Added] - 2024-05-27

- Added `Like` and `Dislike` actions for tracks.

## [Improvements] - 2024-05-27

- Users can now set their preferred first section for search results.
- Added a new keyboard shortcut for "Add to queue".

## [New "Remove Playing Song from Playlist" command] - 2024-05-27

- New command `Remove Playing Song from Playlist` to remove the current song from the playlist it's in.

## [New "Add Playing Song to Playlist" command] - 2024-02-02

- New command `Add Playing Song to Playlist` to directly add the current song to a playlist of your choice.
- Removed the condition to filter collaborative playlists from other users, since Spotify doesn't update it correctly.

## [New "Queue" Command] - 2023-01-31

- New `Queue` command allowing the user to view songs/epsiodes in the queue.

## [Bug fixes] - 2024-01-31

- Fixed a bug that caused launching the Spotify app to not work properly
- Modified the device selection preference for playback

## [Improvement] - 2024-01-30

- Increase the stale data time from 10 minutes to 2 hours

## [Fix Current Track Like State] - 2023-12-31

- Fix showing the like/disliked state of the current track

## [Feature & Optimisation] - 2023-12-02

- Added `Select Device` command to select the device to play music on.
- Automatically select a device when no device is selected.
- Better handling when no device is found or Spotify is not installed.
- Informative error toast messages.
- Show songs for the `Liked Songs` playlist.
- Fix uri for `Liked Songs` playlist.

## [Feature] - 2023-09-29

- Show a Liked Songs playlist in search and library commands.

## [More Commands] - 2023-09-07

- Added `Current Track` command to view the current track and artist/show, and the like state
- Added `Replay` command to go to the beginning of the song, replaying it
- Added `Set Volume` command to set the volume to an arbitrary percent, using an argument
- Renamed `Toggle Repeat` to `Cycle Repeat` command to cycle between all three repeat states instead of just two states

## [Feature] - 2023-07-31

- New Menu Bar Player preference to hide the icon when Spotify is not running, or when there is nothing playing.

## [Typo] - 2023-07-27

- Fixed a bug that showed 25% when setting the volume to 75%

## [Optimisation] - 2023-07-07

This update introduces a few optimisations to the Menu Bar Command. We've reduced the number of API calls, and we've also reduced the number of requests to the Spotify API. This should result in a faster and more responsive experience.

In order to achieve this, the extension now checks the Spotify Application for the current state of the player. This means that we only need to make API calls when the state changes. With this approach, you can still listen and control Spotify from any connected device.

Please note because of this, it's now required to have the Spotify Application running.

## [Version 2] - 2023-06-19

### Spotify Player v2

Spotify Player first launched in October 2021. It was one of our first extensions, and to this day it stands as one of the most popular in the store. Since then, we've learned a lot, received plenty of feedback, and released new, more performant APIs.

So now it's time for a refresher ✨

Spotify Player v2 is a complete re-write, focusing on performance, maintainability, and user experience. One of our main goals was to keep the list of commands to a minimum but still allow users to tailor their own experience. This way, both new users of Raycast, as well as more advanced ones, can make the most of Spotify Player.

#### New Features

- Updated Extension icon
- Updated Menu Bar icon
- Support Podcasts and Episodes in "Now Playing"/"Menu Bar Player"
- Support Podcasts and Episodes in "Search"/"Your Library"
- Support "Transfer Playback" action, available in "Now Playing"/"Menu Bar Player"
- Support "Add to Playlist" action, available in "Now Playing"/"Menu Bar Player"

#### New Commands

- **Search:** A single unified search command. Use this to search for artists, albums, songs, playlists, podcasts, and episodes. Use the dropdown menu to filter your search to a specific category. Each category offers contextual actions, so you can dive deeper into the search.
- **Your Library:** Use this to see your saved artists, albums, songs, playlists, and podcasts. Similar to the "Search" command, it includes a category dropdown and contextual actions.
- **Quick Actions:** This is a list of lots of Spotify actions. For example: Play/Pause, Like/Dislike current song, Change Volume, and more. If you'd like to have any of these available as a Root Command, you can create Quicklinks via the actions menu (⌘ K).
- **Toggle Play/Pause:** Use this to toggle the playback of the current song.
- **Next:** Use this to skip to the next song/episode.
- **Previous:** Use this to skip to the previous song/episode.

#### Disabled Commands

This extension includes a few commands that are disabled by default. You can enable them by going to the extension's settings. These commands are:

- **Like:**
  Use this to like the current song.
- **Dislike:**
  Use this to dislike the current song.
- **Set Volume to 0%:**
  Use this to mute the volume.
- **Set Volume to 25%:**
  Use this to set the volume to 25%.
- **Set Volume to 50%:**
  Use this to set the volume to 50%.
- **Set Volume to 75%:**
  Use this to set the volume to 75%.
- **Set Volume to 100%:**
  Use this to set the volume to 100%.
- **Turn Volume Down:**
  Use this to turn the volume down by 10%.
- **Turn Volume Up:**
  Use this to turn the volume up by 10%.
- **Toggle Shuffle:**
  Use this to toggle shuffle.
- **Toggle Repeat:**
  Use this to toggle repeat.
- **Start Radio:**
  Use this to start a radio station based on the current song.
- **Copy URL:**
  Use this to copy the URL of the current song/episode.
- **Just Play:**
  Use this to quickly start playing a song based on your query.

#### Removed Commands

- **Search Artists:** Use "Search" instead. You can use the dropdown menu to narrow your search to artists only
- **Search Albums:** Use "Search" instead. You can use the dropdown menu to narrow your search to albums only
- **Search Tracks:** Use "Search" instead. You can use the dropdown menu to narrow your search to songs only
- **Search Playlists:** Use "Search" instead. You can use the dropdown menu to narrow your search to playlists only
- **Browse All:** Use the Spotify App instead
- **Featured Playlists:** Use the Spotify App instead

#### General improvements

- Menu Bar Player Preferences: "Max Text Length" has a default value of 20
- Menu Bar Player Preferences: "showEllipsis" setting has been removed. It'll always show ellipsis if the title needs to be truncated (based on the "Max Text Length" setting)

We hope you enjoy the new and improved Spotify Player Extension — we've [obsessed over every detail](https://twitter.com/peduarte/status/1638101325312577536).

## [Fix] - 2023-01-13

- Allow no-view commands (`Like Current Song`, `Dislike Current Song`, `Just Play` and `Star Radio`) to initialize authorization.

## [Feature] - 2022-12-06

- Change background refresh interval to keep the menu bar in a more updated state

## [Feature] - 2022-11-17

- Add preference to show ellipsis when menu bar title is truncated.

## [Fix] - 2022-11-14

- Fixed a bug that caused `Like Current Song` and `Dislike Current Song` to not function properly.

## [Fix] - 2022-10-28

- Fixed a bug that caused the menubar command to not function properly.

## [Feature] - 2022-10-07

- Implemented add track to queue, can be located in Search Tracks view

## [Feature] - 2022-09-12

- Introduce new command "Dislike Current Song"
- Added dislike action for menu bar

## [Feature] - 2022-08-08

- Introduce new command "Now Playing" to view the current track inside Raycast (and renamed the existing menu bar command to "Now Playing Menu Bar")
- Introduce new command "Featured Playlists"
- Introduce new command "Browse All"

## [Bug Fixes] - 2022-08-01

- Properly handled states for unauthorized state in menu bar and no-view commands
- Added tooltips for menu bar command actions
- Menu bar title will now be updated after performing `Next/Previous Track` actions

## [Features & Bug Fixes] - 2022-07-27

- Added Play Shuffled actions to `Search Playlist`, `Search Albums` commands
- Supported start cross-device playing. Means that if you have the music playing not on your machine - the play actions will trigger playing music whenever you have it.
- Fixed flickering for menu bar items

## [Features & Bug Fixes] - 2022-07-30

- Fixed cases when the Spotify app named not "Spotify" and most of the command didn't work
- `Search Albums` command now is a Grid
- Fixed subtitle updates when there is no Spotify playing

## [Feature] - 2022-07-24

- Add max. length preference for menubar item

## [Feature] - 2022-07-21

- Introduce new command "Just Play"
- Introduce new command "Now Playing" with menu-bar 🔥
- Introduce new command "Play Similar"

## [Feature] - 2022-05-24

- Added OAuth Support
- Introduce new command "Like Curent Song"
- Introduce new command "Search Artists"
- Redesign for existing commands, add feature to preview albums

## [Feature] - 2022-05-23

- Added the ability to open via the Spotify app instead of always using Spotify Web for everything

## [Feature] - 2022-04-26

- Added playlist and album search

## [Metadata] - 2022-03-23

- Added screenshot, changelog and categories for better discoverability

## [Initial Version] - 2021-10-13<|MERGE_RESOLUTION|>--- conflicted
+++ resolved
@@ -1,14 +1,12 @@
 # Spotify Player Changelog
 
-<<<<<<< HEAD
 ## [Add toggle to filter song name in menu bar] - {PR_MERGE_DATE}
 
 - Added new toggle for removing extra info like remix titles or versions from the song name in the menubar
-=======
+- 
 ## [Fix Noises and Additional data in Find Lyrics Function] - 2025-07-02
 
 - Fixed Noises in retrieved lyrics in Find Lyrics Function,now clean lyrics is extracted without any additional noise or data like contributors count and numbers 
->>>>>>> f7a89be0
 
 ## [Add Option to View the Lyrics of the Song playing] - 2025-06-30
 
