--- conflicted
+++ resolved
@@ -1,17 +1,15 @@
 # Spotify Player Changelog
 
-<<<<<<< HEAD
 ## [Feature] - 2023-09-29
 
 - Show a Liked Songs playlist in search and library commands.
-=======
+
 ## [More Commands] - 2023-09-07
 
 - Added `Current Track` command to view the current track and artist/show, and the like state
 - Added `Replay` command to go to the beginning of the song, replaying it
 - Added `Set Volume` command to set the volume to an arbitrary percent, using an argument
 - Renamed `Toggle Repeat` to  `Cycle Repeat` command to cycle between all three repeat states instead of just two states
->>>>>>> 84ddc656
 
 ## [Feature] - 2023-07-31
 
