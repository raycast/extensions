# Spotify Player Changelog

<<<<<<< HEAD
## [New Album Actions] - 2024-05-30

-  Added new actions in the album panel: `Add To Library` and `Remove From Library`.
=======
## [Automatically Trigger Current Track] - 2024-05-28

- Automatically trigger the current track command when commands that modify the current track state are executed. (Like, Unlike, Next, Previous)
>>>>>>> 5b11ced3

## [New Actions Added] - 2024-05-27

- Added `Like` and `Dislike` actions for tracks.

## [Improvements] - 2024-05-27

- Users can now set their preferred first section for search results.
- Added a new keyboard shortcut for "Add to queue".

## [New "Remove Playing Song from Playlist" command] - 2024-05-27

- New command `Remove Playing Song from Playlist` to remove the current song from the playlist it's in.

## [New "Add Playing Song to Playlist" command] - 2024-02-02

- New command `Add Playing Song to Playlist` to directly add the current song to a playlist of your choice.
- Removed the condition to filter collaborative playlists from other users, since Spotify doesn't update it correctly.

## [New "Queue" Command] - 2023-01-31

- New `Queue` command allowing the user to view songs/epsiodes in the queue.

## [Bug fixes] - 2024-01-31

- Fixed a bug that caused launching the Spotify app to not work properly
- Modified the device selection preference for playback

## [Improvement] - 2024-01-30

- Increase the stale data time from 10 minutes to 2 hours

## [Fix Current Track Like State] - 2023-12-31

- Fix showing the like/disliked state of the current track

## [Feature & Optimisation] - 2023-12-02

- Added `Select Device` command to select the device to play music on.
- Automatically select a device when no device is selected.
- Better handling when no device is found or Spotify is not installed.
- Informative error toast messages.
- Show songs for the `Liked Songs` playlist.
- Fix uri for `Liked Songs` playlist.

## [Feature] - 2023-09-29

- Show a Liked Songs playlist in search and library commands.

## [More Commands] - 2023-09-07

- Added `Current Track` command to view the current track and artist/show, and the like state
- Added `Replay` command to go to the beginning of the song, replaying it
- Added `Set Volume` command to set the volume to an arbitrary percent, using an argument
- Renamed `Toggle Repeat` to `Cycle Repeat` command to cycle between all three repeat states instead of just two states

## [Feature] - 2023-07-31

- New Menu Bar Player preference to hide the icon when Spotify is not running, or when there is nothing playing.

## [Typo] - 2023-07-27

- Fixed a bug that showed 25% when setting the volume to 75%

## [Optimisation] - 2023-07-07

This update introduces a few optimisations to the Menu Bar Command. We've reduced the number of API calls, and we've also reduced the number of requests to the Spotify API. This should result in a faster and more responsive experience.

In order to achieve this, the extension now checks the Spotify Application for the current state of the player. This means that we only need to make API calls when the state changes. With this approach, you can still listen and control Spotify from any connected device.

Please note because of this, it's now required to have the Spotify Application running.

## [Version 2] - 2023-06-19

### Spotify Player v2

Spotify Player first launched in October 2021. It was one of our first extensions, and to this day it stands as one of the most popular in the store. Since then, we've learned a lot, received plenty of feedback, and released new, more performant APIs.

So now it's time for a refresher ✨

Spotify Player v2 is a complete re-write, focusing on performance, maintainability, and user experience. One of our main goals was to keep the list of commands to a minimum but still allow users to tailor their own experience. This way, both new users of Raycast, as well as more advanced ones, can make the most of Spotify Player.

#### New Features

- Updated Extension icon
- Updated Menu Bar icon
- Support Podcasts and Episodes in "Now Playing"/"Menu Bar Player"
- Support Podcasts and Episodes in "Search"/"Your Library"
- Support "Transfer Playback" action, available in "Now Playing"/"Menu Bar Player"
- Support "Add to Playlist" action, available in "Now Playing"/"Menu Bar Player"

#### New Commands

- **Search:** A single unified search command. Use this to search for artists, albums, songs, playlists, podcasts, and episodes. Use the dropdown menu to filter your search to a specific category. Each category offers contextual actions, so you can dive deeper into the search.
- **Your Library:** Use this to see your saved artists, albums, songs, playlists, and podcasts. Similar to the "Search" command, it includes a category dropdown and contextual actions.
- **Quick Actions:** This is a list of lots of Spotify actions. For example: Play/Pause, Like/Dislike current song, Change Volume, and more. If you'd like to have any of these available as a Root Command, you can create Quicklinks via the actions menu (⌘ K).
- **Toggle Play/Pause:** Use this to toggle the playback of the current song.
- **Next:** Use this to skip to the next song/episode.
- **Previous:** Use this to skip to the previous song/episode.

#### Disabled Commands

This extension includes a few commands that are disabled by default. You can enable them by going to the extension's settings. These commands are:

- **Like:**
  Use this to like the current song.
- **Dislike:**
  Use this to dislike the current song.
- **Set Volume to 0%:**
  Use this to mute the volume.
- **Set Volume to 25%:**
  Use this to set the volume to 25%.
- **Set Volume to 50%:**
  Use this to set the volume to 50%.
- **Set Volume to 75%:**
  Use this to set the volume to 75%.
- **Set Volume to 100%:**
  Use this to set the volume to 100%.
- **Turn Volume Down:**
  Use this to turn the volume down by 10%.
- **Turn Volume Up:**
  Use this to turn the volume up by 10%.
- **Toggle Shuffle:**
  Use this to toggle shuffle.
- **Toggle Repeat:**
  Use this to toggle repeat.
- **Start Radio:**
  Use this to start a radio station based on the current song.
- **Copy URL:**
  Use this to copy the URL of the current song/episode.
- **Just Play:**
  Use this to quickly start playing a song based on your query.

#### Removed Commands

- **Search Artists:** Use "Search" instead. You can use the dropdown menu to narrow your search to artists only
- **Search Albums:** Use "Search" instead. You can use the dropdown menu to narrow your search to albums only
- **Search Tracks:** Use "Search" instead. You can use the dropdown menu to narrow your search to songs only
- **Search Playlists:** Use "Search" instead. You can use the dropdown menu to narrow your search to playlists only
- **Browse All:** Use the Spotify App instead
- **Featured Playlists:** Use the Spotify App instead

#### General improvements

- Menu Bar Player Preferences: "Max Text Length" has a default value of 20
- Menu Bar Player Preferences: "showEllipsis" setting has been removed. It'll always show ellipsis if the title needs to be truncated (based on the "Max Text Length" setting)

We hope you enjoy the new and improved Spotify Player Extension — we've [obsessed over every detail](https://twitter.com/peduarte/status/1638101325312577536).

## [Fix] - 2023-01-13

- Allow no-view commands (`Like Current Song`, `Dislike Current Song`, `Just Play` and `Star Radio`) to initialize authorization.

## [Feature] - 2022-12-06

- Change background refresh interval to keep the menu bar in a more updated state

## [Feature] - 2022-11-17

- Add preference to show ellipsis when menu bar title is truncated.

## [Fix] - 2022-11-14

- Fixed a bug that caused `Like Current Song` and `Dislike Current Song` to not function properly.

## [Fix] - 2022-10-28

- Fixed a bug that caused the menubar command to not function properly.

## [Feature] - 2022-10-07

- Implemented add track to queue, can be located in Search Tracks view

## [Feature] - 2022-09-12

- Introduce new command "Dislike Current Song"
- Added dislike action for menu bar

## [Feature] - 2022-08-08

- Introduce new command "Now Playing" to view the current track inside Raycast (and renamed the existing menu bar command to "Now Playing Menu Bar")
- Introduce new command "Featured Playlists"
- Introduce new command "Browse All"

## [Bug Fixes] - 2022-08-01

- Properly handled states for unauthorized state in menu bar and no-view commands
- Added tooltips for menu bar command actions
- Menu bar title will now be updated after performing `Next/Previous Track` actions

## [Features & Bug Fixes] - 2022-07-27

- Added Play Shuffled actions to `Search Playlist`, `Search Albums` commands
- Supported start cross-device playing. Means that if you have the music playing not on your machine - the play actions will trigger playing music whenever you have it.
- Fixed flickering for menu bar items

## [Features & Bug Fixes] - 2022-07-30

- Fixed cases when the Spotify app named not "Spotify" and most of the command didn't work
- `Search Albums` command now is a Grid
- Fixed subtitle updates when there is no Spotify playing

## [Feature] - 2022-07-24

- Add max. length preference for menubar item

## [Feature] - 2022-07-21

- Introduce new command "Just Play"
- Introduce new command "Now Playing" with menu-bar 🔥
- Introduce new command "Play Similar"

## [Feature] - 2022-05-24

- Added OAuth Support
- Introduce new command "Like Curent Song"
- Introduce new command "Search Artists"
- Redesign for existing commands, add feature to preview albums

## [Feature] - 2022-05-23

- Added the ability to open via the Spotify app instead of always using Spotify Web for everything

## [Feature] - 2022-04-26

- Added playlist and album search

## [Metadata] - 2022-03-23

- Added screenshot, changelog and categories for better discoverability

## [Initial Version] - 2021-10-13<|MERGE_RESOLUTION|>--- conflicted
+++ resolved
@@ -1,14 +1,12 @@
 # Spotify Player Changelog
 
-<<<<<<< HEAD
 ## [New Album Actions] - 2024-05-30
 
 -  Added new actions in the album panel: `Add To Library` and `Remove From Library`.
-=======
+
 ## [Automatically Trigger Current Track] - 2024-05-28
 
 - Automatically trigger the current track command when commands that modify the current track state are executed. (Like, Unlike, Next, Previous)
->>>>>>> 5b11ced3
 
 ## [New Actions Added] - 2024-05-27
 
