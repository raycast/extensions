--- conflicted
+++ resolved
@@ -1,15 +1,7 @@
 import { showHUD, showToast, Toast } from "@raycast/api";
-<<<<<<< HEAD
 import { getTrack } from "./spotify/applescript";
 import { startPlaySimilar } from "./spotify/client";
-
-export default async function main() {
-  try {
-    const track = await getTrack();
-=======
-import { startPlaySimilar } from "./client/client";
-import { isAuthorized } from "./client/oauth";
-import { currentPlayingTrack } from "./controls/spotify-applescript";
+import { isAuthorized } from "./spotify/oauth";
 
 export default async function main() {
   const authorized = await isAuthorized();
@@ -17,8 +9,8 @@
     showHUD("⚠️ Please open any view-based command and authorize to perform the command.");
     return;
   }
-  const response = await currentPlayingTrack();
->>>>>>> 0a85074e
+  try {
+    const track = await getTrack();
 
     if (track) {
       const trackTitle = `${track.artist} – ${track.name}`;
