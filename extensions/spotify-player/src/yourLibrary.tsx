--- conflicted
+++ resolved
@@ -7,12 +7,8 @@
 import { TracksSection } from "./components/TracksSection";
 import { PlaylistsSection } from "./components/PlaylistsSection";
 import { ShowsSection } from "./components/ShowsSection";
-<<<<<<< HEAD
 import { EpisodesSection } from "./components/EpisodesSection";
-=======
-import { EpisodesSection } from "./components/EpisodessSection";
 import { getPreferenceValues } from "@raycast/api";
->>>>>>> 91413583
 
 const filters = {
   all: "All",
