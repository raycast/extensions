{
  "$schema": "https://www.raycast.com/schemas/extension.json",
  "name": "spotify-player",
  "title": "Spotify Player",
  "description": "Spotify's most common features, now at your fingertips. Search for music and podcasts, browse your library, and control the playback. Glance at what's currently playing directly from the menu bar.",
  "icon": "extension-icon.png",
  "author": "mattisssa",
  "categories": [
    "Media",
    "Productivity"
  ],
  "contributors": [
    "peduarte",
    "sxn",
    "dillionverma",
    "andreaselia",
    "stuart",
    "tonka3000",
    "dancannon",
    "pernielsentikaer",
    "stevensd2m",
    "erics118",
    "hjoelh",
    "hobhouse",
    "bkeys818",
    "jatindotdev",
    "devbear",
    "rfaccio",
<<<<<<< HEAD
    "andyburris",
    "thomaslombart"
=======
    "badta5te",
    "andyburris"
>>>>>>> d126453f
  ],
  "license": "MIT",
  "preferences": [
    {
      "name": "closeWindowOnAction",
      "title": "Close window on action",
      "description": "Close the Raycast window after performing an action",
      "type": "checkbox",
      "label": "Enabled",
      "default": false,
      "required": false
    }
  ],
  "commands": [
    {
      "name": "search",
      "title": "Search",
      "subtitle": "Spotify",
      "description": "A single unified search command. Search for artists, albums, songs, playlists, podcasts, and episodes. Use the dropdown menu to filter your search to a specific category. Each category offers contextual actions, so you can dive deeper into the search.",
      "mode": "view",
      "preferences": [
        {
          "title": "Top View",
          "data": [
            {
              "title": "Playlists",
              "value": "playlists"
            },
            {
              "title": "Albums",
              "value": "albums"
            },
            {
              "title": "Artists",
              "value": "artists"
            },
            {
              "title": "Songs",
              "value": "tracks"
            },
            {
              "title": "Podcasts & Shows",
              "value": "shows"
            },
            {
              "title": "Episodes",
              "value": "episodes"
            }
          ],
          "default": "artists",
          "description": "Show a specific view at the top of the results list by default",
          "name": "topView",
          "required": false,
          "type": "dropdown",
          "placeholder": "Top View"
        }
      ]
    },
    {
      "name": "yourLibrary",
      "title": "Your Library",
      "subtitle": "Spotify",
      "description": "See your saved artists, albums, songs, playlists, and podcasts. Similar to the \"Search\" command, it includes a category dropdown and contextual actions.",
      "mode": "view",
      "preferences": [
        {
          "title": "Default View",
          "data": [
            {
              "title": "All",
              "value": "all"
            },
            {
              "title": "Playlists",
              "value": "playlists"
            },
            {
              "title": "Albums",
              "value": "albums"
            },
            {
              "title": "Artists",
              "value": "artists"
            },
            {
              "title": "Songs",
              "value": "tracks"
            },
            {
              "title": "Podcasts & Shows",
              "value": "shows"
            },
            {
              "title": "Episodes",
              "value": "episodes"
            }
          ],
          "default": "All",
          "description": "Open a specific view by default",
          "name": "Default-View",
          "required": false,
          "type": "dropdown",
          "placeholder": "Default View"
        }
      ]
    },
    {
      "name": "nowPlaying",
      "title": "Now Playing",
      "subtitle": "Spotify",
      "description": "See what's currently playing. Use the actions (⌘ K) for further actions, such as Play/Pause, Like/Dislike, Skip, Start Radio, Add to Playlist, Connect Device and more.",
      "mode": "view"
    },
    {
      "name": "nowPlayingMenuBar",
      "title": "Menu Bar Player",
      "subtitle": "Spotify",
      "description": "See what's currently playing in your Menu Bar. Click for further actions, such as Play/Pause, Like/Dislike, Skip, Start Radio, Add to Playlist, Connect Device and more. Refreshes every 10 seconds.",
      "mode": "menu-bar",
      "interval": "10s",
      "preferences": [
        {
          "name": "maxTextLength",
          "title": "Maximum text length",
          "description": "Maximum number of characters to show. If left empty, it defaults to 30",
          "type": "textfield",
          "default": "20",
          "required": false
        },
        {
          "name": "iconType",
          "title": "Icon type",
          "description": "Choose between the default Spotify icon, or the cover image of the current track or episode",
          "type": "dropdown",
          "default": "spotify",
          "data": [
            {
              "title": "Spotify Icon",
              "value": "spotify-icon"
            },
            {
              "title": "Cover Image",
              "value": "cover-image"
            }
          ],
          "required": false
        },
        {
          "name": "hideIconWhenIdle",
          "title": "Hide icon when idle",
          "description": "Hide the icon in the Menu Bar when Spotify is not running or when nothing is playing",
          "type": "checkbox",
          "label": "Enabled",
          "default": false,
          "required": false
        }
      ]
    },
    {
      "name": "togglePlayPause",
      "title": "Toggle Play/Pause",
      "subtitle": "Spotify",
      "description": "Toggle the playback of the current song.",
      "mode": "no-view"
    },
    {
      "name": "addPlayingSongToPlaylist",
      "title": "Add Playing Song to Playlist",
      "subtitle": "Spotify",
      "description": "Adds the current song to a playlist of your choice.",
      "mode": "view",
      "disabledByDefault": true
    },
    {
      "name": "removeSongFromPlaylist",
      "title": "Remove Playing Song from Playlist",
      "subtitle": "Spotify",
      "description": "Remove the current song from a playlist of your choice.",
      "mode": "no-view",
      "disabledByDefault": true
    },
    {
      "name": "next",
      "title": "Next",
      "subtitle": "Spotify",
      "description": "Skip to the next song/episode.",
      "mode": "no-view"
    },
    {
      "name": "previous",
      "title": "Previous",
      "subtitle": "Spotify",
      "description": "Skip to the previous song/episode.",
      "mode": "no-view"
    },
    {
      "name": "like",
      "title": "Like",
      "subtitle": "Spotify",
      "description": "Like the current song.",
      "mode": "no-view",
      "disabledByDefault": true
    },
    {
      "name": "dislike",
      "title": "Dislike",
      "subtitle": "Spotify",
      "description": "Dislike the current song.",
      "mode": "no-view",
      "disabledByDefault": true
    },
    {
      "name": "devices",
      "title": "Select Device",
      "subtitle": "Spotify",
      "description": "Select a device to play music on.",
      "mode": "view"
    },
    {
      "name": "volume",
      "title": "Set Volume",
      "subtitle": "Spotify",
      "description": "Set the volume to an arbitrary percent.",
      "mode": "no-view",
      "disabledByDefault": true,
      "arguments": [
        {
          "name": "volume",
          "placeholder": "Volume",
          "type": "text",
          "required": true
        }
      ]
    },
    {
      "name": "volume0",
      "title": "Set Volume to 0%",
      "subtitle": "Spotify",
      "description": "Mute the volume.",
      "mode": "no-view",
      "disabledByDefault": true
    },
    {
      "name": "volume25",
      "title": "Set Volume to 25%",
      "subtitle": "Spotify",
      "description": "Set the volume to 25%.",
      "mode": "no-view",
      "disabledByDefault": true
    },
    {
      "name": "volume50",
      "title": "Set Volume to 50%",
      "subtitle": "Spotify",
      "description": "Set the volume to 50%.",
      "mode": "no-view",
      "disabledByDefault": true
    },
    {
      "name": "volume75",
      "title": "Set Volume to 75%",
      "subtitle": "Spotify",
      "description": "Set the volume to 75%.",
      "mode": "no-view",
      "disabledByDefault": true
    },
    {
      "name": "volume100",
      "title": "Set Volume to 100%",
      "subtitle": "Spotify",
      "description": "Set the volume to 100%.",
      "mode": "no-view",
      "disabledByDefault": true
    },
    {
      "name": "volumeDown",
      "title": "Turn Volume Down",
      "subtitle": "Spotify",
      "description": "Turn the volume down by 10%.",
      "mode": "no-view",
      "disabledByDefault": true
    },
    {
      "name": "volumeUp",
      "title": "Turn Volume Up",
      "subtitle": "Spotify",
      "description": "Turn the volume up by 10%.",
      "mode": "no-view",
      "disabledByDefault": true
    },
    {
      "name": "toggleShuffle",
      "title": "Toggle Shuffle",
      "subtitle": "Spotify",
      "description": "Toggle shuffle.",
      "mode": "no-view",
      "disabledByDefault": true
    },
    {
      "name": "cycleRepeat",
      "title": "Cycle Repeat",
      "subtitle": "Spotify",
      "description": "Cycle the repeat state between off, context (meaning the current playlist/album), and track.",
      "mode": "no-view",
      "disabledByDefault": true
    },
    {
      "name": "replay",
      "title": "Replay",
      "subtitle": "Spotify",
      "description": "Replay the current song/episode form the beginning.",
      "mode": "no-view",
      "disabledByDefault": true
    },
    {
      "name": "current-track",
      "title": "Current Track",
      "description": "Show the current song/episode state.",
      "mode": "no-view",
      "interval": "30s",
      "disabledByDefault": true
    },
    {
      "name": "startRadio",
      "title": "Start Radio",
      "subtitle": "Spotify",
      "description": "Start a radio station based on the current song.",
      "mode": "no-view",
      "disabledByDefault": true
    },
    {
      "name": "copyUrl",
      "title": "Copy URL",
      "subtitle": "Spotify",
      "description": "Copy the URL of the current song/episode.",
      "mode": "no-view",
      "disabledByDefault": true
    },
    {
      "name": "justPlay",
      "title": "Just Play",
      "subtitle": "Spotify",
      "description": "Quickly start playing a song based on your query.",
      "mode": "no-view",
      "disabledByDefault": true,
      "arguments": [
        {
          "name": "query",
          "placeholder": "Song / Artist",
          "type": "text",
          "required": true
        }
      ]
    },
    {
      "name": "queue",
      "title": "Queue",
      "subtitle": "Spotify",
      "description": "See your queue.",
      "mode": "view",
      "disabledByDefault": true
    },
    {
      "name": "aiPlaylist",
      "title": "AI Playlist",
      "subtitle": "Spotify",
      "description": "Generate a Spotify playlist using AI.",
      "mode": "view",
      "arguments": [
        {
          "name": "description",
          "placeholder": "Playlist description",
          "type": "text",
          "required": true
        }
      ]
    }
  ],
  "dependencies": {
    "@raycast/api": "^1.75.1",
    "@raycast/utils": "^1.15.0",
    "node-fetch": "^3.3.2",
    "oazapfts": "^4.10.0"
  },
  "devDependencies": {
    "@raycast/eslint-config": "^1.0.8",
    "@types/node": "20.9.1",
    "@types/react": "18.2.37",
    "eslint": "^8.53.0",
    "prettier": "^3.1.0",
    "typescript": "^5.2.2"
  },
  "scripts": {
    "build": "ray build -e dist",
    "dev": "ray develop",
    "fix-lint": "ray lint --fix",
    "lint": "ray lint",
    "publish": "npx @raycast/api@latest publish",
    "generate-spotify-client": "oazapfts --optimistic ./fixed-spotify-open-api.yml ./src/helpers/spotify.api.ts"
  }
}<|MERGE_RESOLUTION|>--- conflicted
+++ resolved
@@ -26,13 +26,9 @@
     "jatindotdev",
     "devbear",
     "rfaccio",
-<<<<<<< HEAD
+    "badta5te",
     "andyburris",
     "thomaslombart"
-=======
-    "badta5te",
-    "andyburris"
->>>>>>> d126453f
   ],
   "license": "MIT",
   "preferences": [
