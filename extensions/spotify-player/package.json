{
  "$schema": "https://www.raycast.com/schemas/extension.json",
  "name": "spotify-player",
  "title": "Spotify Player",
  "description": "Spotify's most common features, now at your fingertips. Search for music and podcasts, browse your library, and control the playback. Glance at what's currently playing directly from the menu bar.",
  "icon": "extension-icon.png",
  "author": "mattisssa",
  "categories": [
    "Media",
    "Productivity"
  ],
  "contributors": [
    "peduarte",
    "sxn",
    "dillionverma",
    "andreaselia",
    "stuart",
    "tonka3000",
    "dancannon",
    "pernielsentikaer",
    "stevensd2m",
<<<<<<< HEAD
    "erics118",
    "hjoelh"
=======
    "hjoelh",
    "hobhouse"
>>>>>>> 5d2aaf35
  ],
  "license": "MIT",
  "preferences": [
    {
      "name": "closeWindowOnAction",
      "title": "Close window on action",
      "description": "Close the Raycast window after performing an action",
      "type": "checkbox",
      "label": "Enabled",
      "default": false,
      "required": false
    }
  ],
  "commands": [
    {
      "name": "search",
      "title": "Search",
      "subtitle": "Spotify",
      "description": "A single unified search command. Search for artists, albums, songs, playlists, podcasts, and episodes. Use the dropdown menu to filter your search to a specific category. Each category offers contextual actions, so you can dive deeper into the search.",
      "mode": "view"
    },
    {
      "name": "yourLibrary",
      "title": "Your Library",
      "subtitle": "Spotify",
      "description": "See your saved artists, albums, songs, playlists, and podcasts. Similar to the \"Search\" command, it includes a category dropdown and contextual actions.",
      "mode": "view",
      "preferences": [
        {
          "title": "Default View",
          "data": [
            {
              "title": "All",
              "value": "all"
            },
            {
              "title": "Playlists",
              "value": "playlists"
            },
            {
              "title": "Albums",
              "value": "albums"
            },
            {
              "title": "Artists",
              "value": "artists"
            },
            {
              "title": "Songs",
              "value": "tracks"
            },
            {
              "title": "Podcasts & Shows",
              "value": "shows"
            },
            {
              "title": "Episodes",
              "value": "episodes"
            }
          ],
          "default": "All",
          "description": "Open a specific view by default",
          "name": "Default-View",
          "required": false,
          "type": "dropdown",
          "placeholder": "Default View"
        }
      ]
    },
    {
      "name": "nowPlaying",
      "title": "Now Playing",
      "subtitle": "Spotify",
      "description": "See what's currently playing. Use the actions (⌘ K) for further actions, such as Play/Pause, Like/Dislike, Skip, Start Radio, Add to Playlist, Connect Device and more.",
      "mode": "view"
    },
    {
      "name": "nowPlayingMenuBar",
      "title": "Menu Bar Player",
      "subtitle": "Spotify",
      "description": "See what's currently playing in your Menu Bar. Click for further actions, such as Play/Pause, Like/Dislike, Skip, Start Radio, Add to Playlist, Connect Device and more. Refreshes every 10 seconds.",
      "mode": "menu-bar",
      "interval": "10s",
      "preferences": [
        {
          "name": "maxTextLength",
          "title": "Maximum text length",
          "description": "Maximum number of characters to show. If left empty, it defaults to 30",
          "type": "textfield",
          "default": "20",
          "required": false
        },
        {
          "name": "iconType",
          "title": "Icon type",
          "description": "Choose between the default Spotify icon, or the cover image of the current track or episode",
          "type": "dropdown",
          "default": "spotify",
          "data": [
            {
              "title": "Spotify Icon",
              "value": "spotify-icon"
            },
            {
              "title": "Cover Image",
              "value": "cover-image"
            }
          ],
          "required": false
        },
        {
          "name": "hideIconWhenIdle",
          "title": "Hide icon when idle",
          "description": "Hide the icon in the Menu Bar when Spotify is not running or when nothing is playing",
          "type": "checkbox",
          "label": "Enabled",
          "default": false,
          "required": false
        }
      ]
    },
    {
      "name": "togglePlayPause",
      "title": "Toggle Play/Pause",
      "subtitle": "Spotify",
      "description": "Toggle the playback of the current song.",
      "mode": "no-view"
    },
    {
      "name": "next",
      "title": "Next",
      "subtitle": "Spotify",
      "description": "Skip to the next song/episode.",
      "mode": "no-view"
    },
    {
      "name": "previous",
      "title": "Previous",
      "subtitle": "Spotify",
      "description": "Skip to the previous song/episode.",
      "mode": "no-view"
    },
    {
      "name": "like",
      "title": "Like",
      "subtitle": "Spotify",
      "description": "Like the current song.",
      "mode": "no-view",
      "disabledByDefault": true
    },
    {
      "name": "dislike",
      "title": "Dislike",
      "subtitle": "Spotify",
      "description": "Dislike the current song.",
      "mode": "no-view",
      "disabledByDefault": true
    },
    {
      "name": "volume",
      "title": "Set Volume",
      "subtitle": "Spotify",
      "description": "Set the volume to an arbitrary percent.",
      "mode": "no-view",
      "disabledByDefault": true,
      "arguments": [
        {
          "name": "volume",
          "placeholder": "Volume",
          "type": "text",
          "required": true
        }
      ]
    },
    {
      "name": "volume0",
      "title": "Set Volume to 0%",
      "subtitle": "Spotify",
      "description": "Mute the volume.",
      "mode": "no-view",
      "disabledByDefault": true
    },
    {
      "name": "volume25",
      "title": "Set Volume to 25%",
      "subtitle": "Spotify",
      "description": "Set the volume to 25%.",
      "mode": "no-view",
      "disabledByDefault": true
    },
    {
      "name": "volume50",
      "title": "Set Volume to 50%",
      "subtitle": "Spotify",
      "description": "Set the volume to 50%.",
      "mode": "no-view",
      "disabledByDefault": true
    },
    {
      "name": "volume75",
      "title": "Set Volume to 75%",
      "subtitle": "Spotify",
      "description": "Set the volume to 75%.",
      "mode": "no-view",
      "disabledByDefault": true
    },
    {
      "name": "volume100",
      "title": "Set Volume to 100%",
      "subtitle": "Spotify",
      "description": "Set the volume to 100%.",
      "mode": "no-view",
      "disabledByDefault": true
    },
    {
      "name": "volumeDown",
      "title": "Turn Volume Down",
      "subtitle": "Spotify",
      "description": "Turn the volume down by 10%.",
      "mode": "no-view",
      "disabledByDefault": true
    },
    {
      "name": "volumeUp",
      "title": "Turn Volume Up",
      "subtitle": "Spotify",
      "description": "Turn the volume up by 10%.",
      "mode": "no-view",
      "disabledByDefault": true
    },
    {
      "name": "toggleShuffle",
      "title": "Toggle Shuffle",
      "subtitle": "Spotify",
      "description": "Toggle shuffle.",
      "mode": "no-view",
      "disabledByDefault": true
    },
    {
      "name": "cycleRepeat",
      "title": "Cycle Repeat",
      "subtitle": "Spotify",
      "description": "Cycle the repeat state between off, context (meaning the current playlist/album), and track.",
      "mode": "no-view",
      "disabledByDefault": true
    },
    {
      "name": "replay",
      "title": "Replay",
      "subtitle": "Spotify",
      "description": "Replay the current song/episode form the beginning.",
      "mode": "no-view",
      "disabledByDefault": true
    },
    {
      "name": "seek",
      "title": "Seek",
      "subtitle": "Spotify",
      "description": "Seek to a position in the current song/episode.",
      "mode": "no-view",
      "disabledByDefault": true,
      "arguments": [
        {
          "name": "position",
          "placeholder": "Seconds",
          "type": "text",
          "required": true
        }
      ]
    },
    {
      "name": "current-track",
      "title": "Current Track",
      "description": "Show the current song/episode state.",
      "mode": "no-view",
      "interval": "30s",
      "disabledByDefault": true
    },
    {
      "name": "startRadio",
      "title": "Start Radio",
      "subtitle": "Spotify",
      "description": "Start a radio station based on the current song.",
      "mode": "no-view",
      "disabledByDefault": true
    },
    {
      "name": "copyUrl",
      "title": "Copy URL",
      "subtitle": "Spotify",
      "description": "Copy the URL of the current song/episode.",
      "mode": "no-view",
      "disabledByDefault": true
    },
    {
      "name": "justPlay",
      "title": "Just Play",
      "subtitle": "Spotify",
      "description": "Quickly start playing a song based on your query.",
      "mode": "no-view",
      "disabledByDefault": true,
      "arguments": [
        {
          "name": "query",
          "placeholder": "Song / Artist",
          "type": "text",
          "required": true
        }
      ]
    }
  ],
  "dependencies": {
    "@raycast/api": "^1.62.0",
    "@raycast/utils": "^1.10.1",
    "node-fetch": "^3.3.2",
    "oazapfts": "^4.10.0"
  },
  "devDependencies": {
    "@raycast/eslint-config": "^1.0.8",
    "@types/node": "20.9.1",
    "@types/react": "18.2.37",
    "eslint": "^8.53.0",
    "prettier": "^3.1.0",
    "typescript": "^5.2.2"
  },
  "scripts": {
    "build": "ray build -e dist",
    "dev": "ray develop",
    "fix-lint": "ray lint --fix",
    "lint": "ray lint",
    "publish": "npx @raycast/api@latest publish",
    "generate-spotify-client": "oazapfts --optimistic ./fixed-spotify-open-api.yml ./src/helpers/spotify.api.ts"
  }
}<|MERGE_RESOLUTION|>--- conflicted
+++ resolved
@@ -19,13 +19,9 @@
     "dancannon",
     "pernielsentikaer",
     "stevensd2m",
-<<<<<<< HEAD
     "erics118",
-    "hjoelh"
-=======
     "hjoelh",
     "hobhouse"
->>>>>>> 5d2aaf35
   ],
   "license": "MIT",
   "preferences": [
