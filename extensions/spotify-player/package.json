{
  "$schema": "https://www.raycast.com/schemas/extension.json",
  "name": "spotify-player",
  "title": "Spotify Player",
  "description": "Spotify's most common features, now at your fingertips. Search for music and podcasts, browse your library, and control the playback. Glance at what's currently playing directly from the menu bar.",
  "icon": "extension-icon.png",
  "author": "mattisssa",
  "categories": [
    "Media",
    "Productivity"
  ],
  "contributors": [
    "peduarte",
    "sxn",
    "dillionverma",
    "andreaselia",
    "stuart",
    "tonka3000",
    "dancannon",
    "pernielsentikaer",
    "stevensd2m",
    "erics118",
    "hjoelh",
    "hobhouse",
    "jatindotdev",
    "devbear",
    "rfaccio",
    "badta5te",
    "andyburris",
    "thomaslombart",
    "rhesamu",
    "themitpatel",
    "litomore",
    "enneemme",
<<<<<<< HEAD
    "tsibog"
=======
    "lineville"
>>>>>>> 2211ae91
  ],
  "pastContributors": [
    "bkeys818"
  ],
  "debug": {
    "reloadShortcut": {
      "key": "r",
      "modifiers": [
        "command",
        "shift"
      ]
    }
  },
  "license": "MIT",
  "preferences": [
    {
      "name": "closeWindowOnAction",
      "description": "If enabled, the Raycast window will be closed after performing an action",
      "type": "checkbox",
      "label": "Close window on action",
      "default": false,
      "required": false
    }
  ],
  "commands": [
    {
      "name": "search",
      "title": "Search",
      "subtitle": "Spotify",
      "description": "A single unified search command. Search for artists, albums, songs, playlists, podcasts, and episodes. Use the dropdown menu to filter your search to a specific category. Each category offers contextual actions, so you can dive deeper into the search.",
      "mode": "view",
      "preferences": [
        {
          "title": "Filters",
          "label": "Music Only",
          "default": false,
          "description": "Only show results for music. Podcasts and episodes are excluded.",
          "name": "musicOnly",
          "required": false,
          "type": "checkbox"
        },
        {
          "title": "Top View",
          "data": [
            {
              "title": "Playlists",
              "value": "playlists"
            },
            {
              "title": "Albums",
              "value": "albums"
            },
            {
              "title": "Artists",
              "value": "artists"
            },
            {
              "title": "Songs",
              "value": "tracks"
            },
            {
              "title": "Podcasts & Shows",
              "value": "shows"
            },
            {
              "title": "Episodes",
              "value": "episodes"
            }
          ],
          "default": "artists",
          "description": "Show a specific view at the top of the results list by default",
          "name": "topView",
          "required": false,
          "type": "dropdown",
          "placeholder": "Top View"
        }
      ]
    },
    {
      "name": "yourLibrary",
      "title": "Your Library",
      "subtitle": "Spotify",
      "description": "See your saved artists, albums, songs, playlists, and podcasts. Similar to the \"Search\" command, it includes a category dropdown and contextual actions.",
      "mode": "view",
      "preferences": [
        {
          "title": "Default View",
          "data": [
            {
              "title": "All",
              "value": "all"
            },
            {
              "title": "Playlists",
              "value": "playlists"
            },
            {
              "title": "Albums",
              "value": "albums"
            },
            {
              "title": "Artists",
              "value": "artists"
            },
            {
              "title": "Songs",
              "value": "tracks"
            },
            {
              "title": "Podcasts & Shows",
              "value": "shows"
            },
            {
              "title": "Episodes",
              "value": "episodes"
            }
          ],
          "default": "All",
          "description": "Open a specific view by default",
          "name": "Default-View",
          "required": false,
          "type": "dropdown",
          "placeholder": "Default View"
        }
      ]
    },
    {
      "name": "nowPlaying",
      "title": "Now Playing",
      "subtitle": "Spotify",
      "description": "See what's currently playing. Use the actions (⌘ K) for further actions, such as Play/Pause, Like/Dislike, Skip, Start Radio, Add to Playlist, Connect Device and more.",
      "mode": "view"
    },
    {
      "name": "nowPlayingMenuBar",
      "title": "Menu Bar Player",
      "subtitle": "Spotify",
      "description": "See what's currently playing in your Menu Bar. Click for further actions, such as Play/Pause, Like/Dislike, Skip, Start Radio, Add to Playlist, Connect Device and more. Refreshes every 10 seconds.",
      "mode": "menu-bar",
      "interval": "10s",
      "preferences": [
        {
          "name": "hideIconWhenIdle",
          "description": "If enabled, the icon in the Menu Bar will be hidden when Spotify is not running or when nothing is playing",
          "type": "checkbox",
          "label": "Hide icon when idle",
          "default": false,
          "required": false
        },
        {
          "name": "hideArtistName",
          "description": "If enabled, the artist's name will be hidden in the Menu Bar",
          "type": "checkbox",
          "label": "Hide artist's name",
          "default": false,
          "required": false
        },
        {
          "name": "maxTextLength",
          "title": "Now Playing Text Length",
          "description": "Maximum number of characters to show for the currently playing track in the menu bar. Leave empty to use default (30 characters)",
          "type": "textfield",
          "default": "30",
          "required": false
        },
        {
          "name": "iconType",
          "title": "Menu Bar Icon",
          "description": "Choose between the default Spotify icon, or the cover image of the current track or episode.",
          "type": "dropdown",
          "default": "spotify-icon",
          "data": [
            {
              "title": "Spotify Icon",
              "value": "spotify-icon"
            },
            {
              "title": "Cover Image",
              "value": "cover-image"
            }
          ],
          "required": false
        }
      ]
    },
    {
      "name": "togglePlayPause",
      "title": "Toggle Play/Pause",
      "subtitle": "Spotify",
      "description": "Toggle the playback of the current song.",
      "mode": "no-view"
    },
    {
      "name": "addPlayingSongToPlaylist",
      "title": "Add Playing Song to Playlist",
      "subtitle": "Spotify",
      "description": "Adds the current song to a playlist of your choice.",
      "mode": "view",
      "disabledByDefault": true
    },
    {
      "name": "removeSongFromPlaylist",
      "title": "Remove Playing Song from Playlist",
      "subtitle": "Spotify",
      "description": "Remove the current song from a playlist of your choice.",
      "mode": "no-view",
      "disabledByDefault": true
    },
    {
      "name": "next",
      "title": "Next",
      "subtitle": "Spotify",
      "description": "Skip to the next song/episode.",
      "mode": "no-view"
    },
    {
      "name": "previous",
      "title": "Previous",
      "subtitle": "Spotify",
      "description": "Skip to the previous song/episode.",
      "mode": "no-view"
    },
    {
      "name": "like",
      "title": "Like",
      "subtitle": "Spotify",
      "description": "Like the current song.",
      "mode": "no-view",
      "disabledByDefault": true
    },
    {
      "name": "dislike",
      "title": "Dislike",
      "subtitle": "Spotify",
      "description": "Dislike the current song.",
      "mode": "no-view",
      "disabledByDefault": true
    },
    {
      "name": "devices",
      "title": "Select Device",
      "subtitle": "Spotify",
      "description": "Select a device to play music on.",
      "mode": "view"
    },
    {
      "name": "volume",
      "title": "Set Volume",
      "subtitle": "Spotify",
      "description": "Set the volume to an arbitrary percent.",
      "mode": "no-view",
      "disabledByDefault": true,
      "arguments": [
        {
          "name": "volume",
          "placeholder": "Volume",
          "type": "text",
          "required": true
        }
      ]
    },
    {
      "name": "volume0",
      "title": "Set Volume to 0%",
      "subtitle": "Spotify",
      "description": "Mute the volume.",
      "mode": "no-view",
      "disabledByDefault": true
    },
    {
      "name": "volume25",
      "title": "Set Volume to 25%",
      "subtitle": "Spotify",
      "description": "Set the volume to 25%.",
      "mode": "no-view",
      "disabledByDefault": true
    },
    {
      "name": "volume50",
      "title": "Set Volume to 50%",
      "subtitle": "Spotify",
      "description": "Set the volume to 50%.",
      "mode": "no-view",
      "disabledByDefault": true
    },
    {
      "name": "volume75",
      "title": "Set Volume to 75%",
      "subtitle": "Spotify",
      "description": "Set the volume to 75%.",
      "mode": "no-view",
      "disabledByDefault": true
    },
    {
      "name": "volume100",
      "title": "Set Volume to 100%",
      "subtitle": "Spotify",
      "description": "Set the volume to 100%.",
      "mode": "no-view",
      "disabledByDefault": true
    },
    {
      "name": "volumeDown",
      "title": "Turn Volume Down",
      "subtitle": "Spotify",
      "description": "Turn the volume down by 10%.",
      "mode": "no-view",
      "disabledByDefault": true
    },
    {
      "name": "volumeUp",
      "title": "Turn Volume Up",
      "subtitle": "Spotify",
      "description": "Turn the volume up by 10%.",
      "mode": "no-view",
      "disabledByDefault": true
    },
    {
      "name": "toggleShuffle",
      "title": "Toggle Shuffle",
      "subtitle": "Spotify",
      "description": "Toggle shuffle.",
      "mode": "no-view",
      "disabledByDefault": true
    },
    {
      "name": "cycleRepeat",
      "title": "Cycle Repeat",
      "subtitle": "Spotify",
      "description": "Cycle the repeat state between off, context (meaning the current playlist/album), and track.",
      "mode": "no-view",
      "disabledByDefault": true
    },
    {
      "name": "replay",
      "title": "Replay",
      "subtitle": "Spotify",
      "description": "Replay the current song/episode form the beginning.",
      "mode": "no-view",
      "disabledByDefault": true
    },
    {
      "name": "current-track",
      "title": "Current Track",
      "description": "Show the current song/episode state.",
      "mode": "no-view",
      "interval": "30s",
      "disabledByDefault": true
    },
    {
      "name": "startRadio",
      "title": "Start Radio",
      "subtitle": "Spotify",
      "description": "Start a radio station based on the current song.",
      "mode": "no-view",
      "disabledByDefault": true
    },
    {
      "name": "copyUrl",
      "title": "Copy URL",
      "subtitle": "Spotify",
      "description": "Copy the URL of the current song/episode.",
      "mode": "no-view",
      "disabledByDefault": true
    },
    {
      "name": "justPlay",
      "title": "Just Play",
      "subtitle": "Spotify",
      "description": "Quickly start playing a song based on your query.",
      "mode": "no-view",
      "disabledByDefault": true,
      "arguments": [
        {
          "name": "query",
          "placeholder": "Song / Artist",
          "type": "text",
          "required": true
        }
      ]
    },
    {
      "name": "queue",
      "title": "Queue",
      "subtitle": "Spotify",
      "description": "See your queue.",
      "mode": "view",
      "disabledByDefault": true
    },
    {
      "name": "generatePlaylist",
      "title": "Generate Playlist",
      "subtitle": "Spotify",
      "description": "Generate a Spotify playlist using Raycast AI.",
      "mode": "view",
      "arguments": [
        {
          "name": "description",
          "placeholder": "Playlist description",
          "type": "text",
          "required": true
        }
      ]
    },
    {
      "name": "startDJ",
      "title": "Start DJ",
      "subtitle": "Spotify",
      "description": "Start the DJ.",
      "mode": "no-view",
      "disabledByDefault": true
    },
    {
<<<<<<< HEAD
      "name": "copyEmbed",
      "title": "Copy Embed Code",
      "subtitle": "Spotify",
      "description": "Copy the iframe embed code for the currently playing song or podcast episode.",
=======
      "name": "skip15",
      "title": "Skip 15 Seconds",
      "subtitle": "Spotify",
      "description": "Skip 15 seconds forward in an episode.",
      "mode": "no-view",
      "disabledByDefault": true
    },
    {
      "name": "back15",
      "title": "Back 15 Seconds",
      "subtitle": "Spotify",
      "description": "Back 15 seconds in an episode.",
>>>>>>> 2211ae91
      "mode": "no-view",
      "disabledByDefault": true
    }
  ],
  "dependencies": {
    "@raycast/api": "^1.82.3",
    "@raycast/utils": "^1.16.2",
    "node-fetch": "^3.3.2",
    "oazapfts": "^4.10.0"
  },
  "devDependencies": {
    "@raycast/eslint-config": "^1.0.8",
    "@types/node": "20.14.10",
    "@types/react": "^18.3.3",
    "eslint": "^8.53.0",
    "prettier": "^3.4.2",
    "typescript": "^5.5.3"
  },
  "scripts": {
    "build": "ray build -e dist",
    "dev": "ray develop",
    "fix-lint": "ray lint --fix",
    "lint": "ray lint",
    "publish": "npx @raycast/api@latest publish",
    "generate-spotify-client": "oazapfts --optimistic ./fixed-spotify-open-api.yml ./src/helpers/spotify.api.ts"
  }
}<|MERGE_RESOLUTION|>--- conflicted
+++ resolved
@@ -32,11 +32,8 @@
     "themitpatel",
     "litomore",
     "enneemme",
-<<<<<<< HEAD
+    "lineville",
     "tsibog"
-=======
-    "lineville"
->>>>>>> 2211ae91
   ],
   "pastContributors": [
     "bkeys818"
@@ -450,12 +447,14 @@
       "disabledByDefault": true
     },
     {
-<<<<<<< HEAD
       "name": "copyEmbed",
       "title": "Copy Embed Code",
       "subtitle": "Spotify",
       "description": "Copy the iframe embed code for the currently playing song or podcast episode.",
-=======
+      "mode": "no-view",
+      "disabledByDefault": true
+    },
+    {
       "name": "skip15",
       "title": "Skip 15 Seconds",
       "subtitle": "Spotify",
@@ -468,7 +467,6 @@
       "title": "Back 15 Seconds",
       "subtitle": "Spotify",
       "description": "Back 15 seconds in an episode.",
->>>>>>> 2211ae91
       "mode": "no-view",
       "disabledByDefault": true
     }
