--- conflicted
+++ resolved
@@ -137,10 +137,6 @@
     "@typescript-eslint/parser": "^5.0.0",
     "eslint": "^7.32.0",
     "eslint-config-prettier": "^8.3.0",
-<<<<<<< HEAD
-    "open": "^8.2.1",
-=======
->>>>>>> 9c57b760
     "prettier": "^2.6.2",
     "react-devtools": "^4.19.2",
     "typescript": "^4.4.3"
