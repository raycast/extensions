--- conflicted
+++ resolved
@@ -38,12 +38,9 @@
     "eyal_levy",
     "jonasengelmann",
     "vmrjnvc",
-    "karthik_manikandan",
-<<<<<<< HEAD
+    "karthik_manikandan",    
+    "kartheesan05",
     "joshkat"
-=======
-    "kartheesan05"
->>>>>>> 217bcbc1
   ],
   "pastContributors": [
     "bkeys818"
