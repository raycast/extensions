--- conflicted
+++ resolved
@@ -30,14 +30,11 @@
     "thomaslombart",
     "rhesamu",
     "themitpatel",
-<<<<<<< HEAD
-    "viethung0823"
-=======
     "litomore",
     "enneemme",
     "lineville",
-    "tsibog"
->>>>>>> 27ee8984
+    "tsibog",
+    "viethung0823"
   ],
   "pastContributors": [
     "bkeys818"
