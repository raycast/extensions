import { getSelectedText, Clipboard, Toast, showToast, getPreferenceValues } from "@raycast/api";
import got from "got";
import { StatusCodes, getReasonPhrase } from "http-status-codes";

interface Preferences {
  key: string;
}

export function getPreferences() {
  return getPreferenceValues<Preferences>();
}

<<<<<<< HEAD
function isPro(key: string) {
  return !key.endsWith(":fx");
}

function gotErrorToString(error: unknown) {
  // response received
  if (error instanceof got.HTTPError) {
    const { statusCode } = error.response;
    if (statusCode === StatusCodes.FORBIDDEN) return "Invalid DeepL API key";
    if (statusCode === StatusCodes.TOO_MANY_REQUESTS) return "Too many requests to DeepL API";
    if (statusCode === 456)
      return "DeepL API quota exceeded. The translation limit of your account has been reached. Consider upgrading your subscription.";
    if (statusCode.toString().startsWith("5")) return "DeepL API is temporary unavailable. Please try again later.";

    return `DeepL API returned ${statusCode} ${getReasonPhrase(statusCode)}`;
  }

  // request failed
  if (error instanceof got.RequestError) return `Failed to send a request to DeepL API: ${error.code} ${error.message}`;

  return "Unknown error";
}

=======
>>>>>>> bb61c420
export async function sendTranslateRequest({
  text: initialText,
  sourceLanguage,
  targetLanguage,
}: {
  text?: string;
<<<<<<< HEAD
  sourceLanguage?: SourceLanguage;
  targetLanguage: TargetLanguage;
=======
  sourceLanguage?: string;
  targetLanguage: string;
>>>>>>> bb61c420
}) {
  try {
    const text = initialText || (await getSelectedText());

<<<<<<< HEAD
    const { key } = getPreferences();

    try {
      const {
        translations: [{ text: translation, detected_source_language: detectedSourceLanguage }],
      } = await got
        .post(`https://api${isPro(key) ? "" : "-free"}.deepl.com/v2/translate`, {
=======
    const { key, pro } = getPreferences();

    try {
      const {
        translations: [{ text: translation }],
      } = await got
        .post(`https://api${pro ? "" : "-free"}.deepl.com/v2/translate`, {
>>>>>>> bb61c420
          headers: {
            Authorization: `DeepL-Auth-Key ${key}`,
          },
          json: {
            text: [text],
            source_lang: sourceLanguage,
            target_lang: targetLanguage,
          },
        })
<<<<<<< HEAD
        .json<{ translations: { text: string; detected_source_language: SourceLanguage }[] }>();
      await Clipboard.copy(translation);
      await showToast(Toast.Style.Success, "The translation was copied to your clipboard.");
      return { translation, detectedSourceLanguage };
    } catch (error) {
      await showToast(Toast.Style.Failure, "Something went wrong", gotErrorToString(error));
=======
        .json<{ translations: { text: string }[] }>();
      await Clipboard.copy(translation);
      await showToast(Toast.Style.Success, "The translation was copied to your clipboard.");
      return translation;
    } catch (error) {
      console.error(error);
      await showToast(
        Toast.Style.Failure,
        "Something went wrong",
        "Check your internet connection, API key, or you've maxed out the API."
      );
>>>>>>> bb61c420
    }
  } catch (error) {
    await showToast(Toast.Style.Failure, "Please select the text to be translated");
  }
}
<<<<<<< HEAD

export async function translate(target: TargetLanguage) {
  await sendTranslateRequest({ targetLanguage: target });
}

=======

export async function translate(target: string) {
  await sendTranslateRequest({ targetLanguage: target });
}

>>>>>>> bb61c420
export const source_languages = {
  BG: "Bulgarian",
  ZH: "Chinese",
  CS: "Czech",
  DA: "Danish",
  NL: "Dutch",
  EN: "English",
  ET: "Estonian",
  FI: "Finnish",
  FR: "French",
  DE: "German",
  EL: "Greek",
  HU: "Hungarian",
  IT: "Italian",
  JA: "Japanese",
  LV: "Latvian",
  LT: "Lithuanian",
  PL: "Polish",
  PT: "Portuguese",
  RO: "Romanian",
  RU: "Russian",
  SK: "Slovak",
  SL: "Slovenian",
  ES: "Spanish",
  SV: "Swedish",
  UK: "Ukrainian",
  ID: "Indonesian",
  KO: "Korean",
  NB: "Norwegian (Bokmål)",
  TR: "Turkish",
};
export type SourceLanguage = keyof typeof source_languages;

export const target_languages = {
  BG: "Bulgarian",
  ZH: "Chinese",
  CS: "Czech",
  DA: "Danish",
  NL: "Dutch",
  "EN-GB": "English (UK)",
  "EN-US": "English (US)",
  ET: "Estonian",
  FI: "Finnish",
  FR: "French",
  DE: "German",
  EL: "Greek",
  HU: "Hungarian",
  IT: "Italian",
  JA: "Japanese",
  LV: "Latvian",
  LT: "Lithuanian",
  PL: "Polish",
  "PT-PT": "Portuguese",
  "PT-BR": "Portuguese (Brazil)",
  RO: "Romanian",
  RU: "Russian",
  SK: "Slovak",
  SL: "Slovenian",
  ES: "Spanish",
  SV: "Swedish",
  UK: "Ukrainian",
  ID: "Indonesian",
  KO: "Korean",
  NB: "Norwegian (Bokmål)",
  TR: "Turkish",
};
export type TargetLanguage = keyof typeof target_languages;<|MERGE_RESOLUTION|>--- conflicted
+++ resolved
@@ -10,7 +10,7 @@
   return getPreferenceValues<Preferences>();
 }
 
-<<<<<<< HEAD
+
 function isPro(key: string) {
   return !key.endsWith(":fx");
 }
@@ -34,26 +34,19 @@
   return "Unknown error";
 }
 
-=======
->>>>>>> bb61c420
 export async function sendTranslateRequest({
   text: initialText,
   sourceLanguage,
   targetLanguage,
 }: {
   text?: string;
-<<<<<<< HEAD
+
   sourceLanguage?: SourceLanguage;
   targetLanguage: TargetLanguage;
-=======
-  sourceLanguage?: string;
-  targetLanguage: string;
->>>>>>> bb61c420
 }) {
   try {
     const text = initialText || (await getSelectedText());
 
-<<<<<<< HEAD
     const { key } = getPreferences();
 
     try {
@@ -61,15 +54,6 @@
         translations: [{ text: translation, detected_source_language: detectedSourceLanguage }],
       } = await got
         .post(`https://api${isPro(key) ? "" : "-free"}.deepl.com/v2/translate`, {
-=======
-    const { key, pro } = getPreferences();
-
-    try {
-      const {
-        translations: [{ text: translation }],
-      } = await got
-        .post(`https://api${pro ? "" : "-free"}.deepl.com/v2/translate`, {
->>>>>>> bb61c420
           headers: {
             Authorization: `DeepL-Auth-Key ${key}`,
           },
@@ -79,44 +63,22 @@
             target_lang: targetLanguage,
           },
         })
-<<<<<<< HEAD
         .json<{ translations: { text: string; detected_source_language: SourceLanguage }[] }>();
       await Clipboard.copy(translation);
       await showToast(Toast.Style.Success, "The translation was copied to your clipboard.");
       return { translation, detectedSourceLanguage };
     } catch (error) {
       await showToast(Toast.Style.Failure, "Something went wrong", gotErrorToString(error));
-=======
-        .json<{ translations: { text: string }[] }>();
-      await Clipboard.copy(translation);
-      await showToast(Toast.Style.Success, "The translation was copied to your clipboard.");
-      return translation;
-    } catch (error) {
-      console.error(error);
-      await showToast(
-        Toast.Style.Failure,
-        "Something went wrong",
-        "Check your internet connection, API key, or you've maxed out the API."
-      );
->>>>>>> bb61c420
     }
   } catch (error) {
     await showToast(Toast.Style.Failure, "Please select the text to be translated");
   }
 }
-<<<<<<< HEAD
 
 export async function translate(target: TargetLanguage) {
   await sendTranslateRequest({ targetLanguage: target });
 }
 
-=======
-
-export async function translate(target: string) {
-  await sendTranslateRequest({ targetLanguage: target });
-}
-
->>>>>>> bb61c420
 export const source_languages = {
   BG: "Bulgarian",
   ZH: "Chinese",
