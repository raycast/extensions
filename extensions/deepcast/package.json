{
  "$schema": "https://www.raycast.com/schemas/extension.json",
  "name": "deepcast",
  "title": "Deepcast",
  "description": "Translate words, or entire sentences, into 27 different languages using DeepL.",
  "icon": "icon.png",
  "keywords": [
    "deepl",
    "translate"
  ],
  "author": "mooxl",
  "contributors": [
    "peter-gy",
    "popalay",
    "MonsterDeveloper"
  ],
  "license": "MIT",
  "commands": [
    {
      "name": "index",
      "title": "Translate",
      "subtitle": "Deepcast",
      "description": "Translate text using DeepL",
      "mode": "view"
    },
    {
      "name": "bulgarian",
      "title": "Translate Into Bulgarian",
      "subtitle": "Deepcast",
      "description": "Translate selected text into Bulgarian using DeepL",
      "mode": "no-view"
    },
    {
      "name": "norwegian",
      "title": "Translate Into Norwegian",
      "subtitle": "Deepcast",
      "description": "Translate selected text into Norwegian (Bokmål) using DeepL",
      "mode": "no-view"
    },
    {
      "name": "indonesian",
      "title": "Translate Into Indonesian",
      "subtitle": "Deepcast",
      "description": "Translate selected text into Indonesian using DeepL",
      "mode": "no-view"
    },
    {
      "name": "korean",
      "title": "Translate Into Korean",
      "subtitle": "Deepcast",
      "description": "Translate selected text into Korean using DeepL",
      "mode": "no-view"
    },
    {
      "name": "turkish",
      "title": "Translate Into Turkish",
      "subtitle": "Deepcast",
      "description": "Translate selected text into Turkish using DeepL",
      "mode": "no-view"
    },
    {
      "name": "chinese",
      "title": "Translate Into Chinese",
      "subtitle": "Deepcast",
      "description": "Translate selected text into Chinese using DeepL",
      "mode": "no-view"
    },
    {
      "name": "czech",
      "title": "Translate Into Czech",
      "subtitle": "Deepcast",
      "description": "Translate selected text into Czech using DeepL",
      "mode": "no-view"
    },
    {
      "name": "danish",
      "title": "Translate Into Danish",
      "subtitle": "Deepcast",
      "description": "Translate selected text into Danish using DeepL",
      "mode": "no-view"
    },
    {
      "name": "dutch",
      "title": "Translate Into Dutch",
      "subtitle": "Deepcast",
      "description": "Translate selected text into Dutch using DeepL",
      "mode": "no-view"
    },
    {
      "name": "englishUK",
      "title": "Translate Into English (UK)",
      "subtitle": "Deepcast",
      "description": "Translate selected text into English (UK) using DeepL",
      "mode": "no-view"
    },
    {
      "name": "englishUS",
      "title": "Translate Into English (US)",
      "subtitle": "Deepcast",
      "description": "Translate selected text into English (US) using DeepL",
      "mode": "no-view"
    },
    {
      "name": "estonian",
      "title": "Translate Into Estonian",
      "subtitle": "Deepcast",
      "description": "Translate selected text into Estonian using DeepL",
      "mode": "no-view"
    },
    {
      "name": "finnish",
      "title": "Translate Into Finnish",
      "subtitle": "Deepcast",
      "description": "Translate selected text into Finnish using DeepL",
      "mode": "no-view"
    },
    {
      "name": "french",
      "title": "Translate Into French",
      "subtitle": "Deepcast",
      "description": "Translate selected text into French using DeepL",
      "mode": "no-view"
    },
    {
      "name": "german",
      "title": "Translate Into German",
      "subtitle": "Deepcast",
      "description": "Translate selected text into German using DeepL",
      "mode": "no-view"
    },
    {
      "name": "greek",
      "title": "Translate Into Greek",
      "subtitle": "Deepcast",
      "description": "Translate selected text into Greek using DeepL",
      "mode": "no-view"
    },
    {
      "name": "hungarian",
      "title": "Translate Into Hungarian",
      "subtitle": "Deepcast",
      "description": "Translate selected text into Hungarian using DeepL",
      "mode": "no-view"
    },
    {
      "name": "italian",
      "title": "Translate Into Italian",
      "subtitle": "Deepcast",
      "description": "Translate selected text into Italian using DeepL",
      "mode": "no-view"
    },
    {
      "name": "japanese",
      "title": "Translate Into Japanese",
      "subtitle": "Deepcast",
      "description": "Translate selected text into Japanese using DeepL",
      "mode": "no-view"
    },
    {
      "name": "latvian",
      "title": "Translate Into Latvian",
      "subtitle": "Deepcast",
      "description": "Translate selected text into Latvian using DeepL",
      "mode": "no-view"
    },
    {
      "name": "lithuanian",
      "title": "Translate Into Lithuanian",
      "subtitle": "Deepcast",
      "description": "Translate selected text into Lithuanian using DeepL",
      "mode": "no-view"
    },
    {
      "name": "polish",
      "title": "Translate Into Polish",
      "subtitle": "Deepcast",
      "description": "Translate selected text into Polish using DeepL",
      "mode": "no-view"
    },
    {
      "name": "portuguese",
      "title": "Translate Into Portuguese",
      "subtitle": "Deepcast",
      "description": "Translate selected text into Portuguese using DeepL",
      "mode": "no-view"
    },
    {
      "name": "portugueseBrazil",
      "title": "Translate Into Portuguese (Brazil)",
      "subtitle": "Deepcast",
      "description": "Translate selected text into Portuguese (Brazil) using DeepL",
      "mode": "no-view"
    },
    {
      "name": "romanian",
      "title": "Translate Into Romanian",
      "subtitle": "Deepcast",
      "description": "Translate selected text into Romanian using DeepL",
      "mode": "no-view"
    },
    {
      "name": "russian",
      "title": "Translate Into Russian",
      "subtitle": "Deepcast",
      "description": "Translate selected text into Russian using DeepL",
      "mode": "no-view"
    },
    {
      "name": "slovak",
      "title": "Translate Into Slovak",
      "subtitle": "Deepcast",
      "description": "Translate selected text into Slovak using DeepL",
      "mode": "no-view"
    },
    {
      "name": "slovenian",
      "title": "Translate Into Slovenian",
      "subtitle": "Deepcast",
      "description": "Translate selected text into Slovenian using DeepL",
      "mode": "no-view"
    },
    {
      "name": "spanish",
      "title": "Translate Into Spanish",
      "subtitle": "Deepcast",
      "description": "Translate selected text into Spanish using DeepL",
      "mode": "no-view"
    },
    {
      "name": "swedish",
      "title": "Translate Into Swedish",
      "subtitle": "Deepcast",
      "description": "Translate selected text into Swedish using DeepL",
      "mode": "no-view"
    },
    {
      "name": "ukrainian",
      "title": "Translate Into Ukrainian",
      "subtitle": "Deepcast",
      "description": "Translate selected text into Ukrainian using DeepL",
      "mode": "no-view"
    }
  ],
  "preferences": [
    {
      "description": "Your DeepL API key",
      "name": "key",
      "placeholder": "Enter your free DeepL API key",
      "required": true,
      "title": "API key",
      "type": "password"
<<<<<<< HEAD
=======
    },
    {
      "default": false,
      "description": "Check if you have DeepL API Pro",
      "label": "Check if you have DeepL API Pro",
      "name": "pro",
      "required": true,
      "title": "DeepL API Pro",
      "type": "checkbox"
>>>>>>> bb61c420
    }
  ],
  "dependencies": {
    "@raycast/api": "^1.48.8",
<<<<<<< HEAD
    "got": "^11.8.2",
    "http-status-codes": "^2.2.0"
  },
  "devDependencies": {
    "@raycast/eslint-config": "^1.0.5",
    "@types/http-status-codes": "^1.2.0",
=======
    "got": "^11.8.2"
  },
  "devDependencies": {
    "@raycast/eslint-config": "^1.0.5",
>>>>>>> bb61c420
    "@types/node": "^18.8.3",
    "eslint": "^7.32.0",
    "typescript": "^4.4.3"
  },
  "scripts": {
    "build": "ray build -e dist",
    "dev": "ray develop",
    "lint": "ray lint"
  }
}<|MERGE_RESOLUTION|>--- conflicted
+++ resolved
@@ -249,35 +249,16 @@
       "required": true,
       "title": "API key",
       "type": "password"
-<<<<<<< HEAD
-=======
-    },
-    {
-      "default": false,
-      "description": "Check if you have DeepL API Pro",
-      "label": "Check if you have DeepL API Pro",
-      "name": "pro",
-      "required": true,
-      "title": "DeepL API Pro",
-      "type": "checkbox"
->>>>>>> bb61c420
     }
   ],
   "dependencies": {
     "@raycast/api": "^1.48.8",
-<<<<<<< HEAD
     "got": "^11.8.2",
     "http-status-codes": "^2.2.0"
   },
   "devDependencies": {
     "@raycast/eslint-config": "^1.0.5",
     "@types/http-status-codes": "^1.2.0",
-=======
-    "got": "^11.8.2"
-  },
-  "devDependencies": {
-    "@raycast/eslint-config": "^1.0.5",
->>>>>>> bb61c420
     "@types/node": "^18.8.3",
     "eslint": "^7.32.0",
     "typescript": "^4.4.3"
