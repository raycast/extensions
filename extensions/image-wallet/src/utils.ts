--- conflicted
+++ resolved
@@ -2,11 +2,7 @@
 import { runJxa } from "run-jxa";
 
 import { basename, extname } from "path";
-<<<<<<< HEAD
 import * as fs from "fs";
-=======
-import * as fs from 'fs';
->>>>>>> a984ba15
 
 import { Pocket, Card, Preferences } from "./types";
 
@@ -37,12 +33,7 @@
     } catch (e) {
       // Photos is protected by default, and is a frequent appearance in my extension error emails.
       // I figure it makes sense to explicitly ignore it.
-<<<<<<< HEAD
       if (item.endsWith(".photoslibrary")) return;
-=======
-      if (item.endsWith(".photoslibrary")) return
-
->>>>>>> a984ba15
 
       // Try to continue even if we can't read the directory
       // This allows the extension to work with directories that have special characters
@@ -50,12 +41,7 @@
         showToast({
           style: Toast.Style.Failure,
           title: `${filePath} could not be read`,
-<<<<<<< HEAD
-          message:
-            "File/directory may contain special characters, or protect read access. Suppress this error in extension preferences.",
-=======
           message: "File/directory may contain special characters, or protect read access. Suppress this error in extension preferences.",
->>>>>>> a984ba15
         });
       }
       return;
@@ -125,11 +111,7 @@
       if (item.startsWith(".")) return;
 
       const filePath = `${dir}/${item}`;
-<<<<<<< HEAD
       let fileExt = extname(filePath);
-=======
-      let fileExt = extname(filePath)
->>>>>>> a984ba15
       const fileName = basename(filePath, fileExt);
       fileExt = fileExt.toLowerCase();
       let fileStats;
