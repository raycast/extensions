import { openExtensionPreferences, ActionPanel, Action, Grid, Icon, getPreferenceValues } from "@raycast/api";
import { usePromise } from "@raycast/utils";

import { useState, ReactNode } from "react";

import { walletPath, fetchFiles, fetchPocketNames, purgePreviews } from "./utils";
import { Card, Pocket, Preferences } from "./types";

let savedPockets: Pocket[];

export default function Command() {
  const [pocket, setPocket] = useState<string>();
  const {
    isLoading: isGridLoading,
    data: gridData,
    revalidate: revalidateGrid,
  } = usePromise(loadGridComponents, [pocket]);
  const {
    isLoading: isDropdownLoading,
    data: dropdownData,
    revalidate: revalidateDropdown,
  } = usePromise(loadDropdownComponents);

  return (
    <Grid
      columns={5}
      isLoading={isGridLoading}
      inset={Grid.Inset.Large}
      searchBarPlaceholder={`Search ${gridData?.cardCount || 0} Card${(gridData?.cardCount || 0) != 1 ? "s" : ""}`}
      searchBarAccessory={
        <Grid.Dropdown
          tooltip="Select Pocket"
          storeValue={getPreferenceValues<Preferences>().rememberPocketFilter}
          onChange={(newValue) => setPocket(newValue)}
          defaultValue="All Cards"
          key="Dropdown"
          isLoading={isDropdownLoading}
        >
          {dropdownData}
        </Grid.Dropdown>
      }
      actions={<ActionPanel>{loadGenericActionNodes()}</ActionPanel>}
    >
      {gridData?.pocketNodes}
    </Grid>
  );

  async function loadGridComponents(sortedPocket?: string) {
    if (!savedPockets) {
      savedPockets = await fetchFiles();
    }
    const pockets = savedPockets;

    const pocketNodes: ReactNode[] = [];
    let cardCount = 0;

    if (sortedPocket) {
      let pocket;

      if (sortedPocket == ".unsorted") {
        pocket = pockets.find((pocket) => !pocket.name);
      } else {
        pocket = pockets.find((pocket) => pocket.name == sortedPocket);
      }

      if (pocket) {
        pocketNodes.push(loadPocketNodes(pocket, { hideTitle: true }));
        cardCount = pocket.cards.length;
      }
    } else {
      pockets.forEach((pocket) => {
        pocketNodes.push(loadPocketNodes(pocket));
        cardCount += pocket.cards.length;
      });
    }

    pocketNodes.push(
      <Grid.EmptyView
        title="No Cards Found"
        key="Empty View"
        description="Use ⌘E to add images to the Wallet directory!"
      />
    );

    return { pocketNodes, cardCount };
  }

  function loadPocketNodes(pocket: Pocket, config?: { hideTitle?: boolean }) {
    return (
<<<<<<< HEAD
      <Grid.Section
        title={config?.hideTitle ? undefined : pocket?.name?.replaceAll(":", "/") || undefined}
        key={pocket.name || ".unsorted"}
      >
=======
      <Grid.Section title={config?.hideTitle ? undefined : pocket?.name?.replaceAll(":", "/") || undefined} key={pocket.name || ".unsorted"}>
>>>>>>> a984ba15
        {pocket.cards.map((card) => (
          <Grid.Item
            key={card.path}
            content={card.preview ?? { fileIcon: card.path }}
            title={card.name.replaceAll(":", "/")}
            keywords={[card.name]}
            actions={loadCardActionNodes(card)}
            quickLook={{ name: card.name, path: card.path }}
          />
        ))}
      </Grid.Section>
    );
  }

  async function loadDropdownComponents() {
    const pocketNames = fetchPocketNames();

    return [
      <Grid.Dropdown.Item title="All Cards" value="" key="" icon={Icon.Wallet} />,
      <Grid.Dropdown.Item title="Unsorted" value=".unsorted" key=".unsorted" icon={Icon.Filter} />,
      <Grid.Dropdown.Section title="Pockets" key="Section">
        {pocketNames.map((name) => (
          <Grid.Dropdown.Item title={name.replaceAll(":", "/")} value={name} key={name} />
        ))}
      </Grid.Dropdown.Section>,
    ];
  }

  function loadCardActionNodes(item: Card) {
    return (
      <ActionPanel>
        <ActionPanel.Section>
          <Action.Paste content={{ file: item.path }} />
          <Action.CopyToClipboard content={{ file: item.path }} />
          <Action.ToggleQuickLook shortcut={{ modifiers: ["cmd"], key: "y" }} />
          <Action.ShowInFinder path={item.path} shortcut={{ modifiers: ["cmd"], key: "o" }} />
        </ActionPanel.Section>
        {loadGenericActionNodes()}
      </ActionPanel>
    );
  }

  function loadGenericActionNodes() {
    return (
      <ActionPanel.Section>
        <Action.ShowInFinder title="Edit Wallet" shortcut={{ modifiers: ["cmd"], key: "e" }} path={walletPath} />
        <Action
          title="Change Wallet Directory"
          icon={Icon.Folder}
          shortcut={{ modifiers: ["cmd", "shift"], key: "e" }}
          onAction={openExtensionPreferences}
        />
        <Action
          title="Refresh"
          icon={Icon.ArrowClockwise}
          shortcut={{ modifiers: ["cmd"], key: "r" }}
          onAction={revalidate}
        />
        <Action
          title="Reset Video Previews"
          icon={Icon.ArrowClockwise}
          shortcut={{ modifiers: ["cmd", "shift"], key: "r" }}
          onAction={purgeRevalidate}
        />
      </ActionPanel.Section>
    );
  }

  async function revalidate() {
    savedPockets = await fetchFiles();
    revalidateGrid();
    revalidateDropdown();
  }

  function purgeRevalidate() {
    purgePreviews();
    revalidate();
  }
}<|MERGE_RESOLUTION|>--- conflicted
+++ resolved
@@ -87,14 +87,10 @@
 
   function loadPocketNodes(pocket: Pocket, config?: { hideTitle?: boolean }) {
     return (
-<<<<<<< HEAD
       <Grid.Section
         title={config?.hideTitle ? undefined : pocket?.name?.replaceAll(":", "/") || undefined}
         key={pocket.name || ".unsorted"}
       >
-=======
-      <Grid.Section title={config?.hideTitle ? undefined : pocket?.name?.replaceAll(":", "/") || undefined} key={pocket.name || ".unsorted"}>
->>>>>>> a984ba15
         {pocket.cards.map((card) => (
           <Grid.Item
             key={card.path}
