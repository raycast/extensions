--- conflicted
+++ resolved
@@ -1,14 +1,12 @@
 # Vercast Changelog
 
-<<<<<<< HEAD
 ## [2.4] - 2023-03-28
 
 - Fixed persistency of the selected team
-=======
+
 ## [2.3] - 2023-03-28
 
 - Added gray dot icon for queued deployments
->>>>>>> 90b28846
 
 ## [2.2] - 2022-09-08
 
