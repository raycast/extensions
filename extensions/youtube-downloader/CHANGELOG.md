--- conflicted
+++ resolved
@@ -1,10 +1,10 @@
 # YouTube Downloader Changelog
 
-<<<<<<< HEAD
+
 ## [Enhancement] - 2024-11-25
 
 - Update README with FAQs
-=======
+
 ## [Fixed bug #15306] - 2024-11-11
 
 - Fixed the highest quality bug
@@ -21,7 +21,6 @@
 ## [Update package dependency] - 2024-08-12
 
 - Update the `@dustube/ytdl-core` dependency to resolve the video download failure issue.
->>>>>>> c3cb3503
 
 ## [Fix video not found] - 2024-08-01
 
