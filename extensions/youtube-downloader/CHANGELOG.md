# YouTube Downloader Changelog

<<<<<<< HEAD
## [Improve Error Message] - {PR_MERGE_DATE}

- Improve error message
- Fix URL validator while link has no protocol prefix
- Replace `execa` with `nano-spawn`
- Adjust import orders
- Fix `yt-dlp` from preferences
=======
## [Fixes] - 2025-02-03

- Fixed error: Unable to get selected text from frontmost application

## [Insert active tab URL] - 2025-02-02

- If the raycast browser extension is installed, the extension will automatically insert the active tab URL into the input field
>>>>>>> 9eba4364

## [Improve URL Validator] - 2025-01-23

- Improve `isYouTubeURL` function
- Bump all dependencies to the latest

## [Simplify Extension] - 2025-01-22

- Simplified the extension by focusing on core functionality and relying on the `yt-dlp` executable instead of fork libraries which give so many issues.

## [Enhancement] - 2024-11-25

- Update README with FAQs

## [Fixed bug #15306] - 2024-11-11

- Fixed the highest quality bug

## [Add WAV support] - 2024-10-21

- Added WAV support for audio downloads

## [Remove empty dropdown items] - 2024-08-29

- Removed empty dropdown items from the format selection to improve user experience
- Added mp3 keyword for audio options

## [Update package dependency] - 2024-08-12

- Update the `@dustube/ytdl-core` dependency to resolve the video download failure issue.

## [Fix video not found] - 2024-08-01

- Update the `@dustube/ytdl-core` dependency to fix the video not found issue

## [Fix Live Premiere video download] - 2024-07-30

- Fix the live premiere video download issue

## [Fix download failed] - 2024-07-16

- Replace the `ytdl-core` with `@distube/ytdl-core` to fix the download failed issue

## [Update copy the video or audio file name with the video title] - 2024-07-05

- Update copy the video or audio file name with the video title
- Fix the key rendering problem in the format dropdown

## [Fix FFmpeg v7 error] - 2024-05-26

## [Update FFmpeg installation docs] - 2024-04-17

## [Error handling for livestreams] - 2023-10-28

- Show unsupported error message for livestreams links

## [Better error handling] - 2023-10-28

## [Add trimming support] - 2023-09-03

- Added optional `Start Time` and `End Time` fields to trim the output video

## [Sanitizing file name] - 2023-08-08

## [Added new format] - 2023-08-05

- Updated ytdl-core dependency from ^4.11.4 to ^4.11.5
- Added an option to enable .webm for higher quality downloads

## [Custom `ffmpeg` path] - 2023-07-08

- Added a preference so users can configure the `ffmpeg` executable path

## [Added metadata images] - 2023-06-19

- Added metadata images
- Updated dependencies

## [Initial Version] - 2023-03-28<|MERGE_RESOLUTION|>--- conflicted
+++ resolved
@@ -1,6 +1,5 @@
 # YouTube Downloader Changelog
 
-<<<<<<< HEAD
 ## [Improve Error Message] - {PR_MERGE_DATE}
 
 - Improve error message
@@ -8,7 +7,7 @@
 - Replace `execa` with `nano-spawn`
 - Adjust import orders
 - Fix `yt-dlp` from preferences
-=======
+
 ## [Fixes] - 2025-02-03
 
 - Fixed error: Unable to get selected text from frontmost application
@@ -16,7 +15,6 @@
 ## [Insert active tab URL] - 2025-02-02
 
 - If the raycast browser extension is installed, the extension will automatically insert the active tab URL into the input field
->>>>>>> 9eba4364
 
 ## [Improve URL Validator] - 2025-01-23
 
