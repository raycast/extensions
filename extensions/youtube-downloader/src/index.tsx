<<<<<<< HEAD
import { execSync, spawn } from "node:child_process";
import fs from "node:fs";
import path from "node:path";
=======
import {
  Action,
  ActionPanel,
  BrowserExtension,
  Clipboard,
  Detail,
  Form,
  getSelectedText,
  Icon,
  open,
  showHUD,
  showToast,
  Toast,
} from "@raycast/api";
>>>>>>> 9eba4364
import { useEffect, useMemo, useState } from "react";
import { Action, ActionPanel, Clipboard, Detail, Form, Icon, open, showHUD, showToast, Toast } from "@raycast/api";
import { useForm, usePromise } from "@raycast/utils";
import nanoSpawn from "nano-spawn";
import { DownloadOptions, isValidHHMM, isYouTubeURL, parseHHMM, preferences } from "./utils.js";

export default function DownloadVideo() {
  const [error, setError] = useState(0);

  const { handleSubmit, values, itemProps, setValue, setValidationError } = useForm<DownloadOptions>({
    initialValues: {
      url: "",
    },
    onSubmit: async (values) => {
      const options = ["-P", preferences.downloadPath];

      options.push("--ffmpeg-location", preferences.ffmpegPath);
      options.push("-f", "bv*[ext=mp4][vcodec^=avc]+ba[ext=m4a]/b[ext=mp4]");

      // if (!values.startTime && values.endTime) {
      //   options.push("--download-sections");
      //   options.push(`*0:00-${values.endTime}`);
      // } else if (values.startTime && !values.endTime) {
      //   options.push("--download-sections");
      //   options.push(`*${values.startTime}-*`);
      // } else if (values.startTime && values.endTime) {
      //   options.push("--download-sections");
      //   options.push(`*${values.startTime}-${values.endTime}`);
      // }

      const toast = await showToast({
        title: "Downloading Video",
        style: Toast.Style.Animated,
        message: "0%",
      });

      options.push("--progress");
      options.push("--print", "after_move:filepath");

      const process = spawn(preferences.ytdlPath, [...options, values.url]);

      let filePath = "";

      process.stdout.on("data", (data) => {
        const line = data.toString();
        console.log(line);

        const progress = Number(/\[download\]\s+(\d+(\.\d+)?)%.*/.exec(line)?.[1]);
        if (progress) {
          const currentProgress = Number(toast.message?.replace("%", ""));

          if (progress < currentProgress) {
            toast.title = "Formatting Video";
          }
          toast.message = `${Math.floor(progress)}%`;
        }

        if (line.startsWith("/")) {
          filePath = line;
        }
      });

      process.stderr.on("data", (data) => {
        const line = data.toString();
        console.error(line);

        toast.title = "Download Failed";
        toast.style = Toast.Style.Failure;
        toast.message = line;
      });

      process.on("close", () => {
        if (toast.style === Toast.Style.Failure) {
          return;
        }

        toast.title = "Video Downloaded";
        toast.style = Toast.Style.Success;
        toast.message = video?.title;

        if (filePath) {
          toast.primaryAction = {
            title: "Open in Finder",
            shortcut: { modifiers: ["cmd", "shift"], key: "o" },
            onAction: () => {
              open(path.dirname(filePath));
            },
          };
          toast.secondaryAction = {
            title: "Copy to Clipboard",
            shortcut: { modifiers: ["cmd", "shift"], key: "c" },
            onAction: () => {
              Clipboard.copy({ file: filePath });
              showHUD("Copied to Clipboard");
            },
          };
        }
      });
    },
    validation: {
      url: (value) => {
        if (!value) {
          return "URL is required";
        }
        if (!isYouTubeURL(value)) {
          return "Invalid URL";
        }
      },
      startTime: (value) => {
        if (value) {
          if (!isValidHHMM(value)) {
            return "Invalid time format";
          }
        }
      },
      endTime: (value) => {
        if (value) {
          if (!isValidHHMM(value)) {
            return "Invalid time format";
          }
          if (video && parseHHMM(value) > video?.duration) {
            return "End time is greater than video duration";
          }
        }
      },
    },
  });

  const { data: video, isLoading } = usePromise(
    async (url) => {
      if (!url) return;
      if (!isYouTubeURL(url)) return;

      const result = await nanoSpawn(preferences.ytdlPath, ["-j", url]);
      return JSON.parse(result.stdout) as {
        title: string;
        duration: number;
        live_status: string;
        formats: {
          format_id: string;
          vcodec: string;
          acodec: string;
          video_ext: string;
          protocol: string;
          filesize_approx: number;
          resolution: string;
        }[];
      };
    },
    [values.url],
    {
      onError(error) {
        showToast({
          style: Toast.Style.Failure,
          title: "Failed to fetch video",
          message: error.message,
        });
      },
    },
  );

  useEffect(() => {
    if (video) {
      if (video.live_status !== "not_live") {
        setValidationError("url", "Live streams are not supported");
      }
    }
  }, [video]);

  useEffect(() => {
    (async () => {
      const clipboardText = await Clipboard.readText();
      if (clipboardText && isYouTubeURL(clipboardText)) {
        setValue("url", clipboardText);
        return;
      }

      try {
        const selectedText = await getSelectedText();
        if (selectedText && isYouTubeURL(selectedText)) {
          setValue("url", selectedText);
          return;
        }
      } catch {
        // Suppress the error if Raycast didn't find any selected text
      }

      try {
        const tabUrl = (await BrowserExtension.getTabs()).find((tab) => tab.active)?.url;
        if (tabUrl && isYouTubeURL(tabUrl)) setValue("url", tabUrl);
      } catch {
        // Suppress the error if Raycast didn't find browser extension
      }
    })();
  }, []);

  const missingExecutable = useMemo(() => {
    if (!fs.existsSync(preferences.ytdlPath)) {
      return "yt-dlp";
    }
    if (!fs.existsSync(preferences.ffmpegPath)) {
      return "ffmpeg";
    }
    if (!fs.existsSync(preferences.ffprobePath)) {
      return "ffprobe";
    }
    return null;
  }, [error]);

  if (missingExecutable) {
    return <NotInstalled executable={missingExecutable} onRefresh={() => setError(error + 1)} />;
  }

  return (
    <Form
      isLoading={isLoading}
      actions={
        <ActionPanel>
          <Action.SubmitForm
            icon={Icon.Download}
            title="Download Video"
            onSubmit={(values) => {
              handleSubmit({ ...values, copyToClipboard: false } as DownloadOptions);
            }}
          />
        </ActionPanel>
      }
    >
      <Form.Description title="Title" text={video?.title ?? "Video not found"} />
      <Form.TextField
        autoFocus
        title="URL"
        placeholder="https://www.youtube.com/watch?v=xRMPKQweySE"
        {...itemProps.url}
      />
      {/*<Form.Separator />*/}
      {/*<Form.TextField*/}
      {/*  info="Optional. Specify when the output video should start. Follow the format HH:MM:SS or MM:SS."*/}
      {/*  title="Start Time"*/}
      {/*  placeholder="00:00"*/}
      {/*  {...itemProps.startTime}*/}
      {/*/>*/}
      {/*<Form.TextField*/}
      {/*  info="Optional. Specify when the output video should end. Follow the format HH:MM:SS or MM:SS."*/}
      {/*  title="End Time"*/}
      {/*  placeholder={video ? formatHHMM(video.duration) : "00:00"}*/}
      {/*  {...itemProps.endTime}*/}
      {/*/>*/}
    </Form>
  );
}

function NotInstalled({ executable, onRefresh }: { executable: string; onRefresh: () => void }) {
  return (
    <Detail
      actions={<AutoInstall onRefresh={onRefresh} />}
      markdown={`
# 🚨 Error: \`${executable}\` is not installed
This extension depends on a command-line utilty that is not detected on your system. You must install it continue.

If you have homebrew installed, simply press **⏎** to have this extension install it for you. Since \`${executable}\` is a heavy library, 
**it can take up 2 minutes to install**.

To install homebrew, visit [this link](https://brew.sh)
  `}
    />
  );
}

function AutoInstall({ onRefresh }: { onRefresh: () => void }) {
  const [isLoading, setIsLoading] = useState(false);

  return (
    <ActionPanel>
      {!isLoading && (
        <Action
          title="Install with Homebrew"
          icon={Icon.Download}
          onAction={async () => {
            if (isLoading) return;

            setIsLoading(true);

            const toast = await showToast({ style: Toast.Style.Animated, title: "Installing ffmpeg..." });
            await toast.show();

            try {
              execSync(`zsh -l -c 'brew install ffmpeg'`);
              await toast.hide();
              onRefresh();
            } catch (e) {
              await toast.hide();
              console.error(e);
              await showToast({
                style: Toast.Style.Failure,
                title: "Error installing",
                message: "An unknown error occured while trying to install",
              });
            }
            setIsLoading(false);
          }}
        />
      )}
    </ActionPanel>
  );
}<|MERGE_RESOLUTION|>--- conflicted
+++ resolved
@@ -1,8 +1,6 @@
-<<<<<<< HEAD
 import { execSync, spawn } from "node:child_process";
 import fs from "node:fs";
 import path from "node:path";
-=======
 import {
   Action,
   ActionPanel,
@@ -17,7 +15,6 @@
   showToast,
   Toast,
 } from "@raycast/api";
->>>>>>> 9eba4364
 import { useEffect, useMemo, useState } from "react";
 import { Action, ActionPanel, Clipboard, Detail, Form, Icon, open, showHUD, showToast, Toast } from "@raycast/api";
 import { useForm, usePromise } from "@raycast/utils";
