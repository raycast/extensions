{
  "$schema": "https://www.raycast.com/schemas/extension.json",
  "name": "iconify",
  "title": "Iconify — Search Icons",
  "description": "Search icons via Iconify",
  "icon": "icon.png",
  "author": "destiner",
  "contributors": [
    "kidonng"
  ],
  "categories": [
    "Design Tools",
    "Developer Tools"
  ],
  "license": "MIT",
  "scripts": {
    "build": "ray build -e dist",
    "dev": "ray develop",
    "lint": "ray lint"
  },
  "commands": [
    {
      "name": "view-icons",
      "title": "View Icons",
      "subtitle": "Iconify",
      "description": "View available icons",
      "mode": "view"
    },
    {
      "name": "search-icons",
      "title": "Search All Icons",
      "subtitle": "Iconify",
      "description": "Search through all available icons",
      "mode": "view"
    }
  ],
  "preferences": [
    {
      "name": "primaryAction",
      "type": "dropdown",
      "required": false,
      "title": "Primary action",
      "description": "Primary action to use",
      "default": "paste",
      "data": [
        {
          "title": "Paste to Active App",
          "value": "paste"
        },
        {
          "title": "Copy to Clipboard",
          "value": "copy"
        }
      ]
    }
  ],
  "dependencies": {
<<<<<<< HEAD
    "@raycast/api": "^1.32.1",
=======
    "@raycast/api": "^1.38.1",
>>>>>>> d7bf50a2
    "axios": "^0.26.1"
  },
  "devDependencies": {
    "@typescript-eslint/eslint-plugin": "^5.15.0",
    "@typescript-eslint/parser": "^5.15.0",
    "eslint": "^8.11.0",
    "eslint-config-prettier": "^8.5.0",
    "prettier": "^2.5.1",
    "react-devtools": "^4.24.1",
    "typescript": "^4.6.2"
  }
}<|MERGE_RESOLUTION|>--- conflicted
+++ resolved
@@ -55,11 +55,7 @@
     }
   ],
   "dependencies": {
-<<<<<<< HEAD
-    "@raycast/api": "^1.32.1",
-=======
     "@raycast/api": "^1.38.1",
->>>>>>> d7bf50a2
     "axios": "^0.26.1"
   },
   "devDependencies": {
