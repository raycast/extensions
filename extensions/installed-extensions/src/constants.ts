--- conflicted
+++ resolved
@@ -1,11 +1,7 @@
-<<<<<<< HEAD
-import { optionType } from "./types"
-=======
 import { OptionType } from "./types";
->>>>>>> f6c0503a
 
 export const extensionTypes: OptionType[] = [
   { id: "all", name: "All" },
   { id: "store", name: "Store" },
   { id: "local", name: "Local" },
-]+];