import {
  Action,
  ActionPanel,
  Color,
  Icon,
  List,
  getPreferenceValues,
  open,
  Clipboard,
  showHUD,
  openExtensionPreferences,
<<<<<<< HEAD
} from "@raycast/api"
import { useCachedPromise, showFailureToast } from "@raycast/utils"
import { exec as execCb } from "child_process"
import { useState } from "react"
import { promisify } from "util"
import { dataType, optionType } from "./types"
import { extensionTypes } from "./constants"
import { formatItem, formatOutput } from "./utils"
import fs from "fs"

const exec = promisify(execCb)
const jqPathApple = "/opt/homebrew/bin/jq"
const jqPathIntel = "/usr/local/bin/jq"

export default function IndexCommand() {
  const preferenes = getPreferenceValues<Preferences.Index>()

  let jqPath = ""

  if (fs.existsSync(jqPathApple)) {
    jqPath = jqPathApple
  } else if (fs.existsSync(jqPathIntel)) {
    jqPath = jqPathIntel
  } else if (preferenes.jqPath?.trim()) {
    jqPath = preferenes.jqPath
  } else {
    // 抛出错误，或者进行一些其他处理
  }

  if (preferenes.jqPath || preferenes.jqPath?.trim()) {
    jqPath = preferenes.jqPath
  }

  const [installedExtensions, setInstalledExtensions] = useState<dataType[]>([])
=======
} from "@raycast/api";
import { useCachedPromise, showFailureToast } from "@raycast/utils";
import { exec as execCb } from "child_process";
import { useState } from "react";
import { promisify } from "util";
import { DataType, OptionType } from "./types";
import { extensionTypes } from "./constants";
import { formatItem, formatOutput } from "./utils";

const exec = promisify(execCb);

export default function IndexCommand() {
  const preferences = getPreferenceValues<Preferences.Index>();

  let jqPath = process.arch == "arm64" ? "/opt/homebrew/bin/jq" : "/usr/local/homebrew/bin/jq";
  if (preferences.jqPath || preferences.jqPath?.trim()) {
    jqPath = preferences.jqPath;
  }

  const [installedExtensions, setInstalledExtensions] = useState<DataType[]>([]);
>>>>>>> f6c0503a
  const { isLoading, data, error } = useCachedPromise(async () => {
    const { stdout, stderr } = await exec(
      `find ~/.config/raycast/extensions/**/package.json -exec echo -n "{}: " \\; -exec ${jqPath} -r '. | "\\(.author) \\(.icon) \\(.commands | length) \\(.name) \\(.owner) \\(.title)"' {} \\;`,
    )

    if (stderr) {
      showFailureToast("Correct the path to jq or download jq", {
        primaryAction: {
          title: "Download jq",
          onAction: () => {
            open("https://jqlang.github.io/jq/download/")
          },
        },
      })

<<<<<<< HEAD
      throw new Error("Correct the path to jq or dowbload jq")
=======
      throw new Error("Correct the path to jq or download jq");
>>>>>>> f6c0503a
    }

    let result = stdout.split("\n").map((item) => {
      const [path, author, icon, commands, name, owner, ...titleParts] = item.trim().split(" ")
      const title = titleParts.join(" ")
      const cleanedPath = path.replace("/package.json:", "")
      const link = `https://raycast.com/${owner == "null" ? author : owner}/${name}`

      return {
        path: cleanedPath,
        name,
        author,
        icon,
        commands,
        owner,
        title,
        link,
        isOrganization: owner !== "null",
<<<<<<< HEAD
        isLocalExtension: !!cleanedPath.match(/[\da-f]{8}-[\da-f]{4}-[\da-f]{4}-[\da-f]{4}-[\da-f]{12}/gi),
      }
    })
=======
        isLocalExtension: !cleanedPath.match(/[\da-f]{8}-[\da-f]{4}-[\da-f]{4}-[\da-f]{4}-[\da-f]{12}/gi),
      };
    });
>>>>>>> f6c0503a

    result = result.filter((item) => item.title !== "" && item.author !== "")
    result = result.sort((a, b) => a.title.localeCompare(b.title))

    setInstalledExtensions(result)

    return result
  })

  function ExtensionTypeDropdown(props: {
<<<<<<< HEAD
    ExtensionTypes: optionType[]
    onExtensionTypeChange: (newValue: string) => void
=======
    ExtensionTypes: OptionType[];
    onExtensionTypeChange: (newValue: string) => void;
>>>>>>> f6c0503a
  }) {
    const { ExtensionTypes, onExtensionTypeChange } = props
    return (
      <List.Dropdown
        tooltip="Select Extension Type"
        storeValue={false}
        onChange={(newValue) => {
          onExtensionTypeChange(newValue)
        }}
      >
        <List.Dropdown.Section title="Extension Type">
          {ExtensionTypes.map((extensionType) => (
            <List.Dropdown.Item key={extensionType.id} title={extensionType.name} value={extensionType.id} />
          ))}
        </List.Dropdown.Section>
      </List.Dropdown>
    )
  }

  const onExtensionTypeChange = (newValue: string) => {
    const filteredExtensions: DataType[] =
      data?.filter((item) => {
        return newValue === "local" ? item.isLocalExtension : newValue === "store" ? !item.isLocalExtension : true
      }) || []

    setInstalledExtensions(filteredExtensions)
  }

  return (
    <List
      isLoading={isLoading}
      searchBarAccessory={
        <ExtensionTypeDropdown ExtensionTypes={extensionTypes} onExtensionTypeChange={onExtensionTypeChange} />
      }
    >
      <List.EmptyView
        title={error ? "Correct the path to jq or download jq" : "No Results"}
        icon={error ? { source: Icon.Warning, tintColor: Color.Red } : "noview.png"}
        actions={
          error ? (
            <ActionPanel>
              <Action.OpenInBrowser url="https://jqlang.github.io/jq/download/" title="Download Jq" />
            </ActionPanel>
          ) : null
        }
      />

      <List.Section title="Installed Extensions" subtitle={`${installedExtensions?.length}`}>
        {installedExtensions &&
          installedExtensions.map((item, index) => {
            const accessories = []
            if (item.isLocalExtension) {
              accessories.push({
                tag: { color: Color.Green, value: "Local extension" },
                icon: Icon.HardDrive,
              })
            }

            if (item.isOrganization) {
              accessories.push({ tag: item.owner, icon: Icon.Crown, tooltip: "Organization" })
            } else {
              accessories.push({ tag: item.author, icon: Icon.Person, tooltip: "Author" })
            }

            accessories.push({ tag: `${item.commands}`, icon: Icon.ComputerChip, tooltip: "Commands" })

            return (
              <List.Item
                key={index}
                icon={`${item.path}/assets/${item.icon}`}
                title={item.title}
                keywords={[item.author]}
                actions={
                  <ActionPanel>
                    <ActionPanel.Section title="Extension">
                      <Action
                        onAction={() => {
<<<<<<< HEAD
                          Clipboard.copy(formatItem(item, preferenes.format))
                          showHUD("Copied to Clipboard")
=======
                          Clipboard.copy(formatItem(item, preferences.format));
                          showHUD("Copied to Clipboard");
>>>>>>> f6c0503a
                        }}
                        title="Copy Item to Clipboard"
                        icon={Icon.Clipboard}
                        shortcut={{ modifiers: ["cmd"], key: "." }}
                      />
                      <Action
                        onAction={() => {
                          Clipboard.copy(
                            formatOutput(
                              installedExtensions,
                              preferences.format,
                              preferences.separator,
                              preferences.prepend,
                            ),
                          )
                          showHUD("Copied to Clipboard")
                        }}
                        title="Copy Extension List to Clipboard"
                        icon={Icon.Clipboard}
                        shortcut={{ modifiers: ["cmd", "shift"], key: "." }}
                      />
                    </ActionPanel.Section>
                    <Action
                      title="Open Extension Preferences"
                      onAction={openExtensionPreferences}
                      icon={Icon.Gear}
                      shortcut={{ modifiers: ["cmd", "shift"], key: "," }}
                    />
                  </ActionPanel>
                }
                accessories={accessories}
              />
            )
          })}
      </List.Section>
    </List>
  )
}<|MERGE_RESOLUTION|>--- conflicted
+++ resolved
@@ -9,42 +9,6 @@
   Clipboard,
   showHUD,
   openExtensionPreferences,
-<<<<<<< HEAD
-} from "@raycast/api"
-import { useCachedPromise, showFailureToast } from "@raycast/utils"
-import { exec as execCb } from "child_process"
-import { useState } from "react"
-import { promisify } from "util"
-import { dataType, optionType } from "./types"
-import { extensionTypes } from "./constants"
-import { formatItem, formatOutput } from "./utils"
-import fs from "fs"
-
-const exec = promisify(execCb)
-const jqPathApple = "/opt/homebrew/bin/jq"
-const jqPathIntel = "/usr/local/bin/jq"
-
-export default function IndexCommand() {
-  const preferenes = getPreferenceValues<Preferences.Index>()
-
-  let jqPath = ""
-
-  if (fs.existsSync(jqPathApple)) {
-    jqPath = jqPathApple
-  } else if (fs.existsSync(jqPathIntel)) {
-    jqPath = jqPathIntel
-  } else if (preferenes.jqPath?.trim()) {
-    jqPath = preferenes.jqPath
-  } else {
-    // 抛出错误，或者进行一些其他处理
-  }
-
-  if (preferenes.jqPath || preferenes.jqPath?.trim()) {
-    jqPath = preferenes.jqPath
-  }
-
-  const [installedExtensions, setInstalledExtensions] = useState<dataType[]>([])
-=======
 } from "@raycast/api";
 import { useCachedPromise, showFailureToast } from "@raycast/utils";
 import { exec as execCb } from "child_process";
@@ -65,34 +29,29 @@
   }
 
   const [installedExtensions, setInstalledExtensions] = useState<DataType[]>([]);
->>>>>>> f6c0503a
   const { isLoading, data, error } = useCachedPromise(async () => {
     const { stdout, stderr } = await exec(
       `find ~/.config/raycast/extensions/**/package.json -exec echo -n "{}: " \\; -exec ${jqPath} -r '. | "\\(.author) \\(.icon) \\(.commands | length) \\(.name) \\(.owner) \\(.title)"' {} \\;`,
-    )
+    );
 
     if (stderr) {
       showFailureToast("Correct the path to jq or download jq", {
         primaryAction: {
           title: "Download jq",
           onAction: () => {
-            open("https://jqlang.github.io/jq/download/")
+            open("https://jqlang.github.io/jq/download/");
           },
         },
-      })
+      });
 
-<<<<<<< HEAD
-      throw new Error("Correct the path to jq or dowbload jq")
-=======
       throw new Error("Correct the path to jq or download jq");
->>>>>>> f6c0503a
     }
 
     let result = stdout.split("\n").map((item) => {
-      const [path, author, icon, commands, name, owner, ...titleParts] = item.trim().split(" ")
-      const title = titleParts.join(" ")
-      const cleanedPath = path.replace("/package.json:", "")
-      const link = `https://raycast.com/${owner == "null" ? author : owner}/${name}`
+      const [path, author, icon, commands, name, owner, ...titleParts] = item.trim().split(" ");
+      const title = titleParts.join(" ");
+      const cleanedPath = path.replace("/package.json:", "");
+      const link = `https://raycast.com/${owner == "null" ? author : owner}/${name}`;
 
       return {
         path: cleanedPath,
@@ -104,40 +63,29 @@
         title,
         link,
         isOrganization: owner !== "null",
-<<<<<<< HEAD
-        isLocalExtension: !!cleanedPath.match(/[\da-f]{8}-[\da-f]{4}-[\da-f]{4}-[\da-f]{4}-[\da-f]{12}/gi),
-      }
-    })
-=======
         isLocalExtension: !cleanedPath.match(/[\da-f]{8}-[\da-f]{4}-[\da-f]{4}-[\da-f]{4}-[\da-f]{12}/gi),
       };
     });
->>>>>>> f6c0503a
 
-    result = result.filter((item) => item.title !== "" && item.author !== "")
-    result = result.sort((a, b) => a.title.localeCompare(b.title))
+    result = result.filter((item) => item.title !== "" && item.author !== "");
+    result = result.sort((a, b) => a.title.localeCompare(b.title));
 
-    setInstalledExtensions(result)
+    setInstalledExtensions(result);
 
-    return result
-  })
+    return result;
+  });
 
   function ExtensionTypeDropdown(props: {
-<<<<<<< HEAD
-    ExtensionTypes: optionType[]
-    onExtensionTypeChange: (newValue: string) => void
-=======
     ExtensionTypes: OptionType[];
     onExtensionTypeChange: (newValue: string) => void;
->>>>>>> f6c0503a
   }) {
-    const { ExtensionTypes, onExtensionTypeChange } = props
+    const { ExtensionTypes, onExtensionTypeChange } = props;
     return (
       <List.Dropdown
         tooltip="Select Extension Type"
         storeValue={false}
         onChange={(newValue) => {
-          onExtensionTypeChange(newValue)
+          onExtensionTypeChange(newValue);
         }}
       >
         <List.Dropdown.Section title="Extension Type">
@@ -146,17 +94,17 @@
           ))}
         </List.Dropdown.Section>
       </List.Dropdown>
-    )
+    );
   }
 
   const onExtensionTypeChange = (newValue: string) => {
     const filteredExtensions: DataType[] =
       data?.filter((item) => {
-        return newValue === "local" ? item.isLocalExtension : newValue === "store" ? !item.isLocalExtension : true
-      }) || []
+        return newValue === "local" ? item.isLocalExtension : newValue === "store" ? !item.isLocalExtension : true;
+      }) || [];
 
-    setInstalledExtensions(filteredExtensions)
-  }
+    setInstalledExtensions(filteredExtensions);
+  };
 
   return (
     <List
@@ -180,21 +128,21 @@
       <List.Section title="Installed Extensions" subtitle={`${installedExtensions?.length}`}>
         {installedExtensions &&
           installedExtensions.map((item, index) => {
-            const accessories = []
+            const accessories = [];
             if (item.isLocalExtension) {
               accessories.push({
                 tag: { color: Color.Green, value: "Local extension" },
                 icon: Icon.HardDrive,
-              })
+              });
             }
 
             if (item.isOrganization) {
-              accessories.push({ tag: item.owner, icon: Icon.Crown, tooltip: "Organization" })
+              accessories.push({ tag: item.owner, icon: Icon.Crown, tooltip: "Organization" });
             } else {
-              accessories.push({ tag: item.author, icon: Icon.Person, tooltip: "Author" })
+              accessories.push({ tag: item.author, icon: Icon.Person, tooltip: "Author" });
             }
 
-            accessories.push({ tag: `${item.commands}`, icon: Icon.ComputerChip, tooltip: "Commands" })
+            accessories.push({ tag: `${item.commands}`, icon: Icon.ComputerChip, tooltip: "Commands" });
 
             return (
               <List.Item
@@ -207,13 +155,8 @@
                     <ActionPanel.Section title="Extension">
                       <Action
                         onAction={() => {
-<<<<<<< HEAD
-                          Clipboard.copy(formatItem(item, preferenes.format))
-                          showHUD("Copied to Clipboard")
-=======
                           Clipboard.copy(formatItem(item, preferences.format));
                           showHUD("Copied to Clipboard");
->>>>>>> f6c0503a
                         }}
                         title="Copy Item to Clipboard"
                         icon={Icon.Clipboard}
@@ -228,8 +171,8 @@
                               preferences.separator,
                               preferences.prepend,
                             ),
-                          )
-                          showHUD("Copied to Clipboard")
+                          );
+                          showHUD("Copied to Clipboard");
                         }}
                         title="Copy Extension List to Clipboard"
                         icon={Icon.Clipboard}
@@ -246,9 +189,9 @@
                 }
                 accessories={accessories}
               />
-            )
+            );
           })}
       </List.Section>
     </List>
-  )
+  );
 }