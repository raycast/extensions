--- conflicted
+++ resolved
@@ -1,20 +1,3 @@
-<<<<<<< HEAD
-export type dataType = {
-  [key: string]: any
-  path: string
-  name: string
-  icon: string
-  title: string
-  author: string
-  owner: string
-  commands: string
-  isLocalExtension: boolean
-  isOrganization: boolean
-  link: string
-}
-
-export type optionType = { id: string; name: string }
-=======
 export type DataType = {
   [key: string]: any;
   path: string;
@@ -29,5 +12,4 @@
   link: string;
 };
 
-export type OptionType = { id: string; name: string };
->>>>>>> f6c0503a
+export type OptionType = { id: string; name: string };