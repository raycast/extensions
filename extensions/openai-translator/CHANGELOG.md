--- conflicted
+++ resolved
@@ -1,10 +1,7 @@
 # OpenAI Translator Changelog
 
-<<<<<<< HEAD
-=======
 ## [Updated README] - 2023-06-05
 
->>>>>>> b9baf100
 ## [Multiple LLM Provider support] - 2023-05-23
 
 - Raycast AI support by @Fatpandac
