--- conflicted
+++ resolved
@@ -6,11 +6,8 @@
   "icon": "bring-icon.png",
   "author": "amuelli",
   "contributors": [
-<<<<<<< HEAD
-    "ilian"
-=======
+    "ilian",
     "xilopaint"
->>>>>>> 0015bdae
   ],
   "categories": [
     "Productivity"
@@ -37,14 +34,9 @@
     {
       "name": "index",
       "title": "Add Items to List",
-<<<<<<< HEAD
-      "description": "add a new item to a Bring! shopping list",
+      "description": "Add items to a Bring! list",
       "mode": "view",
       "keywords": ["shopping", "bring", "groceries"]
-=======
-      "description": "Add items to a Bring! list",
-      "mode": "view"
->>>>>>> 0015bdae
     }
   ],
   "dependencies": {
