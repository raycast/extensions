--- conflicted
+++ resolved
@@ -1,17 +1,15 @@
 # Bring Changelog
 
-<<<<<<< HEAD
-## [Update] - 2024-02-22
+## [Update] - 2024-02-29
 - Added dropdown to select the shopping list and simplify the user interface.
 - Changed aspect ratio of the grid to 4:3.
 - Simplified the `getBringApi` login function and added error handling.
 - Added `useMemo` to avoid unnecessary re-renders of sections computed from the shopping list.
 - Added an empty view while loading the shopping list.
 - Added icons to the Action Panel.
-=======
+
 ## [Enhancement] - 2024-02-24
 
 - Change the search bar placeholder to match the one used in the Bring! iOS app.
->>>>>>> 0015bdae
 
 ## [Initial Version] - 2024-01-02