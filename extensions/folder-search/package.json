--- conflicted
+++ resolved
@@ -9,7 +9,9 @@
     "search"
   ],
   "author": "omarshahine",
+  "author": "omarshahine",
   "contributors": [
+    "GastroGeek",
     "GastroGeek",
     "fengtianze",
     "ridemountainpig"
@@ -53,6 +55,15 @@
       "type": "checkbox"
     },
     {
+      "default": true,
+      "description": "Filter out non-user visible folders in ~/Library. This does not affect cloud storage folders (iCloud Drive, Dropbox, OneDrive, Google Drive) which will always be shown.",
+      "label": "Filter Library Folders",
+      "name": "filterLibraryFolders",
+      "required": false,
+      "title": "Filter System Library Folders",
+      "type": "checkbox"
+    },
+    {
       "default": false,
       "description": "Enables support for custom 'AppleScript' plugins in Folder Search. See README",
       "label": "Enabled",
@@ -71,11 +82,7 @@
     }
   ],
   "dependencies": {
-<<<<<<< HEAD
     "@raycast/api": "^1.96.3",
-=======
-    "@raycast/api": "^1.94.0",
->>>>>>> 79f85edd
     "@raycast/utils": "^1.19.1",
     "binary-split": "^1.0.5",
     "fs-extra": "^11.3.0",
@@ -84,7 +91,6 @@
     "yup": "^1.6.1"
   },
   "devDependencies": {
-<<<<<<< HEAD
     "@raycast/eslint-config": "^2.0.4",
     "@types/fs-extra": "^11.0.4",
     "@types/node": "^22.15.3",
@@ -93,16 +99,6 @@
     "prettier": "^3.5.3",
     "react": "^19.1.0",
     "typescript": "^5.8.3"
-=======
-    "@raycast/eslint-config": "^1.0.11",
-    "@types/fs-extra": "^11.0.4",
-    "@types/node": "^22.14.1",
-    "@types/react": "^19.1.2",
-    "eslint": "^7.32.0",
-    "prettier": "^2.5.1",
-    "react": "^18.2.0",
-    "typescript": "^4.4.3"
->>>>>>> 79f85edd
   },
   "scripts": {
     "build": "ray build -e dist",
