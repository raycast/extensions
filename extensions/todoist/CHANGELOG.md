# Todoist Changelog

<<<<<<< HEAD
## [Add Complete Task Shortcut Preferences] - {PR_MERGE_DATE}

- Adjusting shortcuts for the following task actions:
  - Complete Task - Now `⌘` + `Enter` (previously `shift` + `⌘` + `E`)
  - Open Task in Todoist - Now `⌘` + `O` (previously `⌘` + `Enter`)
=======
## [Add Support for Task Deadlines] - {PR_MERGE_DATE}

It's now possible to specify a deadline when using the `Create Task` command. Deadlines are displayed in the task list and task details views.
>>>>>>> 44b57d7b

## [Quick Add Task Improvement] - 2024-12-02

Added a pop to the root and cleared the search bar after creating a task for the `close window immediately` preference.

## [Menu Bar Command Fixes] - 2024-08-05

Changed Menu bar icon color contrast issue with certain wallpapers in light mode.

## [Focus Label] - 2024-07-12

Adds a preference to set a specified label for the task in focus. The label will be removed when the task is not in focus.
This helps filter in-focus tasks on Todoist UI. The label will only be applied if the preference textfield is not empty.

## [Todoist Quicklinks] - 2024-07-09

- Added a new action to create quicklinks for various views in Todoist (e.g., Today, specific projects, etc.).

## [Fixes] - 2024-07-03

Completing tasks or other action no longer throw errors if menu bar command is not activated.

## [Add time to Schedule Task action] - 2024-01-25

It's now possible to specify a time when scheduling a task from the list item.

## [Change Menu Bar Icon Color in Dark Mode] - 2024-01-22

Changed Menu bar icon color in dark mode to #e5e5e5.

## [Show filters and filter tasks] - 2023-12-18

You can now view your Todoist filters and see all tasks associated with a selected filter.

## [Focused task] - 2023-10-30

You can now directly open the focused task via a Raycast command.

## [Duration support] - 2023-09-20

You can now create tasks with durations in "Create Task," as well as choose dates with times.

## [View task in Raycast from menu bar] - 2023-06-29

When using menu bar you may want to take a closer a look at your task description without opening the Todoist app. This change adds a way to quickly preview any task from menu bar on Raycast floating window.

It also enhances user experience in the following ways:

- Add subtask count to the task detail view in Raycast, so you can quickly see how many subtasks you have for each task.
- Fix null issue when Editing task without changing any field (#7057)
- Truncate menu bar task content to 50 characters to improve user experience.

Happy viewing!

## [Subtasks on menu bar] - 2023-06-14

This update adds subtasks to the menu bar tasks options. Thanks to this change, you can now break down tasks on the app and work on them one step at a time while still using the menu bar for navigation.

Happy task breaking!

## [Show task count for projects] - 2023-06-07

This update adds a new feature to display the `task count` besides project name in the `Show Projects` view. Note it's set to off by default in the command's preferences.

## [Filter view menu bar] - 2023-06-05

This updates adds a new view on menu bar called filter. When set, you can specify a custom [Filter Query](https://todoist.com/help/articles/205248842) to only show those tasks that matter the most to you in the menu bar.

It also improves user experience by addressing the following bugs:

- Fix an issue grouping tasks by due date when local is not UTC.

Happy filtering!

## [Search command and bug fixes] - 2023-06-02

This update adds a new command called `Search`, allowing you to search among your Todoist tasks, projects, labels, and comments. Please note that the `All Tasks` view of the `Home` command has been moved to the `Search` command.

It also enhances the user experience by addressing and fixing several bugs:

- The `JS heap out of memory error` in the menu bar has been resolved (still not the case for other commands)
- The ability to focus on tasks outside the menu bar tasks has been added for improved usability
- The `Quick Add Task` command now works properly a fallback command
- The dates with a datetime should be placed in full dates sections

Happy searching!

## [Todoist v2] - 2023-05-12

The Todoist extension has been completely revamped for a cleaner, better and smoother Raycast experience. The goal of this extension is clear: make you able to use Todoist anytime, anywhere, for anything on your computer using the power of Raycast. This update is packed with new features, so let's jump right into them.

### Home Command

Exit `Today Tasks`, `Upcoming Tasks`, `Search Tasks`, `Completed Tasks`. Welcome `Home`. This brand new command allows you to see your different tasks views from within one command: inbox, today, upcoming, completed but also your project and labels views. Then, switch views very easily using `⌘` + `P`. Need a quick-access to a view? Select your favorite view, and press the `Create View Quicklink` action. Note it's also possible to configure the default view in the command's preferences.

### OAuth Integration

To start using the extension, you previously had to go to Todoist settings, then the developer section and then get your API key. That's not the best experience when using an extension. Now? Just connect your Todoist account with the new OAuth integration. Note that if you were using the token previously, you should stay logged in without any problems.

### Better performance and always fresh data

Navigating across the extension is now smoother and faster. Plus, your data can stay always fresh by activating the `Background Refresh` option in the `Menu Bar Tasks` command. This has been made possible by using Todoist's Sync API instead of the REST API. The Sync API is actually used by Todoist's own clients and also unlocks ton of new features, which brings us to the next feature...

### Assignee Support

Assignees are coming to the extension! It's now possible to see who's responsible for each task directly from Raycast but also who assigned you the task and the comment's authors. You can also assign a task to anyone and create a task with an assignee.

### Flexible Grouping and Sorting

One of the power of Todoist is being able to group and sort your different tasks views by due date, assignee, label, or priority. Well, why not do the same? Make use of the `Group By` action ( `⌥` + `⇧` + `G`), `Sort By` action (`⌥` + `⇧` + `S`), and `Order By` (`⌥` + `⇧` + `O`) and customize your task views independently from each other, the way you want it.

### Reminders

This update also adds support for reminders. It's now possible to see a task's reminders, create time reminders (`⌘` + `⇧` + `R`), create location reminders (`⌥` + `⇧` + `R`) using your pre-defined locations list, or delete reminders (`⌃` + `⇧` + `R`). Note that you won't be able to use reminder actions if you're not using Todoist Pro.

### Attachment Support

Need a file for a particular task? You can now add a file attachment from the `Create Task` command. Of course, it's also possible to add attachments by adding a new comment to a task.

### Label Improvements

There's also significant improvements to labels with this update: introducing the `Show Labels` command. This command allows you to view all labels, add or remove them to or from favorites (`⌘` + `⇧` + `F`), and delete them (`⌃` + `X`).

### Menu Bar improvements

The menu bar command also gets its own set of improvements:

- Hide the tasks count in the command's preferences if you want to have a cleaner (and maybe more stress-free) menu-bar
- Add a label or an assignee to a task
- Quickly access your tasks views (`Inbox`, `Today`, etc.), or other commands such as `Create Task` or `Create Project`
- Also, some bugs have been fixed which should make the menu-bar smoother to use

### Quality of Life Improvements

This changelog is getting long, isn't it? I'd be happy to tell you more about other updates but it'd get way longer so let's just put up a list for the rest of them:

- See your sub-tasks from a task list item (`⌘` + `⇧` + `T`)
- See the task's project section from within the list
- Set the parent task of another task if you want to make-it a sub-task (`⌘` + `⇧` + `M`)
- See the different reactions to your comment
- Refresh your data with (`⌘` + `R`)
- Better empty views (especially the today one!)
- See your team inbox in the `Show Projects` view
- Same order than Todoist in the today or upcoming view
- And other improvements and fixes I've probably forgotten.

This update paves the way for other features such as filters. I hope you enjoy it and that it'll make your Todoist experience on Raycast delightful.

## [Improvements & fixes] - 2023-04-12

- Add action to mark an already completed task as incomplete
- Add action to copy the title of a completed task
- Fix a bug where the "Today" view in the menu bar command would use the "Upcoming Days" settings
- Remove Markdown formatting from the focused task

## [Add various actions and new completed tasks command] - 2023-01-20

- Add new command to see your completed tasks
- Add new `Show Project` action
- Add `Duplicate Task` action
- Add `Move to Project` action
- Add `Show Project` action
- Remove `Group By` preferences in favor of an action
- Support lots more dates when scheduling tasks (thanks to the new `Action.PickDate` component)
- Use consistent project icons throughout all the commands

⚠️ If you were using the `Group By` preference, it's been replaced by a list item action. Now, select any item in the today or project list and press `⌥` + `⇧` + `G` to configure your view.

## [Menu bar fix] - 2023-01-10

- Fix focused task when not listed in menu bar

## [Menu bar improvements] - 2023-01-03

- Add possibility to specify the number of days in Upcoming view for Menu Bar

## [Menu bar command bug fix] - 2023-01-02

- Fixed an error that caused menu bar to throw an error

## [Optimizing title] - 2022-12-21

- Removed eventually markdown from titles.

## [Menu bar command for tasks] - 2022-11-19

- Upgrade `@raycast/api`
- Add a menu bar command that shows upcoming tasks/tasks for that day (can be changed via preferences)
- User can complete task, change due date, change priority, open task in Todoist and delete task from the menu bar

## [Migrate to Todoist REST API v2]

- Refactor the extension to use Todoist's REST API v2
- Support view style for projects (either list or board)
- Add new command called `Quick Add Task` replacing `Create Task in Inbox`: this new command allows users to add more info to their newly created tasks

## [Bunch of improvements] - 2022-09-22

- Upgrade the dependencies
- Improve destructive actions: apply styling and added descriptions for alerts.
- Move the specific commands preferences (today's group by options, projects group by options) in the command's preferences
- Use `@raycast/utils` data fetching hooks instead of `swr` enabling caching by default for every call in the extension 🚀
- Add "Open in Todoist app" action
- Add new "Create Task in Inbox" command
- Refactor "Create Task" and "Create Form" to use `useForm`
- Add validations to "Create Task" and "Create Form"
- Add draft values to "Create Task" command
- Add tooltips to task accessories
- Add "add new comment" action on task list

## [New tasks from projects and task actions in detail] - 2022-05-13

- Added the ability to add a new task from a project
- Shared the task actions between the task detail and the task list item
- Add flag icon for priorities in the detail view as well as in the action panel

## [Edit your projects] - 2022-04-30

- Added a new action on projects to edit them
- Added a new action on projects to add/remove them to/from favorites
- Added the project's color on the Search Projects command
- Removed the custom ordering of the tasks since Todoist already performs them
- Displayed the sub-tasks back in the project view

## [Add support for comments] - 2022-04-23

- Added support for comments on each task. It's now possible to add a new comment, edit it, delete it, or search through every comment's content.
- Reset the form focus to the first field when creating a project or a task.

## [New command for searching tasks] - 2022-04-13

- Added a new command to search across all your tasks with the ability to filter by project
- Added new scheduling options: "in two days" and "no due date"

## [More details and empty screens] - 2022-04-06

- Added detailed view of a task with metadata: title, description, project, due date (with time if any), priority, labels
- Added the ability to display many accessories of a task item in a list
- Added support for tasks due for a particular time
- Added empty screen when there are no tasks left for today
- Added empty screen when there are no tasks in a project. The user is prompted to create one.
- Added the possibility to edit a task's title and description
- Added support for sections in task creation. The sections change based on the selected project.
- Added the project info in the upcoming view
- Added the possibility to copy to clipboard a project or a task URL
- Fixed the date picker by allowing to pick only plain dates
- Improved the getting started documentation

## [Metadata] - 2022-03-23

- Add screenshots, categories, and changelog for the Raycast store
- Update the main `README.md` file to remove duplicated information

## [Minor improvements] - 2022-03-08

- Add "Clock" accessory icon if an exact time is set for a particular task
- Add the option to group the tasks by label in today's view and project's view

## [Fix timezone issues] - 2022-02-21

- Make sure that the due dates works properly across all timezones

## [Bunch of improvements] - 2022-02-09

- Add the ability to group tasks by priority or project in Today's view
- Add the ability to group tasks by priority or date in the project's view
- Add errors in every command if the token is wrong
- Add toast actions when creating a task: go to project or open task in the browser
- Add toast actions when creating a project: open project in the browser
- Rename priorities to match them with Todoist (priority 1 instead of urgent)
- Remember the project and the labels value in "Create task" form
- Remember the color value in "Create project" form
- Upgrade the dependencies

## [Create and delete projects] - 2021-12-22

- New command to create a Todoist project
- New action panel item to delete a project in the project's search with confirmation alert
- Add confirmation alert when deleting a task

## [Minor improvements] - 2021-12-14

- All tasks, including subtasks were shown at a project level. Now, only root tasks are shown to make the list easier to visualize. The user can still see its subtasks by opening the task in the browser
- Update dependencies

## [Bunch of improvements] - 2021-11-29

- Add ability to go to project when a new task is created
- Add loading state to different toasts
- Add an error when a user doesn't provide a title when creating a task
- Clear form when creating a task
- Add labels in task creation
- Support overdue tasks in today and upcoming view
- Improve documentation to make it more readable

## [Initial Version] - 2021-10-19

Initial Todoist extension along the following features:

- See the tasks due today
- See the upcoming tasks grouped by dates
- See all the projects and the tasks for each project
- Create a task with the following fields:
  - Title (markdown supported)
  - Description (markdown supported)
  - Due date
  - Priority
  - Project<|MERGE_RESOLUTION|>--- conflicted
+++ resolved
@@ -1,16 +1,14 @@
 # Todoist Changelog
 
-<<<<<<< HEAD
-## [Add Complete Task Shortcut Preferences] - {PR_MERGE_DATE}
+## [Add Complete Task Shortcut Preferences] - 2025-01-31
 
 - Adjusting shortcuts for the following task actions:
   - Complete Task - Now `⌘` + `Enter` (previously `shift` + `⌘` + `E`)
   - Open Task in Todoist - Now `⌘` + `O` (previously `⌘` + `Enter`)
-=======
-## [Add Support for Task Deadlines] - {PR_MERGE_DATE}
+
+## [Add Support for Task Deadlines] - 2025-01-31
 
 It's now possible to specify a deadline when using the `Create Task` command. Deadlines are displayed in the task list and task details views.
->>>>>>> 44b57d7b
 
 ## [Quick Add Task Improvement] - 2024-12-02
 
