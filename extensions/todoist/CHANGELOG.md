--- conflicted
+++ resolved
@@ -1,6 +1,5 @@
 # Todoist Changelog
 
-<<<<<<< HEAD
 ## [View task in Raycast from menu bar] - 2023-06-15
 
 When using menu bar you may want to take a closer a look at your task description without opening the Todoist app. This change adds a way to quickly preview any task from menu bar on Raycast floating window.
@@ -12,13 +11,12 @@
 
 Happy viewing!
 
-=======
+
 ## [Subtasks on menu bar] - 2023-06-14
 
 This update adds subtasks to the menu bar tasks options. Thanks to this change, you can now break down tasks on the app and work on them one step at a time while still using the menu bar for navigation.
 
 Happy task breaking!
->>>>>>> 1d96b0a2
 
 ## [Show task count for projects] - 2023-06-07
 
