--- conflicted
+++ resolved
@@ -1,9 +1,9 @@
 # Todoist Changelog
 
-<<<<<<< HEAD
 ## [Add Next First Task as Title in Menu Bar] - {PR_MERGE_DATE}
-Added a new Show next first task in preferences to show that as title if no focused task is selected
-=======
+
+A new feature has been added that allows users to display the next first task as the title in the menu bar. This option can be enabled in preferences and will be shown when no task is currently selected.
+
 ## [Fix Default Sorting] - 2025-02-20
 
 Change the default sorting to align with the task order in Todoist. 
@@ -11,7 +11,6 @@
 ## [Add time format preference from Todoist preferences] - 2025-02-17
 
 - Raycast now pulls your preferred time format preference from the Todoist user account's settings and then uses that when displaying time
->>>>>>> 9ea50374
 
 ## [Add Complete Task Shortcut Preferences] - 2025-01-31
 
