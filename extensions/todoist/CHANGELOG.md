# Todoist Changelog

<<<<<<< HEAD
## [New tasks from projects and task actions in detail] - 2022-05-13

- Added the ability to add a new task from a project
- Shared the task actions between the task detail and the task list item
=======
## [Edit your projects] - 2022-04-30

- Added a new action on projects to edit them
- Added a new action on projects to add/remove them to/from favorites
- Added the project's color on the Search Projects command
- Removed the custom ordering of the tasks since Todoist already performs them
- Displayed the sub-tasks back in the project view
>>>>>>> 8c9a5569

## [Add support for comments] - 2022-04-23

- Added support for comments on each task. It's now possible to add a new comment, edit it, delete it, or search through every comment's content.
- Reset the form focus to the first field when creating a project or a task.

## [New command for searching tasks] - 2022-04-13

- Added a new command to search across all your tasks with the ability to filter by project
- Added new scheduling options: "in two days" and "no due date"

## [More details and empty screens] - 2022-04-06

- Added detailed view of a task with metadata: title, description, project, due date (with time if any), priority, labels
- Added the ability to display many accessories of a task item in a list
- Added support for tasks due for a particular time
- Added empty screen when there are no tasks left for today
- Added empty screen when there are no tasks in a project. The user is prompted to create one.
- Added the possibility to edit a task's title and description
- Added support for sections in task creation. The sections change based on the selected project.
- Added the project info in the upcoming view
- Added the possibility to copy to clipboard a project or a task URL
- Fixed the date picker by allowing to pick only plain dates
- Improved the getting started documentation

## [Metadata] - 2022-03-23

- Add screenshots, categories, and changelog for the Raycast store
- Update the main `README.md` file to remove duplicated information

## [Minor improvements] - 2022-03-08

- Add "Clock" accessory icon if an exact time is set for a particular task
- Add the option to group the tasks by label in today's view and project's view

## [Fix timezone issues] - 2022-02-21

- Make sure that the due dates works properly across all timezones

## [Bunch of improvements] - 2022-02-09

- Add the ability to group tasks by priority or project in Today's view
- Add the ability to group tasks by priority or date in the project's view
- Add errors in every command if the token is wrong
- Add toast actions when creating a task: go to project or open task in the browser
- Add toast actions when creating a project: open project in the browser
- Rename priorities to match them with Todoist (priority 1 instead of urgent)
- Remember the project and the labels value in "Create task" form
- Remember the color value in "Create project" form
- Upgrade the dependencies

## [Create and delete projects] - 2021-12-22

- New command to create a Todoist project
- New action panel item to delete a project in the project's search with confirmation alert
- Add confirmation alert when deleting a task

## [Minor improvements] - 2021-12-14

- All tasks, including subtasks were shown at a project level. Now, only root tasks are shown to make the list easier to visualize. The user can still see its subtasks by opening the task in the browser
- Update dependencies

## [Bunch of improvements] - 2021-11-29

- Add ability to go to project when a new task is created
- Add loading state to different toasts
- Add an error when a user doesn't provide a title when creating a task
- Clear form when creating a task
- Add labels in task creation
- Support overdue tasks in today and upcoming view
- Improve documentation to make it more readable

## [Initial Version] - 2021-10-19

Initial Todoist extension along the following features:

- See the tasks due today
- See the upcoming tasks grouped by dates
- See all the projects and the tasks for each project
- Create a task with the following fields:
  - Title (markdown supported)
  - Description (markdown supported)
  - Due date
  - Priority
  - Project<|MERGE_RESOLUTION|>--- conflicted
+++ resolved
@@ -1,11 +1,9 @@
 # Todoist Changelog
 
-<<<<<<< HEAD
 ## [New tasks from projects and task actions in detail] - 2022-05-13
 
 - Added the ability to add a new task from a project
 - Shared the task actions between the task detail and the task list item
-=======
 ## [Edit your projects] - 2022-04-30
 
 - Added a new action on projects to edit them
@@ -13,7 +11,6 @@
 - Added the project's color on the Search Projects command
 - Removed the custom ordering of the tasks since Todoist already performs them
 - Displayed the sub-tasks back in the project view
->>>>>>> 8c9a5569
 
 ## [Add support for comments] - 2022-04-23
 
