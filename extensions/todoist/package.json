{
  "$schema": "https://www.raycast.com/schemas/extension.json",
  "name": "todoist",
  "title": "Todoist",
  "description": "Check your Todoist tasks and quickly create new ones",
  "icon": "todoist.png",
  "author": "thomaslombart",
  "owner": "doist",
  "access": "public",
  "license": "MIT",
  "categories": [
    "Productivity"
  ],
  "contributors": [
    "AnishDe12020",
    "kud",
    "gerardcs",
    "prince_yadav",
    "stelo",
    "ridemountainpig",
<<<<<<< HEAD
    "Rob"
=======
    "kcole93"
>>>>>>> 44b57d7b
  ],
  "commands": [
    {
      "name": "home",
      "title": "Home",
      "subtitle": "Todoist",
      "description": "Show your Todoist tasks and views (inbox, today, upcoming, completed, projects, labels).",
      "mode": "view",
      "preferences": [
        {
          "name": "view",
          "type": "dropdown",
          "data": [
            {
              "title": "Inbox",
              "value": "inbox"
            },
            {
              "title": "Today",
              "value": "today"
            },
            {
              "title": "Upcoming",
              "value": "upcoming"
            },
            {
              "title": "Completed",
              "value": "completed"
            }
          ],
          "default": "today",
          "required": false,
          "title": "View",
          "description": "Indicates which view you want to see in the command."
        }
      ],
      "keywords": [
        "inbox",
        "today",
        "today tasks",
        "upcoming",
        "upcoming tasks",
        "completed",
        "completed tasks"
      ]
    },
    {
      "name": "search",
      "title": "Search",
      "subtitle": "Todoist",
      "description": "Search your Todoist tasks, projects, labels, and comments.",
      "mode": "view"
    },
    {
      "name": "create-task",
      "title": "Create Task",
      "subtitle": "Todoist",
      "description": "Create a Todoist task.",
      "mode": "view"
    },
    {
      "name": "quick-add-task",
      "title": "Quick Add Task",
      "subtitle": "Todoist",
      "description": "Quickly add a new task in Todoist.",
      "mode": "no-view",
      "preferences": [
        {
          "name": "shouldCloseMainWindow",
          "type": "checkbox",
          "title": "Advanced",
          "label": "Close window immediately",
          "description": "When enabled, the Raycast window is closed immediately, allowing you to carry on with other work.",
          "default": false,
          "required": false
        }
      ],
      "arguments": [
        {
          "name": "text",
          "placeholder": "Text (today 5pm p2)",
          "type": "text",
          "required": true
        },
        {
          "name": "description",
          "placeholder": "Description",
          "type": "text"
        }
      ]
    },
    {
      "name": "create-project",
      "title": "Create Project",
      "subtitle": "Todoist",
      "description": "Create a Todoist project.",
      "mode": "view",
      "disabledByDefault": true
    },
    {
      "name": "menu-bar",
      "title": "Menu Bar Tasks",
      "subtitle": "Todoist",
      "description": "Show your Todoist tasks and views in your menu bar.",
      "mode": "menu-bar",
      "preferences": [
        {
          "name": "hideMenuBarCount",
          "type": "checkbox",
          "title": "Count",
          "label": "Hide menu bar count",
          "description": "When enabled, the number of tasks in the menu bar won't be shown.",
          "default": false,
          "required": false
        },
        {
          "name": "view",
          "type": "dropdown",
          "data": [
            {
              "title": "Today",
              "value": "today"
            },
            {
              "title": "Filter",
              "value": "filter"
            },
            {
              "title": "Upcoming",
              "value": "upcoming"
            }
          ],
          "default": "upcoming",
          "required": false,
          "title": "View",
          "description": "Indicates which view you want to see in your menu bar."
        },
        {
          "name": "upcomingDays",
          "type": "textfield",
          "default": "7",
          "required": false,
          "title": "Number of Days for Upcoming View",
          "description": "Indicates the number of days you want in the upcoming view."
        },
        {
          "default": "",
          "description": "Task filter for the filter view. Use Todoist filter syntax, e.g. today & (#Work | @next).",
          "name": "filter",
          "required": false,
          "title": "Filter Query",
          "type": "textfield"
        },
        {
          "name": "taskWidth",
          "type": "textfield",
          "required": false,
          "default": "40",
          "title": "Maximum Width of Menu Bar's Tasks",
          "description": "Maximum width of all menu bar task's text."
        }
      ],
      "interval": "10m"
    },
    {
      "name": "show-projects",
      "title": "Show Projects",
      "subtitle": "Todoist",
      "description": "Show your Todoist projects.",
      "mode": "view",
      "preferences": [
        {
          "name": "showTaskCount",
          "type": "checkbox",
          "title": "Advanced",
          "label": "Show the task count besides the project",
          "description": "When enabled, you can see the task count besides your project.",
          "default": false,
          "required": false
        }
      ]
    },
    {
      "name": "show-labels",
      "title": "Show Labels",
      "subtitle": "Todoist",
      "description": "Show your Todoist labels.",
      "mode": "view"
    },
    {
      "name": "show-filters",
      "title": "Show Filters",
      "description": "Show your Todoist filters.",
      "mode": "view"
    },
    {
      "name": "unfocus-current-task",
      "title": "Unfocus Current Task",
      "subtitle": "Todoist",
      "description": "Unfocus the current task in the menu bar.",
      "mode": "no-view",
      "disabledByDefault": true
    },
    {
      "name": "open-focused-task",
      "title": "Open Focus Task",
      "subtitle": "Todoist",
      "description": "When a task is chosen as the focused one, you can open it directly using this command.",
      "mode": "no-view"
    }
  ],
  "preferences": [
    {
      "name": "token",
      "type": "password",
      "required": false,
      "title": "Todoist Token",
      "description": "Your Todoist Token. Find it in Todoist integration settings view.",
      "placeholder": "Enter your Todoist token"
    },
    {
      "name": "focusLabelName",
      "type": "textfield",
      "required": false,
      "title": "Focus Label",
      "description": "Shared label name to apply to your focused task. No label will be applied if left empty.",
      "placeholder": "raycast-focus"
    }
  ],
  "dependencies": {
    "@raycast/api": "^1.78.1",
    "@raycast/utils": "^1.16.1",
    "axios": "^1.7.2",
    "date-fns": "^3.6.0",
    "form-data": "^4.0.0",
    "lodash": "^4.17.21",
    "mime": "^4.0.4",
    "node-fetch": "^3.3.2",
    "remove-markdown": "^0.5.0"
  },
  "devDependencies": {
    "@raycast/eslint-config": "^1.0.8",
    "@types/lodash": "^4.17.6",
    "@types/mime": "^4.0.0",
    "@types/node": "^20.14.10",
    "@types/react": "^18.3.3",
    "@types/remove-markdown": "^0.3.4",
    "eslint": "^8.57.0",
    "eslint-plugin-import": "^2.29.1",
    "eslint-plugin-react-hooks": "^4.6.2",
    "prettier": "^3.3.2",
    "typescript": "^5.5.3"
  },
  "scripts": {
    "build": "ray build -e dist",
    "dev": "ray develop",
    "lint": "ray lint",
    "fix": "ray lint --fix",
    "publish": "npx @raycast/api@latest publish"
  }
}<|MERGE_RESOLUTION|>--- conflicted
+++ resolved
@@ -18,11 +18,8 @@
     "prince_yadav",
     "stelo",
     "ridemountainpig",
-<<<<<<< HEAD
+    "kcole93",
     "Rob"
-=======
-    "kcole93"
->>>>>>> 44b57d7b
   ],
   "commands": [
     {
