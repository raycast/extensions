{
  "$schema": "https://www.raycast.com/schemas/extension.json",
  "name": "todoist",
  "title": "Todoist",
  "description": "Check your Todoist tasks and quickly create new ones",
  "icon": "todoist.png",
  "author": "thomaslombart",
  "license": "MIT",
  "categories": [
    "Productivity"
  ],
  "commands": [
    {
      "name": "today",
      "title": "Today Tasks",
      "subtitle": "Todoist",
      "description": "See your Todoist tasks due today.",
      "mode": "view"
    },
    {
      "name": "upcoming",
      "title": "Upcoming Tasks",
      "subtitle": "Todoist",
      "description": "See your upcoming Todoist tasks grouped by due date.",
      "mode": "view"
    },
    {
      "name": "search",
      "title": "Search Tasks",
      "subtitle": "Todoist",
      "description": "Search across all your Todoist tasks.",
      "mode": "view"
    },
    {
      "name": "create-task",
      "title": "Create Task",
      "subtitle": "Todoist",
      "description": "Create a Todoist task.",
      "mode": "view"
    },
    {
      "name": "projects",
      "title": "Search Projects",
      "subtitle": "Todoist",
      "description": "See your Todoist projects and tasks by project.",
      "mode": "view"
    },
    {
      "name": "create-project",
      "title": "Create Project",
      "subtitle": "Todoist",
      "description": "Create a Todoist project.",
      "mode": "view"
    }
  ],
  "preferences": [
    {
      "name": "token",
      "type": "password",
      "required": true,
      "title": "Todoist Token",
      "description": "Your Todoist Token. Find it in Todoist integration settings view.",
      "placeholder": "Enter your Todoist token"
    },
    {
      "name": "todayGroupBy",
      "type": "dropdown",
      "data": [
        {
          "title": "Default",
          "value": "default"
        },
        {
          "title": "Project",
          "value": "project"
        },
        {
          "title": "Priority",
          "value": "priority"
        },
        {
          "title": "Label",
          "value": "label"
        }
      ],
      "default": "default",
      "required": false,
      "title": "Today's Group By Options",
      "description": "Indicates how you want to group your tasks in the Today view."
    },
    {
      "name": "projectGroupBy",
      "type": "dropdown",
      "data": [
        {
          "title": "Default",
          "value": "default"
        },
        {
          "title": "Date",
          "value": "date"
        },
        {
          "title": "Priority",
          "value": "priority"
        },
        {
          "title": "Label",
          "value": "label"
        }
      ],
      "default": "default",
      "required": false,
      "title": "Project's Group By Options",
      "description": "Indicates how you want to group your tasks in the Project view."
    }
  ],
  "dependencies": {
    "@doist/todoist-api-typescript": "^1.5.0",
<<<<<<< HEAD
    "@raycast/api": "^1.31.0",
=======
    "@raycast/api": "^1.32.0",
>>>>>>> bfe2f7a9
    "date-fns": "^2.28.0",
    "lodash": "^4.17.21",
    "swr": "^1.2.1"
  },
  "devDependencies": {
    "@types/lodash": "^4.14.178",
    "@types/node": "^16.11.12",
    "@types/react": "^17.0.37",
    "@typescript-eslint/eslint-plugin": "^5.6.0",
    "@typescript-eslint/parser": "^5.6.0",
    "eslint": "^8.4.1",
    "eslint-config-prettier": "^8.3.0",
    "typescript": "^4.5.3"
  },
  "scripts": {
    "build": "ray build -e dist",
    "dev": "ray develop"
  }
}<|MERGE_RESOLUTION|>--- conflicted
+++ resolved
@@ -117,11 +117,7 @@
   ],
   "dependencies": {
     "@doist/todoist-api-typescript": "^1.5.0",
-<<<<<<< HEAD
-    "@raycast/api": "^1.31.0",
-=======
     "@raycast/api": "^1.32.0",
->>>>>>> bfe2f7a9
     "date-fns": "^2.28.0",
     "lodash": "^4.17.21",
     "swr": "^1.2.1"
