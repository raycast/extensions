import {
  Action,
  ActionPanel,
  Color,
  Icon,
  Keyboard,
  Toast,
  confirmAlert,
  showToast,
  useNavigation,
} from "@raycast/api";
import { Fragment } from "react";

import {
  AddReminderArgs,
  AddTaskArgs,
  MoveTaskArgs,
  Reminder,
  SyncData,
  Task,
  UpdateTaskArgs,
  addTask,
  addReminder as apiAddReminder,
  deleteReminder as apiDeleteReminder,
  deleteTask as apiDeleteTask,
  moveTask as apiMoveTask,
  updateTask as apiUpdateTask,
  closeTask,
  handleError,
} from "../api";
import CreateTask from "../create-task";
import { getCollaboratorIcon, getProjectCollaborators } from "../helpers/collaborators";
import { getAPIDate } from "../helpers/dates";
import { isTodoistInstalled } from "../helpers/isTodoistInstalled";
import { getRemainingLabels, getTaskLabels } from "../helpers/labels";
import { refreshMenuBarCommand } from "../helpers/menu-bar";
import { getPriorityIcon, priorities } from "../helpers/priorities";
import { getProjectIcon } from "../helpers/projects";
import { displayReminderName } from "../helpers/reminders";
import { ViewMode, getTaskAppUrl, getTaskUrl } from "../helpers/tasks";
import { QuickLinkView } from "../home";
import { useFocusedTask } from "../hooks/useFocusedTask";
import { ViewProps } from "../hooks/useViewTasks";

import CreateViewActions from "./CreateViewActions";
import Project from "./Project";
import RefreshAction from "./RefreshAction";
import SubTasks from "./SubTasks";
import TaskCommentForm from "./TaskCommentForm";
import TaskComments from "./TaskComments";
import TaskEdit from "./TaskEdit";

type TaskActionsProps = {
  task: Task;
  fromDetail?: boolean;
  mode?: ViewMode;
  viewProps?: ViewProps;
  data?: SyncData;
  setData: React.Dispatch<React.SetStateAction<SyncData | undefined>>;
  quickLinkView?: QuickLinkView;
};

export default function TaskActions({
  task,
  fromDetail,
  viewProps,
  mode,
  data,
  setData,
  quickLinkView,
}: TaskActionsProps): JSX.Element {
  const { pop } = useNavigation();

  const { focusedTask, focusTask, unfocusTask } = useFocusedTask();

  const projects = data?.projects;
  const comments = data?.notes;
  const taskLabels = task && data?.labels ? getTaskLabels(task, data.labels) : [];
  const remainingLabels = task && data?.labels ? getRemainingLabels(task, data.labels) : [];

  async function completeTask(task: Task) {
    await showToast({ style: Toast.Style.Animated, title: "Completing task" });

    try {
      await closeTask(task.id, { data, setData });
      await showToast({ style: Toast.Style.Success, title: "Task completed 🙌" });
      await refreshMenuBarCommand();

      if (focusedTask.id === task.id) {
        unfocusTask();
      }

      if (fromDetail) {
        pop();
      }
    } catch (error) {
      handleError({ error, title: "Unable to complete task" });
    }
  }

  async function updateTask(payload: UpdateTaskArgs) {
    await showToast({ style: Toast.Style.Animated, title: "Updating task" });

    try {
      await apiUpdateTask(payload, { data, setData });
      await showToast({ style: Toast.Style.Success, title: "Task updated" });
      await refreshMenuBarCommand();
    } catch (error) {
      handleError({ error, title: "Unable to update task" });
    }
  }

  async function addReminder(payload: AddReminderArgs) {
    await showToast({ style: Toast.Style.Animated, title: "Adding reminder" });

    try {
      await apiAddReminder(payload, { data, setData });
      await showToast({ style: Toast.Style.Success, title: "Added reminder" });
    } catch (error) {
      handleError({ error, title: "Unable to add reminder" });
    }
  }

  async function deleteReminder(reminder: Reminder) {
    await showToast({ style: Toast.Style.Animated, title: "Deleting reminder" });

    try {
      await apiDeleteReminder(reminder.id, { data, setData });
      await showToast({ style: Toast.Style.Success, title: "Reminder deleted" });
    } catch (error) {
      handleError({ error, title: "Unable to delete reminder" });
    }
  }

  async function moveTask(payload: MoveTaskArgs) {
    await showToast({ style: Toast.Style.Animated, title: "Moving task" });

    try {
      await apiMoveTask(payload, { data, setData });
      await showToast({ style: Toast.Style.Success, title: "Moved task" });
      await refreshMenuBarCommand();
    } catch (error) {
      handleError({ error, title: `Unable to move task` });
    }
  }

  async function duplicateTask() {
    await showToast({ style: Toast.Style.Animated, title: "Duplicating task", message: task.content });

    const payload: AddTaskArgs = {
      content: task.content,
      description: task.description,
      project_id: task.project_id,
      section_id: task.section_id ? task.section_id : undefined,
      parent_id: task.parent_id ? task.parent_id : undefined,
      child_order: task.child_order ? task.child_order : undefined,
      labels: task.labels,
      priority: task.priority,
      due: task.due ? { date: task.due.date } : undefined,
      responsible_uid: task.responsible_uid ? task.responsible_uid : undefined,
    };

    try {
      await addTask(payload, { data, setData });
      await showToast({ style: Toast.Style.Success, title: "Duplicated task", message: task.content });
      await refreshMenuBarCommand();
    } catch (error) {
      handleError({ error, title: `Unable to duplicate task` });
    }
  }

  async function deleteTask(task: Task) {
    if (
      await confirmAlert({
        title: "Delete Task",
        message: "Are you sure you want to delete this task?",
        icon: { source: Icon.Trash, tintColor: Color.Red },
      })
    ) {
      await showToast({ style: Toast.Style.Animated, title: "Deleting task" });

      try {
        await apiDeleteTask(task.id, { data, setData });
        await showToast({ style: Toast.Style.Success, title: "Task deleted" });
        await refreshMenuBarCommand();

        if (fromDetail) {
          pop();
        }
      } catch (error) {
        handleError({ error, title: "Unable to delete task" });
      }
    }
  }

  const associatedProject = projects?.find((project) => project.id === task.project_id);

  const hasComments = comments?.some((comment) => comment.item_id === task.id);
  const subTasks = data?.items.filter((item) => item.parent_id === task.id);

  const collaborators = getProjectCollaborators(task.project_id, data);
  const locations = data?.locations;

  const reminders =
    data?.reminders.filter((r) => {
      if (r.is_deleted === 1) return false;

      return r.item_id === task.id;
    }) ?? [];

  return (
    <>
      <Action title="Complete Task" icon={Icon.Checkmark} onAction={() => completeTask(task)} />

      {isTodoistInstalled ? (
        <Action.Open
          title="Open Task in Todoist"
          target={getTaskAppUrl(task.id)}
          icon="todoist.png"
          application="Todoist"
          shortcut={Keyboard.Shortcut.Common.Open}
        />
      ) : (
        <Action.OpenInBrowser
          title="Open Task in Browser"
          url={getTaskUrl(task.id)}
          shortcut={Keyboard.Shortcut.Common.Open}
        />
      )}

      <ActionPanel.Section>
        {focusedTask.id !== task.id ? (
          <Action
            title="Focus Task"
            icon={Icon.Center}
            shortcut={{ modifiers: ["cmd"], key: "f" }}
            onAction={() => {
              focusTask(task);
              refreshMenuBarCommand();
            }}
          />
        ) : (
          <Action
            title="Unfocus Task"
            icon={Icon.MinusCircle}
            shortcut={{ modifiers: ["cmd"], key: "f" }}
            onAction={() => {
              unfocusTask();
              refreshMenuBarCommand();
            }}
          />
        )}

        <Action.Push
          title="Edit Task"
          icon={Icon.Pencil}
          shortcut={{ modifiers: ["cmd"], key: "e" }}
          target={<TaskEdit task={task} />}
        />

        <Action.PickDate
          title="Schedule Task"
          type={Action.PickDate.Type.DateTime}
          shortcut={{ modifiers: ["cmd", "shift"], key: "s" }}
          onChange={(date) =>
            updateTask({
              id: task.id,
              due: date
                ? { date: Action.PickDate.isFullDay(date) ? getAPIDate(date) : date.toISOString() }
                : { string: "no date" },
<<<<<<< HEAD
            })
          }
        />

        <Action.PickDate
          icon={Icon.BullsEye}
          title="Schedule Task Deadline"
          type={Action.PickDate.Type.Date}
          shortcut={{ modifiers: ["opt", "shift"], key: "d" }}
          onChange={(date) =>
            updateTask({
              id: task.id,
              deadline: date ? { date: date.toISOString() } : { string: "no date" },
=======
>>>>>>> 47e44d48
            })
          }
        />

        <ActionPanel.Submenu
          icon={Icon.LevelMeter}
          shortcut={{ modifiers: ["cmd", "shift"], key: "p" }}
          title="Change Task Priority"
        >
          {priorities.map(({ value, name, color, icon }) => (
            <Action
              key={name}
              title={name}
              icon={{ source: icon, tintColor: color }}
              onAction={() => updateTask({ id: task.id, priority: value })}
            />
          ))}
        </ActionPanel.Submenu>

        {data?.user.is_premium ? (
          <>
            <Action.PickDate
              title="Add Time Reminder"
              type={Action.PickDate.Type.DateTime}
              icon={Icon.Alarm}
              shortcut={{ modifiers: ["cmd", "shift"], key: "r" }}
              onChange={(date) => {
                if (date) {
                  addReminder({ item_id: task.id, type: "absolute", due: { date: date?.toISOString() } });
                }
              }}
            />

            {locations && locations.length > 0 ? (
              <ActionPanel.Submenu
                title="Add Location Reminder"
                icon={Icon.Pin}
                shortcut={{ modifiers: ["opt", "shift"], key: "r" }}
              >
                <ActionPanel.Section title="Arriving">
                  {locations.map((location) => {
                    return (
                      <Action
                        key={`arriving-${location[0]}`}
                        title={location[0]}
                        onAction={() =>
                          addReminder({
                            type: "location",
                            item_id: task.id,
                            loc_trigger: "on_enter",
                            name: location[0],
                            loc_lat: location[1],
                            loc_long: location[2],
                          })
                        }
                      />
                    );
                  })}
                </ActionPanel.Section>

                <ActionPanel.Section title="Leaving">
                  {locations.map((location) => {
                    return (
                      <Action
                        key={`leaving-${location[0]}`}
                        title={location[0]}
                        onAction={() =>
                          addReminder({
                            type: "location",
                            item_id: task.id,
                            loc_trigger: "on_leave",
                            name: location[0],
                            loc_lat: location[1],
                            loc_long: location[2],
                          })
                        }
                      />
                    );
                  })}
                </ActionPanel.Section>
              </ActionPanel.Submenu>
            ) : null}

            {reminders.length === 1 ? (
              <Action
                title="Delete Reminder"
                icon={Icon.Minus}
                shortcut={{ modifiers: ["ctrl", "shift"], key: "r" }}
                onAction={() => deleteReminder(reminders[0])}
              />
            ) : null}

            {reminders.length > 1 ? (
              <ActionPanel.Submenu
                title="Delete Reminder"
                icon={Icon.Minus}
                shortcut={{ modifiers: ["ctrl", "shift"], key: "r" }}
              >
                {reminders.map((reminder) => {
                  const use12HourFormat = data?.user?.time_format === 1;
                  return (
                    <Action
                      key={reminder.id}
                      title={displayReminderName(reminder, use12HourFormat)}
                      onAction={() => deleteReminder(reminder)}
                    />
                  );
                })}
              </ActionPanel.Submenu>
            ) : null}
          </>
        ) : null}

        {projects ? (
          <ActionPanel.Submenu
            icon={Icon.List}
            shortcut={{ modifiers: ["cmd", "shift"], key: "v" }}
            title="Move Task to Project"
          >
            {projects.map((project) => {
              const sections = data.sections?.filter((section) => section.project_id === project.id);

              return (
                <Fragment key={project.id}>
                  <Action
                    title={project.name}
                    icon={getProjectIcon(project)}
                    onAction={() => moveTask({ id: task.id, project_id: project.id })}
                  />

                  {sections && sections.length > 0
                    ? sections.map((section) => {
                        return (
                          <Action
                            key={section.id}
                            title={section.name}
                            icon={{ source: "section.svg", tintColor: Color.PrimaryText }}
                            onAction={() => moveTask({ id: task.id, section_id: section.id })}
                          />
                        );
                      })
                    : null}
                </Fragment>
              );
            })}
          </ActionPanel.Submenu>
        ) : null}

        {remainingLabels && remainingLabels.length > 0 ? (
          <ActionPanel.Submenu title="Add Label" icon={Icon.Tag} shortcut={{ modifiers: ["cmd", "shift"], key: "l" }}>
            {remainingLabels.map((label) => {
              return (
                <Action
                  key={label.id}
                  title={label.name}
                  icon={{ source: Icon.Tag, tintColor: label.color }}
                  onAction={() => updateTask({ id: task.id, labels: [...task.labels, label.name] })}
                />
              );
            })}
          </ActionPanel.Submenu>
        ) : null}

        {taskLabels && taskLabels.length > 0 ? (
          <ActionPanel.Submenu
            title="Remove Label"
            icon={Icon.Tag}
            shortcut={{ modifiers: ["ctrl", "shift"], key: "l" }}
          >
            {taskLabels.map((label) => {
              return (
                <Action
                  key={label.id}
                  title={label.name}
                  icon={{ source: Icon.Tag, tintColor: label.color }}
                  onAction={() =>
                    updateTask({
                      id: task.id,
                      labels: taskLabels.filter((taskLabel) => taskLabel.name !== label.name).map((l) => l.name),
                    })
                  }
                />
              );
            })}
          </ActionPanel.Submenu>
        ) : null}

        {data?.items && data?.items.length > 0 ? (
          <ActionPanel.Submenu
            icon={Icon.PlusTopRightSquare}
            shortcut={{ modifiers: ["cmd", "shift"], key: "m" }}
            title="Set Parent Task"
          >
            {data.items.map((item) => {
              if (item.id === task.id) {
                return null;
              }

              return (
                <Action
                  key={item.id}
                  title={item.content}
                  icon={getPriorityIcon(item)}
                  onAction={() => moveTask({ id: task.id, parent_id: item.id })}
                />
              );
            })}
          </ActionPanel.Submenu>
        ) : null}

        {collaborators && collaborators.length > 0 ? (
          <ActionPanel.Submenu
            icon={Icon.AddPerson}
            shortcut={{ modifiers: ["cmd", "shift"], key: "a" }}
            title="Assign To"
          >
            {collaborators.map((collaborator) => {
              return (
                <Action
                  key={collaborator.id}
                  icon={getCollaboratorIcon(collaborator)}
                  title={collaborator.full_name}
                  onAction={() => updateTask({ id: task.id, responsible_uid: collaborator.id })}
                />
              );
            })}
          </ActionPanel.Submenu>
        ) : null}

        <Action
          title="Duplicate Task"
          icon={Icon.PlusCircle}
          shortcut={{ modifiers: ["cmd", "shift"], key: "d" }}
          onAction={duplicateTask}
        />

        <Action
          title="Delete Task"
          icon={Icon.Trash}
          style={Action.Style.Destructive}
          shortcut={{ modifiers: ["ctrl"], key: "x" }}
          onAction={() => deleteTask(task)}
        />
      </ActionPanel.Section>

      <ActionPanel.Section>
        {subTasks && subTasks.length > 0 ? (
          <Action.Push
            title="Show Sub-Tasks"
            icon={{ source: "sub-task.svg", tintColor: Color.PrimaryText }}
            shortcut={{ modifiers: ["cmd", "shift"], key: "t" }}
            target={<SubTasks parentTask={task} />}
          />
        ) : null}

        {associatedProject && (mode === ViewMode.date || mode === ViewMode.search) ? (
          <Action.Push
            title="Show Project"
            target={<Project projectId={associatedProject.id} />}
            icon={Icon.ArrowRight}
            shortcut={{ modifiers: ["cmd", "shift"], key: "g" }}
          />
        ) : null}

        {hasComments ? (
          <Action.Push
            title="Show Comments"
            target={<TaskComments task={task} />}
            icon={Icon.Bubble}
            shortcut={{ modifiers: ["shift", "cmd"], key: "c" }}
          />
        ) : null}

        <Action.Push
          title="Add New Comment"
          icon={Icon.Plus}
          shortcut={{ modifiers: ["opt", "shift"], key: "c" }}
          target={<TaskCommentForm task={task} />}
        />

        <Action.Push
          title="Add New Task"
          target={<CreateTask fromProjectId={mode === ViewMode.project ? task.project_id : undefined} />}
          shortcut={{ modifiers: ["cmd", "shift"], key: "n" }}
          icon={Icon.PlusCircle}
        />
      </ActionPanel.Section>

      {viewProps ? (
        <ActionPanel.Section>
          {viewProps.groupBy ? (
            <ActionPanel.Submenu
              title="Group Tasks By"
              icon={Icon.AppWindowGrid3x3}
              shortcut={{ modifiers: ["opt", "shift"], key: "g" }}
            >
              {viewProps.groupBy.options.map((option) => {
                return (
                  <Action
                    key={option.value}
                    title={option.label}
                    icon={option.icon}
                    autoFocus={viewProps.groupBy?.value === option.value}
                    onAction={() => viewProps.groupBy?.setValue(option.value)}
                  />
                );
              })}
            </ActionPanel.Submenu>
          ) : null}

          <ActionPanel.Submenu
            title="Sort Tasks By"
            icon={Icon.BulletPoints}
            shortcut={{ modifiers: ["opt", "shift"], key: "s" }}
          >
            {viewProps.sortBy.options.map((option) => {
              return (
                <Action
                  key={option.value}
                  title={option.label}
                  icon={option.icon}
                  autoFocus={viewProps.sortBy.value === option.value}
                  onAction={() => viewProps.sortBy.setValue(option.value)}
                />
              );
            })}
          </ActionPanel.Submenu>

          {viewProps.orderBy ? (
            <ActionPanel.Submenu
              title="Order Tasks By"
              icon={viewProps.orderBy.value === "desc" ? Icon.ArrowUp : Icon.ArrowDown}
              shortcut={{ modifiers: ["opt", "shift"], key: "o" }}
            >
              {viewProps.orderBy.options.map((option) => {
                return (
                  <Action
                    key={option.value}
                    title={option.label}
                    icon={option.icon}
                    autoFocus={viewProps.orderBy?.value === option.value}
                    onAction={() => viewProps.orderBy?.setValue(option.value)}
                  />
                );
              })}
            </ActionPanel.Submenu>
          ) : null}
        </ActionPanel.Section>
      ) : null}

      <ActionPanel.Section>
        <Action.CopyToClipboard
          title="Copy Task URL"
          content={getTaskUrl(task.id)}
          shortcut={{ modifiers: ["cmd", "shift"], key: "," }}
        />

        <Action.CopyToClipboard
          title="Copy Task Title"
          content={task.content}
          shortcut={{ modifiers: ["cmd", "shift"], key: "." }}
        />
      </ActionPanel.Section>

      {quickLinkView ? (
        <ActionPanel.Section>
          <CreateViewActions {...quickLinkView} />
        </ActionPanel.Section>
      ) : null}

      <RefreshAction />
    </>
  );
}<|MERGE_RESOLUTION|>--- conflicted
+++ resolved
@@ -268,7 +268,6 @@
               due: date
                 ? { date: Action.PickDate.isFullDay(date) ? getAPIDate(date) : date.toISOString() }
                 : { string: "no date" },
-<<<<<<< HEAD
             })
           }
         />
@@ -282,8 +281,6 @@
             updateTask({
               id: task.id,
               deadline: date ? { date: date.toISOString() } : { string: "no date" },
-=======
->>>>>>> 47e44d48
             })
           }
         />
