--- conflicted
+++ resolved
@@ -1,10 +1,6 @@
 import { ActionPanel, Icon, List, Action, Color } from "@raycast/api";
 import { format } from "date-fns";
-<<<<<<< HEAD
-import { Project as TProject, Task } from "@doist/todoist-api-typescript";
-=======
 import { Project, Task } from "@doist/todoist-api-typescript";
->>>>>>> bfe2f7a9
 import { ViewMode } from "../types";
 import { isRecurring, displayDueDate, isExactTimeTask } from "../utils";
 import { priorities } from "../constants";
@@ -15,14 +11,13 @@
 interface TaskListItemProps {
   task: Task;
   mode: ViewMode;
-  projects?: TProject[];
+  projects?: Project[];
 }
 
 export default function TaskListItem({ task, mode, projects }: TaskListItemProps): JSX.Element {
   const additionalListItemProps: Partial<List.Item.Props> & { keywords: string[]; accessories: List.Item.Accessory[] } =
     { keywords: [], accessories: [] };
 
-<<<<<<< HEAD
   if (mode === ViewMode.date || mode === ViewMode.search) {
     if (projects && projects.length > 0) {
       const project = projects.find((project) => project.id === task.projectId);
@@ -38,30 +33,6 @@
     if (task.due?.date) {
       additionalListItemProps.accessories.push({ text: displayDueDate(task.due.date) });
     }
-  }
-
-  if (isExactTimeTask(task)) {
-    const time = task.due?.datetime as string;
-    additionalListItemProps.accessories.push({
-      icon: Icon.Clock,
-      text: format(new Date(time), "HH:mm"),
-    });
-=======
-  switch (mode) {
-    case ViewMode.project:
-      if (task.due?.date) {
-        additionalListItemProps.accessories.push({ text: displayDueDate(task.due.date) });
-      }
-      break;
-    case ViewMode.date:
-      if (projects && projects.length > 0) {
-        const project = projects.find((project) => project.id === task.projectId);
-        if (project) {
-          additionalListItemProps.accessories.push({ text: project.name });
-          additionalListItemProps.keywords.push(project.name);
-        }
-      }
->>>>>>> bfe2f7a9
   }
 
   if (isExactTimeTask(task)) {
