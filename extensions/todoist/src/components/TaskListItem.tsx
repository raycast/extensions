import { ActionPanel, Icon, List, Action, Color } from "@raycast/api";
import removeMarkdown from "remove-markdown";

import { SyncData, Task } from "../api";
import { getCollaboratorIcon } from "../helpers/collaborators";
import { getColorByKey } from "../helpers/colors";
<<<<<<< HEAD
import { isRecurring, displayDate, isExactTimeTask, displayDateTime, isOverdue } from "../helpers/dates";
=======
import { displayTime, displayDate, isExactTimeTask, isOverdue, isRecurring } from "../helpers/dates";
>>>>>>> 47e44d48
import { getPriorityIcon, priorities } from "../helpers/priorities";
import { displayReminderName } from "../helpers/reminders";
import { ViewMode } from "../helpers/tasks";
import { QuickLinkView } from "../home";
import { ViewProps } from "../hooks/useViewTasks";

import TaskActions from "./TaskActions";
import TaskDetail from "./TaskDetail";

type TaskListItemProps = {
  task: Task;
  mode?: ViewMode;
  viewProps?: ViewProps;
  data?: SyncData;
  setData: React.Dispatch<React.SetStateAction<SyncData | undefined>>;
  quickLinkView?: QuickLinkView;
};

export default function TaskListItem({
  task,
  mode,
  viewProps,
  data,
  setData,
  quickLinkView,
}: TaskListItemProps): JSX.Element {
  const taskComments = data?.notes.filter((note) => note.item_id === task.id);
  const accessories: List.Item.Accessory[] = [];
  const keywords: string[] = [];

  if (mode !== ViewMode.project) {
    const project = data?.projects.find((project) => project.id === task.project_id);
    const section = data?.sections.find((section) => section.id === task.section_id);

    if (project) {
      const name = `${project.name}${section ? ` / ${section.name}` : ""}`;
      accessories.unshift({
        tag: {
          value: name,
          color: getColorByKey(project.color).value,
        },
        tooltip: `Project: ${name}`,
      });
      keywords.push(project.name);
    }
  }

  const collaborator = data?.collaborators.find((collaborator) => task.responsible_uid === collaborator.id);

  if (collaborator) {
    accessories.unshift({
      icon: getCollaboratorIcon(collaborator),
      tooltip: `Assigned to: ${collaborator.full_name}`,
    });
  }

  if (task.labels && task.labels.length > 0) {
    accessories.unshift({
      icon: { source: Icon.Tag, tintColor: Color.SecondaryText },
      text: `${task.labels.length}`,
      tooltip: `${task.labels.join(", ")}`,
    });

    keywords.push(...task.labels);
  }

  if (taskComments && taskComments.length > 0) {
    accessories.unshift({
      icon: Icon.Bubble,
      text: taskComments.length.toString(),
      tooltip: `${taskComments.length} comment${taskComments.length === 1 ? "" : "s"}`,
    });
  }

  if (task.deadline?.date) {
    const text = displayDate(task.deadline.date);
    const overdue = isOverdue(task.deadline.date);

    accessories.unshift({
      icon: {
        source: overdue ? Icon.BullsEyeMissed : Icon.BullsEye,
        tintColor: overdue ? Color.Red : Color.PrimaryText,
      },
      tooltip: `Deadline: ${text}`,
      text,
    });
  }

  if (task.due?.date) {
    const exactTime = isExactTimeTask(task);
    const recurring = isRecurring(task);
    const overdue = isOverdue(task.due.date);
    const use12HourFormat = data?.user?.time_format === 1;

<<<<<<< HEAD
    const text = exactTime ? displayDateTime(task.due.date) : displayDate(task.due.date);
=======
    const text = displayDate(task.due.date);
>>>>>>> 47e44d48

    if (mode === ViewMode.date && recurring) {
      accessories.unshift({ icon: Icon.ArrowClockwise, tooltip: `Recurring task` });
    }

    if (mode === ViewMode.date && exactTime) {
      const time = displayTime(task.due.date, use12HourFormat);

      accessories.unshift({ icon: Icon.Clock, text: time, tooltip: `Due time: ${time}` });
    }

    if (isOverdue(task.due.date) || mode !== ViewMode.date) {
      accessories.unshift({
        icon: {
          source: recurring ? Icon.ArrowClockwise : Icon.Calendar,
          tintColor: overdue ? Color.Red : Color.PrimaryText,
        },
        tooltip: `${recurring ? "Next date" : "Date"}: ${text}`,
        text,
      });
    }
  }

  const subTasks = data?.items.filter((item) => item.parent_id === task.id);

  if (subTasks && subTasks?.length > 0) {
    accessories.unshift({
      icon: { source: "sub-task.svg", tintColor: Color.SecondaryText },
      text: `${subTasks.length}`,
      tooltip: `${subTasks.length} sub-tasks`,
    });
  }

  const priority = priorities.find((p) => p.value === task.priority);
  if (priority) {
    keywords.push(...priority.keywords);
  }

  const reminders =
    data?.reminders.filter((r) => {
      if (r.is_deleted === 1) return false;

      return r.item_id === task.id;
    }) ?? [];

  if (reminders.length > 0) {
    const use12HourFormat = data?.user?.time_format === 1;
    accessories.unshift({
      icon: Icon.Alarm,
      tooltip: `${reminders.length} reminder${reminders.length === 1 ? "" : "s"}: ${reminders
        .map((r) => displayReminderName(r, use12HourFormat))
        .join(", ")}`,
      ...(reminders.length > 1 ? { text: `${reminders.length}` } : {}),
    });
  }

  return (
    <List.Item
      title={removeMarkdown(task.content)}
      subtitle={task.description}
      icon={getPriorityIcon(task)}
      keywords={keywords}
      accessories={accessories}
      actions={
        <ActionPanel title={task.content}>
          <Action.Push title="Show Details" target={<TaskDetail taskId={task.id} />} icon={Icon.Sidebar} />

          <TaskActions
            task={task}
            viewProps={viewProps}
            mode={mode}
            data={data}
            setData={setData}
            quickLinkView={quickLinkView}
          />
        </ActionPanel>
      }
    />
  );
}<|MERGE_RESOLUTION|>--- conflicted
+++ resolved
@@ -4,11 +4,7 @@
 import { SyncData, Task } from "../api";
 import { getCollaboratorIcon } from "../helpers/collaborators";
 import { getColorByKey } from "../helpers/colors";
-<<<<<<< HEAD
-import { isRecurring, displayDate, isExactTimeTask, displayDateTime, isOverdue } from "../helpers/dates";
-=======
 import { displayTime, displayDate, isExactTimeTask, isOverdue, isRecurring } from "../helpers/dates";
->>>>>>> 47e44d48
 import { getPriorityIcon, priorities } from "../helpers/priorities";
 import { displayReminderName } from "../helpers/reminders";
 import { ViewMode } from "../helpers/tasks";
@@ -103,11 +99,8 @@
     const overdue = isOverdue(task.due.date);
     const use12HourFormat = data?.user?.time_format === 1;
 
-<<<<<<< HEAD
-    const text = exactTime ? displayDateTime(task.due.date) : displayDate(task.due.date);
-=======
+
     const text = displayDate(task.due.date);
->>>>>>> 47e44d48
 
     if (mode === ViewMode.date && recurring) {
       accessories.unshift({ icon: Icon.ArrowClockwise, tooltip: `Recurring task` });
