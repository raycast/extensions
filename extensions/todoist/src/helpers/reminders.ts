--- conflicted
+++ resolved
@@ -8,12 +8,7 @@
   }
 
   if (reminder.due?.date) {
-<<<<<<< HEAD
-    return displayDateTime(reminder.due.date);
-=======
     return displayDateTime(reminder.due.date, use12HourFormat);
->>>>>>> 47e44d48
   }
-
   return "Unknown reminder";
 }