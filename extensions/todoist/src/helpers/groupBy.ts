import { Icon, Image } from "@raycast/api";
<<<<<<< HEAD
=======
import { compareAsc, format } from "date-fns";
>>>>>>> 0a81289e
import { partition } from "lodash";
import React from "react";

import { Collaborator, Label, Project, Task, User } from "../api";
import { priorities } from "../helpers/priorities";

import { displayDueDate, isOverdue, parseDay } from "./dates";

export type GroupByOption = "default" | "assignee" | "date" | "priority" | "label" | "project";

export type GroupByOptions = {
  label: string;
  icon: Image.ImageLike;
  value: GroupByOption;
}[];

export type GroupByProp = {
  value: GroupByOption;
  setValue: React.Dispatch<React.SetStateAction<GroupByOption>>;
  options: GroupByOptions;
};

export const groupByOptions: GroupByOptions = [
  { label: "Default", icon: Icon.Document, value: "default" },
  { label: "Assignee", icon: Icon.Person, value: "assignee" },
  { label: "Due Date", icon: Icon.Calendar, value: "date" },
  { label: "Priority", icon: Icon.LevelMeter, value: "priority" },
  { label: "Label", icon: Icon.Tag, value: "label" },
  { label: "Project", icon: Icon.List, value: "project" },
];

export function getGroupByOptions(tasks: Task[], optionsToExclude?: GroupByOption[]) {
  const otherAssigneesExist = tasks.some((task) => !!task.responsible_uid);

  return groupByOptions.filter((option) => {
    if (optionsToExclude && optionsToExclude.includes(option.value)) {
      return false;
    }

    if (option.value === "assignee" && !otherAssigneesExist) {
      return false;
    }

    return true;
  });
}

export type SectionWithTasks = {
  name: string;
  tasks: Task[];
};

type GroupByAssigneesProps = {
  tasks: Task[];
  collaborators: Collaborator[];
  user?: User;
};

export function groupByAssignees({ tasks, collaborators, user }: GroupByAssigneesProps) {
  const [assignedTasks, unassignedTasks] = partition(tasks, (task) => task.responsible_uid);

  const assigneeIds = Array.from(new Set(assignedTasks.map((task) => task.responsible_uid)));

  const sections = assigneeIds.map((assigneeId) => {
    const collaborator = collaborators.find((c) => c.id === assigneeId);
    const assigneeName = collaborator ? (collaborator.id === user?.id ? "Me" : collaborator.full_name) : "Unknown";
    return {
      name: assigneeName,
      tasks: assignedTasks.filter((task) => task.responsible_uid === assigneeId),
    };
  });

  if (unassignedTasks.length > 0) {
    sections.push({
      name: "Unassigned",
      tasks: unassignedTasks,
    });
  }

  return sections;
}

export function groupByDueDates(tasks: Task[]) {
  const [dated, notdated] = partition(tasks, (task: Task) => task.due?.date);
  const [overdue, upcoming] = partition(dated, (task: Task) => task.due?.date && isOverdue(task.due.date));

<<<<<<< HEAD
  const allDueDates = [...new Set(upcoming.map((task) => parseDay(task.due?.date).toISOString()))] as string[];
  allDueDates.sort();

  const sections = allDueDates.map((date) => ({
    name: displayDueDate(date),
    tasks: upcoming?.filter((task) => parseDay(task.due?.date).toISOString() === date) || [],
=======
  const allDueDates = [
    ...new Set(upcoming.map((task) => (task.due ? format(new Date(task.due.date), "yyyy-MM-dd") : null))),
  ] as string[];

  allDueDates.sort((dateA, dateB) => compareAsc(new Date(dateA), new Date(dateB)));

  const sections = allDueDates.map((date) => ({
    name: displayDueDate(date),
    tasks: upcoming?.filter((task) => (task.due ? format(new Date(task.due.date), "yyyy-MM-dd") === date : null || [])),
>>>>>>> 0a81289e
  }));

  if (overdue.length > 0) {
    sections.unshift({
      name: "Overdue",
      tasks: overdue,
    });
  }
  if (notdated.length > 0) {
    sections.push({
      name: "No due date",
      tasks: notdated,
    });
  }

  return sections;
}

export function groupByPriorities(tasks: Task[]) {
  return priorities.map(({ name, value }) => ({
    name,
    tasks: tasks?.filter((task) => task.priority === value) || [],
  }));
}

export function groupByLabels({ tasks, labels }: { tasks: Task[]; labels: Label[] }) {
  const tasksWithoutLabels = tasks?.filter((task) => task.labels.length === 0);

  const sections =
    labels?.map((label) => {
      return {
        name: label.name,
        tasks: tasks?.filter((task) => task.labels.includes(label.name)) || [],
      };
    }) || [];

  if (tasksWithoutLabels) {
    sections.push({
      name: "No label",
      tasks: tasksWithoutLabels,
    });
  }

  return sections;
}

export function groupByProjects({ tasks, projects }: { tasks: Task[]; projects: Project[] }) {
  return (
    projects.map((project) => ({
      name: project.name,
      tasks: tasks?.filter((task) => task.project_id === project.id) || [],
    })) || []
  );
}<|MERGE_RESOLUTION|>--- conflicted
+++ resolved
@@ -1,8 +1,4 @@
 import { Icon, Image } from "@raycast/api";
-<<<<<<< HEAD
-=======
-import { compareAsc, format } from "date-fns";
->>>>>>> 0a81289e
 import { partition } from "lodash";
 import React from "react";
 
@@ -89,24 +85,13 @@
   const [dated, notdated] = partition(tasks, (task: Task) => task.due?.date);
   const [overdue, upcoming] = partition(dated, (task: Task) => task.due?.date && isOverdue(task.due.date));
 
-<<<<<<< HEAD
+
   const allDueDates = [...new Set(upcoming.map((task) => parseDay(task.due?.date).toISOString()))] as string[];
   allDueDates.sort();
 
   const sections = allDueDates.map((date) => ({
     name: displayDueDate(date),
     tasks: upcoming?.filter((task) => parseDay(task.due?.date).toISOString() === date) || [],
-=======
-  const allDueDates = [
-    ...new Set(upcoming.map((task) => (task.due ? format(new Date(task.due.date), "yyyy-MM-dd") : null))),
-  ] as string[];
-
-  allDueDates.sort((dateA, dateB) => compareAsc(new Date(dateA), new Date(dateB)));
-
-  const sections = allDueDates.map((date) => ({
-    name: displayDueDate(date),
-    tasks: upcoming?.filter((task) => (task.due ? format(new Date(task.due.date), "yyyy-MM-dd") === date : null || [])),
->>>>>>> 0a81289e
   }));
 
   if (overdue.length > 0) {
