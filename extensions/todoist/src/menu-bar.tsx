--- conflicted
+++ resolved
@@ -57,13 +57,8 @@
         return isBefore(new Date(t.due.date), dateToCompare);
       });
     }
-
-<<<<<<< HEAD
-    return data?.items.filter((t) => t.due?.date);
-  }, [data, filter]);
-=======
     return data?.items.filter((t) => t.due?.date) ?? [];
-  }, [data, upcomingDays, view]);
+  }, [data, upcomingDays, view, filter]);
 
   useEffect(() => {
     const isFocusedTaskInTasks = data?.items?.some((t) => t.id === focusedTask.id);
@@ -71,8 +66,7 @@
     if (!isFocusedTaskInTasks) {
       unfocusTask();
     }
-  }, [focusedTask, unfocusTask, data]);
->>>>>>> 0a81289e
+  }, [focusedTask, unfocusTask, data, filter]);
 
   const menuBarExtraTitle = useMemo(() => {
     if (focusedTask.id) {
@@ -88,20 +82,14 @@
     } else if (filterTasks) {
       return filterTasks.length > 0 ? filterTasks.length.toString() : "🎉";
     }
-<<<<<<< HEAD
-  }, [focusedTask.id, tasks, filterTasks]);
-
-  let taskView;
+  }, [focusedTask, tasks, hideMenuBarCount, filterTasks]);
+
+  let taskView = tasks && <UpcomingView tasks={tasks} data={data} setData={setData} />;
   if (view === "today") {
-    taskView = tasks && <TodayView tasks={tasks} />;
+    taskView = tasks && <TodayView tasks={tasks} data={data} setData={setData} />;
   } else if (view === "filter") {
     taskView = filterTasks && <FilterView tasks={filterTasks} />;
-  } else {
-    taskView = tasks && <UpcomingView tasks={tasks} />;
-  }
-=======
-  }, [focusedTask, tasks, hideMenuBarCount]);
->>>>>>> 0a81289e
+  } 
 
   return (
     <MenuBarExtra
@@ -109,13 +97,8 @@
       isLoading={isLoading || isLoadingFilter}
       title={menuBarExtraTitle}
     >
-<<<<<<< HEAD
+
       {taskView}
-=======
-      {view === "today"
-        ? tasks && <TodayView tasks={tasks} data={data} setData={setData} />
-        : tasks && <UpcomingView tasks={tasks} data={data} setData={setData} />}
->>>>>>> 0a81289e
 
       <MenuBarExtra.Section>
         {focusedTask.id !== "" && (
@@ -227,8 +210,8 @@
   }
 };
 
-<<<<<<< HEAD
-const FilterView = ({ tasks }: TaskViewProps) => {
+
+const FilterView = ({ tasks, data, setData }: TaskViewProps) => {
   const sections = useMemo(() => {
     return groupByDueDates(tasks);
   }, [tasks]);
@@ -240,7 +223,7 @@
           return (
             <MenuBarExtra.Section title={section.name} key={index}>
               {section.tasks.map((task) => (
-                <MenuBarTask key={task.id} task={task} />
+                <MenuBarTask key={task.id} task={task} data={data} setData={setData} />
               ))}
             </MenuBarExtra.Section>
           );
@@ -252,10 +235,7 @@
   return <MenuBarExtra.Item title="No tasks matching filter." />;
 };
 
-const UpcomingView = ({ tasks }: TaskViewProps): JSX.Element => {
-=======
 const UpcomingView = ({ tasks, data, setData }: TaskViewProps): JSX.Element => {
->>>>>>> 0a81289e
   const { upcomingDays } = getPreferenceValues<Preferences.MenuBar>();
   const isUpcomingDaysView = upcomingDays !== "" && !isNaN(Number(upcomingDays));
 
