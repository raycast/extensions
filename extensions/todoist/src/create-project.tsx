--- conflicted
+++ resolved
@@ -1,102 +1,5 @@
 import ProjectForm from "./components/ProjectForm";
 
 export default function CreateProject() {
-<<<<<<< HEAD
-  const [name, setName] = useState("");
-  const [parentId, setParentId] = useState<string>();
-  const [favorite, setFavorite] = useState<boolean>(false);
-  const [colorId, setColorId] = useState<string>();
-
-  const titleField = useRef<Form.TextField>(null);
-
-  const { data, error } = useSWR(SWRKeys.projects, () => todoist.getProjects());
-
-  if (error) {
-    handleError({ error, title: "Unable to get projects" });
-  }
-
-  const projects = data?.filter((project) => !project.inboxProject);
-
-  function clear() {
-    setName("");
-    setParentId("");
-    setColorId(String(colors[0].id));
-    setFavorite(false);
-  }
-
-  async function submit() {
-    const body: AddProjectArgs = { name, favorite };
-
-    if (!body.name) {
-      await showToast({ style: Toast.Style.Failure, title: "The project's name is required" });
-      return;
-    }
-
-    if (parentId) {
-      body.parentId = parseInt(parentId);
-    }
-
-    if (colorId) {
-      body.color = parseInt(colorId);
-    }
-
-    const toast = new Toast({ style: Toast.Style.Animated, title: "Creating project..." });
-    await toast.show();
-
-    try {
-      const { url } = await todoist.addProject(body);
-      toast.style = Toast.Style.Success;
-      toast.title = "Project created";
-      toast.primaryAction = {
-        title: "Open in browser",
-        shortcut: { modifiers: ["cmd"], key: "o" },
-        onAction: () => open(url),
-      };
-      clear();
-
-      titleField.current?.focus();
-    } catch (error) {
-      handleError({ error, title: "Unable to create project" });
-    }
-  }
-
-  return (
-    <Form
-      actions={
-        <ActionPanel>
-          <Action.SubmitForm title="Create Project" onSubmit={submit} icon={Icon.Plus} />
-        </ActionPanel>
-      }
-      isLoading={!data && !error}
-    >
-      <Form.TextField
-        id="name"
-        title="Name"
-        placeholder="My project"
-        value={name}
-        onChange={setName}
-        ref={titleField}
-      />
-
-      <Form.Dropdown id="color" title="Color" value={colorId} onChange={setColorId}>
-        {colors.map(({ name, id }) => (
-          <Form.Dropdown.Item value={String(id)} title={name} key={id} />
-        ))}
-      </Form.Dropdown>
-
-      {projects && projects.length > 0 ? (
-        <Form.Dropdown id="parent_id" title="Parent project" value={parentId} onChange={setParentId}>
-          <Form.Dropdown.Item value="" title="None" />
-          {projects.map(({ id, name }) => (
-            <Form.Dropdown.Item value={String(id)} title={name} key={id} />
-          ))}
-        </Form.Dropdown>
-      ) : null}
-
-      <Form.Checkbox id="favorite" label="Mark as favorite?" value={favorite} onChange={setFavorite} />
-    </Form>
-  );
-=======
   return <ProjectForm />;
->>>>>>> 8c9a5569
 }