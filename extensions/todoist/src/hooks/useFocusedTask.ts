--- conflicted
+++ resolved
@@ -29,13 +29,8 @@
   }
 
   useEffect(() => {
-<<<<<<< HEAD
-    focusedTask.content = truncateMiddle(focusedTask.content, parseInt(focusFeatureWidth || "40"));
-  }, [focusedTask.content, focusFeatureWidth]);
-=======
     focusedTask.content = truncateMiddle(focusedTask.content, parseInt(focusFeatureWidth ?? "40"));
   }, [focusedTask, focusFeatureWidth]);
->>>>>>> 0a81289e
 
   return { focusedTask, unfocusTask, focusTask };
 };