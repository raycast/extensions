--- conflicted
+++ resolved
@@ -3,11 +3,7 @@
   "name": "waktu-solat",
   "title": "Waktu Solat",
   "description": "Check Malaysia Prayer Time (JAKIM)",
-<<<<<<< HEAD
-  "icon": "mosque.png",
-=======
   "icon": "icon01.png",
->>>>>>> 37a22599
   "author": "msms",
   "contributors": [
     "ezzylan"
@@ -20,277 +16,20 @@
   "commands": [
     {
       "name": "index",
-<<<<<<< HEAD
-      "title": "Open Waktu Solat",
-=======
       "title": "Waktu Solat",
->>>>>>> 37a22599
       "description": "View Malaysia Prayer Times directly from Raycast",
       "mode": "view"
     },
     {
       "name": "menu-bar",
-<<<<<<< HEAD
-      "title": "View Waktu Solat on Menu Bar",
-      "description": "View Malaysia Prayer Times directly from your menu bar",
-      "mode": "menu-bar",
-      "interval": "1d"
-=======
       "title": "Waktu Solat Menu Bar",
       "description": "View Malaysia Prayer Times directly from your menu bar",
       "mode": "menu-bar",
       "interval": "5m"
->>>>>>> 37a22599
     }
   ],
   "preferences": [
     {
-<<<<<<< HEAD
-      "name": "zone",
-      "title": "Zone",
-      "description": "Select your zone",
-      "type": "dropdown",
-      "required": false,
-      "default": "WLY01",
-      "data": [
-        {
-          "title": "JHR01 - Pulau Aur dan Pulau Pemanggil",
-          "value": "JHR01"
-        },
-        {
-          "title": "JHR02 - Johor Bahru, Kota Tinggi, Mersing, Kulai",
-          "value": "JHR02"
-        },
-        {
-          "title": "JHR03 - Kluang, Pontian",
-          "value": "JHR03"
-        },
-        {
-          "title": "JHR04 - Batu Pahat, Muar, Segamat, Gemas Johor, Tangkak",
-          "value": "JHR04"
-        },
-        {
-          "title": "KDH01 - Kota Setar, Kubang Pasu, Pokok Sena (Daerah Kecil)",
-          "value": "KDH01"
-        },
-        {
-          "title": "KDH02 - Kuala Muda, Yan, Pendang",
-          "value": "KDH02"
-        },
-        {
-          "title": "KDH03 - Padang Terap, Sik",
-          "value": "KDH03"
-        },
-        {
-          "title": "KDH04 - Baling",
-          "value": "KDH04"
-        },
-        {
-          "title": "KDH05 - Bandar Baharu, Kulim",
-          "value": "KDH05"
-        },
-        {
-          "title": "KDH06 - Langkawi",
-          "value": "KDH06"
-        },
-        {
-          "title": "KDH07 - Puncak Gunung Jerai",
-          "value": "KDH07"
-        },
-        {
-          "title": "KTN01 - Bachok, Kota Bharu, Machang, Pasir Mas, Pasir Puteh, Tanah Merah, Tumpat, Kuala Krai, Mukim Chiku",
-          "value": "KTN01"
-        },
-        {
-          "title": "KTN02 - Gua Musang (Daerah Galas Dan Bertam), Jeli, Jajahan Kecil Lojing",
-          "value": "KTN02"
-        },
-        {
-          "title": "MLK01 - SELURUH NEGERI MELAKA",
-          "value": "MLK01"
-        },
-        {
-          "title": "NGS01 - Tampin, Jempol",
-          "value": "NGS01"
-        },
-        {
-          "title": "NGS02 - Jelebu, Kuala Pilah, Rembau",
-          "value": "NGS02"
-        },
-        {
-          "title": "NGS03 - Port Dickson, Seremban",
-          "value": "NGS03"
-        },
-        {
-          "title": "PHG01 - Pulau Tioman",
-          "value": "PHG01"
-        },
-        {
-          "title": "PHG02 - Kuantan, Pekan, Rompin, Muadzam Shah",
-          "value": "PHG02"
-        },
-        {
-          "title": "PHG03 - Jerantut, Temerloh, Maran, Bera, Chenor, Jengka",
-          "value": "PHG03"
-        },
-        {
-          "title": "PHG04 - Bentong, Lipis, Raub",
-          "value": "PHG04"
-        },
-        {
-          "title": "PHG05 - Genting Sempah, Janda Baik, Bukit Tinggi",
-          "value": "PHG05"
-        },
-        {
-          "title": "PHG06 - Cameron Highlands, Genting Higlands, Bukit Fraser",
-          "value": "PHG06"
-        },
-        {
-          "title": "PLS01 - Kangar, Padang Besar, Arau",
-          "value": "PLS01"
-        },
-        {
-          "title": "PNG01 - Seluruh Negeri Pulau Pinang",
-          "value": "PNG01"
-        },
-        {
-          "title": "PRK01 - Tapah, Slim River, Tanjung Malim",
-          "value": "PRK01"
-        },
-        {
-          "title": "PRK02 - Kuala Kangsar, Sg. Siput , Ipoh, Batu Gajah, Kampar",
-          "value": "PRK02"
-        },
-        {
-          "title": "PRK03 - Lenggong, Pengkalan Hulu, Grik",
-          "value": "PRK03"
-        },
-        {
-          "title": "PRK04 - Temengor, Belum",
-          "value": "PRK04"
-        },
-        {
-          "title": "PRK05 - Kg Gajah, Teluk Intan, Bagan Datuk, Seri Iskandar, Beruas, Parit, Lumut, Sitiawan, Pulau Pangkor",
-          "value": "PRK05"
-        },
-        {
-          "title": "PRK06 - Selama, Taiping, Bagan Serai, Parit Buntar",
-          "value": "PRK06"
-        },
-        {
-          "title": "PRK07 - Bukit Larut",
-          "value": "PRK07"
-        },
-        {
-          "title": "SBH01 - Bahagian Sandakan (Timur), Bukit Garam, Semawang, Temanggong, Tambisan, Bandar Sandakan, Sukau",
-          "value": "SBH01"
-        },
-        {
-          "title": "SBH02 - Beluran, Telupid, Pinangah, Terusan, Kuamut, Bahagian Sandakan (Barat)",
-          "value": "SBH02"
-        },
-        {
-          "title": "SBH03 - Lahad Datu, Silabukan, Kunak, Sahabat, Semporna, Tungku, Bahagian Tawau (Timur)",
-          "value": "SBH03"
-        },
-        {
-          "title": "SBH04 - Bandar Tawau, Balong, Merotai, Kalabakan, Bahagian Tawau (Barat)",
-          "value": "SBH04"
-        },
-        {
-          "title": "SBH05 - Kudat, Kota Marudu, Pitas, Pulau Banggi, Bahagian Kudat",
-          "value": "SBH05"
-        },
-        {
-          "title": "SBH06 - Gunung Kinabalu",
-          "value": "SBH06"
-        },
-        {
-          "title": "SBH07 - Kota Kinabalu, Ranau, Kota Belud, Tuaran, Penampang, Papar, Putatan, Bahagian Pantai Barat",
-          "value": "SBH07"
-        },
-        {
-          "title": "SBH08 - Pensiangan, Keningau, Tambunan, Nabawan, Bahagian Pendalaman (Atas)",
-          "value": "SBH08"
-        },
-        {
-          "title": "SBH09 - Beaufort, Kuala Penyu, Sipitang, Tenom, Long Pasia, Membakut, Weston, Bahagian Pendalaman (Bawah)",
-          "value": "SBH09"
-        },
-        {
-          "title": "SGR01 - Gombak, Petaling, Sepang, Hulu Langat, Hulu Selangor, S.Alam",
-          "value": "SGR01"
-        },
-        {
-          "title": "SGR02 - Kuala Selangor, Sabak Bernam",
-          "value": "SGR02"
-        },
-        {
-          "title": "SGR03 - Klang, Kuala Langat",
-          "value": "SGR03"
-        },
-        {
-          "title": "SWK01 - Limbang, Lawas, Sundar, Trusan",
-          "value": "SWK01"
-        },
-        {
-          "title": "SWK02 - Miri, Niah, Bekenu, Sibuti, Marudi",
-          "value": "SWK02"
-        },
-        {
-          "title": "SWK03 - Pandan, Belaga, Suai, Tatau, Sebauh, Bintulu",
-          "value": "SWK03"
-        },
-        {
-          "title": "SWK04 - Sibu, Mukah, Dalat, Song, Igan, Oya, Balingian, Kanowit, Kapit",
-          "value": "SWK04"
-        },
-        {
-          "title": "SWK05 - Sarikei, Matu, Julau, Rajang, Daro, Bintangor, Belawai",
-          "value": "SWK05"
-        },
-        {
-          "title": "SWK06 - Lubok Antu, Sri Aman, Roban, Debak, Kabong, Lingga, Engkelili, Betong, Spaoh, Pusa, Saratok",
-          "value": "SWK06"
-        },
-        {
-          "title": "SWK07 - Serian, Simunjan, Samarahan, Sebuyau, Meludam",
-          "value": "SWK07"
-        },
-        {
-          "title": "SWK08 - Kuching, Bau, Lundu, Sematan",
-          "value": "SWK08"
-        },
-        {
-          "title": "SWK09 - Zon Khas (Kampung Patarikan)",
-          "value": "SWK09"
-        },
-        {
-          "title": "TRG01 - Kuala Terengganu, Marang, Kuala Nerus",
-          "value": "TRG01"
-        },
-        {
-          "title": "TRG02 - Besut, Setiu",
-          "value": "TRG02"
-        },
-        {
-          "title": "TRG03 - Hulu Terengganu",
-          "value": "TRG03"
-        },
-        {
-          "title": "TRG04 - Dungun, Kemaman",
-          "value": "TRG04"
-        },
-        {
-          "title": "WLY01 - Kuala Lumpur, Putrajaya",
-          "value": "WLY01"
-        },
-        {
-          "title": "WLY02 - Labuan",
-          "value": "WLY02"
-        }
-      ]
-=======
       "name": "showIcon",
       "description": "Display icon in menubar",
       "type": "checkbox",
@@ -323,7 +62,6 @@
       "default": "30",
       "placeholder": "30",
       "title": "Offset after prayer time"
->>>>>>> 37a22599
     }
   ],
   "dependencies": {
