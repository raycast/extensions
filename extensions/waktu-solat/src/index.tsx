--- conflicted
+++ resolved
@@ -1,18 +1,12 @@
 // eslint-disable-next-line @typescript-eslint/ban-ts-comment
 // @ts-nocheck
-<<<<<<< HEAD
+// eslint-disable-next-line @typescript-eslint/ban-ts-comment
+// @ts-nocheck
 import { Action, ActionPanel, Color, List, LocalStorage } from "@raycast/api";
 import { useCachedState } from "@raycast/utils";
 import { useEffect, useState } from "react";
 import { loadTodaySolat, PrayerTime, PrayerTimeItem } from "./lib/prayer-times";
 import { loadZones, Zone } from "./lib/zones";
-=======
-import { Action, ActionPanel, Color, List } from "@raycast/api";
-import { useCachedState } from "@raycast/utils";
-import { useEffect, useState } from "react";
-import { PrayerTime, PrayerTimeItem, loadTodaySolat } from "./lib/prayer-times";
-import { Zone, loadZones } from "./lib/zones";
->>>>>>> 8c36fefc
 import Accessory = List.Item.Accessory;
 
 function Zones(props: { onChange: (z: Zone) => void }) {
