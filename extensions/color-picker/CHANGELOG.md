--- conflicted
+++ resolved
@@ -1,16 +1,14 @@
 # Color Picker Changelog
 
-<<<<<<< HEAD
 ## [Generate Colors using AI] - 2024-05-23
 
 - Add a new "Generate Colors" command
 - Group "Copy As..." actions into a single submenu
 - Remember the user's choice when deleting a color from the history
-=======
+
 ## [Cross-Extension] - 2024-05-15
 
 - Expose extension ability with [Raycast Cross-Extension Conventions](https://github.com/LitoMore/raycast-cross-extension-conventions)
->>>>>>> 42e2b8f2
 
 ## [Enhancement] - 2024-03-08
 
