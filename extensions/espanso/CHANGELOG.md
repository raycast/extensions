# Espanso Changelog

<<<<<<< HEAD
## [Improvements] - {PR_MERGE_DATE}

- Support for `imports` in Espanso YAML files: you can now import matches from other files, and imported matches will appear in search with the correct category (based on the imported file name or path).

## [Improvements] - {PR_MERGE_DATE}
=======
## [Improvements] - 2025-07-14
>>>>>>> 27ee6f90

- Add a custom Espanso binary path in preferences to make it work even with non-standard installations.

## [Patch] - 2024-07-09

- Remove form items from the list.
- Create a MatchItem component for readability.

## [Patch] - 2024-06-15

- Fixing search when the user has installed packages.

## [Improvements] - 2024-06-08

- Add metadata display.
- Add categories and subcategories depending on folders and files.

## [Improvements] - 2024-02-06

- Improved user experience with enhanced syntax and better error handling.
- Simplified code structure for better maintainability.
- Enhanced application robustness and performance.
- Introduced more user control by adding enable and disable functionality.
- Streamlined application functions for efficiency.
- Removed a forgotten console.log.

## [Search Matches Improvements] - 2023-11-04

- Updated command - Search Matches: search results now display match labels and triggers.
- Bug fix: A match with a label's replacement text is now displayed correctly.

## [Update] - 2023-08-29

- New command - Add Match: add a new match to any of your Espanso config files.
- New command - Toggle Espanso: disable or enable Espanso.

## [Initial Version] - 2023-05-09

First version.<|MERGE_RESOLUTION|>--- conflicted
+++ resolved
@@ -1,14 +1,11 @@
 # Espanso Changelog
 
-<<<<<<< HEAD
+
 ## [Improvements] - {PR_MERGE_DATE}
 
 - Support for `imports` in Espanso YAML files: you can now import matches from other files, and imported matches will appear in search with the correct category (based on the imported file name or path).
 
-## [Improvements] - {PR_MERGE_DATE}
-=======
 ## [Improvements] - 2025-07-14
->>>>>>> 27ee6f90
 
 - Add a custom Espanso binary path in preferences to make it work even with non-standard installations.
 
