# Safari Changelog

<<<<<<< HEAD
## [Update] - 2025-02-22

- Added a fuzzy search option that can be enabled/disabled via preferences
- Improved search to match terms anywhere within bookmarks and other items
=======
## [Chore: Moved contributor to past contributors list] - 2025-02-27
>>>>>>> ebef23a5

## [Update] - 2025-02-21

AI Tools to;
- Search Bookmarks
- Search History
- Search Reading List
- Add to Reading List
- Open (in Safari)

## [Update] - 2025-02-14

- Added a preference to enable pinyin search for Chinese characters.

## [Update] - 2025-02-12

- Add an action to set the color of a bookmark tag.

## [Chore: Moved contributor to past contributors list] - 2025-01-15

## [Update] - 2025-01-12

- Adds a preference to "Copy Title as Link to Clipboard" command to clean up titles with AI.

## [Update] - 2025-01-07

- Adds a "Copy Title as Link to Clipboard" command to copy the current Safari tab in Markdown format.

## [Update] - 2025-01-06

- Adds a "Copy to Clipboard" command to copy the current Safari tab url.

## [Chore: Renamed title in Dropdown] - 2024-12-20

## [Improve] - 2024-12-13

- Add a preference for `Search Reading List` to hide items that have already been read.

## [Update] - 2024-12-03

- Added `pinyin` support for searching tab
- improved:
  - Added cache for formatted string
  - Reduced re-render times for `CloudTabs`

## [Improve] 2024-09-27

- Adds a preference to select between different fallback search types for the `Search Tabs` command.

## [Improve] - 2024-09-11

- Changed the behavior of the `Add to Reading List` command to add the current tab to the Reading List.

## [Improve] - 2024-08-09

- Changed fuzzy search weights

## [Fix] - 2024-07-26

- Fixed bug with fuzzy search and undefined `device.tabs`

## [Update] - 2024-07-25

- The default search has been changed to a fuzzy search. Refactored some code.

## [Update] - 2024-04-18

- Adds a preference to skip browsing iCloud tabs

## [Fix] - 2023-12-20

- Fix the title of ReadingListNonSync may possibly be null

## [Update] - 2023-04-24

- Adds a "Search Bookmarks" command to search all non-reading list bookmarks.

## [Update] - 2022-12-05

- Updated extension for faster performance
- Fixed flickering while fetching data<|MERGE_RESOLUTION|>--- conflicted
+++ resolved
@@ -1,13 +1,11 @@
 # Safari Changelog
 
-<<<<<<< HEAD
 ## [Update] - 2025-02-22
 
 - Added a fuzzy search option that can be enabled/disabled via preferences
 - Improved search to match terms anywhere within bookmarks and other items
-=======
+
 ## [Chore: Moved contributor to past contributors list] - 2025-02-27
->>>>>>> ebef23a5
 
 ## [Update] - 2025-02-21
 
