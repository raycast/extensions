--- conflicted
+++ resolved
@@ -1,11 +1,10 @@
 # Safari Changelog
 
-<<<<<<< HEAD
 ## [Update] - {PR_MERGE_DATE}
 
 - Added a fuzzy search option that can be enabled/disabled via preferences
 - Improved search to match terms anywhere within bookmarks and other items
-=======
+
 ## [Update] - 2025-03-01
 
 ### New Tab Management Tools
@@ -15,7 +14,6 @@
   - `get-tab-contents`: Retrieve text or HTML content from specific tabs
   - `close-tab`: Close specific tabs or the currently active tab
   - `get-focused-tab`: Get information about the currently active tab
->>>>>>> 6eab8209
 
 ## [Chore: Moved contributor to past contributors list] - 2025-02-27
 
