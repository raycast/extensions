import { ActionPanel, Action, List, Icon, closeMainWindow } from "@raycast/api"
import { useState, useEffect, useRef, useCallback } from "react"
import fetch, { AbortError } from "node-fetch"
import { URLSearchParams } from "url"
import { isWeChatInstalled } from "./util/isWeChatInstalled"
import { isWeChatInstalledAlertDialog } from "./util/isWeChatInstalledAlert"
import { isWeChatTweakInstalled } from "./util/isWeChatTweakInstalled"
import { isWeChatTweakInstalledAlertDialog } from "./util/isWeChatTweakInstalledAlert"
import { isWeChatRunning } from "./util/isWeChatRunning"

const [SEARCHURL, STARTURL] = [
  "http://localhost:48065/wechat/search",
  "http://localhost:48065/wechat/start"
]

export default function Command() {
  async function isWeChatInstalledCheck() {
    if (!isWeChatInstalled()) {
      await isWeChatInstalledAlertDialog()
      return
    }
  }
  isWeChatInstalledCheck()

  async function isWeChatTweakInstalledCheck() {
    if (!isWeChatTweakInstalled()) {
      await isWeChatTweakInstalledAlertDialog()
      return
    }
  }
  isWeChatTweakInstalledCheck()

  const { state, search } = useSearch()
  return (
    <List
      isLoading={state.isLoading}
      onSearchTextChange={search}
      searchBarPlaceholder="Search WeChat Contact..."
      throttle
    >
      <List.Section title="Contacts:" subtitle={state.items.length + ""}>
        {state.items.map((searchResult) => (
          <SearchListItem key={searchResult.arg} searchResult={searchResult} />
        ))}
      </List.Section>
    </List>
  )
}

function SearchListItem({ searchResult }: { searchResult: SearchResult }) {
  async function startWeChat() {
    await fetch(searchResult.url)
    await closeMainWindow({ clearRootSearch: true })
  }
  const title = searchResult.title || searchResult.subtitle || searchResult.arg
  return (
    <List.Item
      title={title}
      subtitle={searchResult.subtitle}
<<<<<<< HEAD
      accessories={[{ text: searchResult.arg }]}
=======
      accessories={[
        {
          text: searchResult.arg
        }
      ]}
>>>>>>> 62d5ca39
      icon={searchResult.icon.path}
      actions={
        <ActionPanel>
          <ActionPanel.Section>
            <Action icon={Icon.Message} title="Chat" onAction={startWeChat} />
            <Action.CopyToClipboard
              icon={Icon.Clipboard}
              title="Copy WeChat ID"
              content={searchResult.arg}
              shortcut={{ modifiers: ["cmd"], key: "c" }}
            />
            <Action.CopyToClipboard
              icon={Icon.Clipboard}
              title="Copy Quick Access URL"
              content={searchResult.url}
              shortcut={{ modifiers: ["cmd", "shift"], key: "c" }}
            />
            <Action.OpenInBrowser
              title="Feature Request"
              url="https://github.com/raffeyang/wechat"
              shortcut={{ modifiers: ["cmd"], key: "h" }}
            />
          </ActionPanel.Section>
        </ActionPanel>
      }
    />
  )
}

function useSearch() {
  const [state, setState] = useState<SearchState>({
    items: [],
    isLoading: true
  })
  const cancelRef = useRef<AbortController | null>(null)

  const search = useCallback(
    async function search(searchText: string) {
      cancelRef.current?.abort()
      cancelRef.current = new AbortController()
      setState((oldState) => ({
        ...oldState,
        isLoading: true
      }))
      try {
        const items = await performSearch(searchText, cancelRef.current.signal)
        setState((oldState) => ({
          ...oldState,
          items: items,
          isLoading: false
        }))
      } catch (error) {
        setState((oldState) => ({
          ...oldState,
          isLoading: false
        }))

        if (error instanceof AbortError) {
          return
        }
        isWeChatRunning()
      }
    },
    [cancelRef, setState]
  )

  useEffect(() => {
    search("")
    return () => {
      cancelRef.current?.abort()
    }
  }, [])

  return {
    state: state,
    search: search
  }
}

async function performSearch(
  searchText: string,
  signal: AbortSignal
): Promise<SearchResult[]> {
  const params = new URLSearchParams()
  params.append(
    "keyword",
    searchText.length === 0 ? "@raycast/api" : searchText
  )

  const response = await fetch(SEARCHURL + "?" + params.toString(), {
    method: "get",
    signal: signal
  })

  const start = STARTURL + "?" + "session" + "="

  const json = (await response.json()) as
    | {
        items: {
          icon: { path: string }
          title: string
          subtitle: string
          arg: string
          valid: number
          url: string
        }[]
      }
    | {
        code: string
        message: string
      }

  if (!response.ok || "message" in json) {
    throw new Error("message" in json ? json.message : response.statusText)
  }

  return json.items.map((result) => {
    return {
      icon: { path: result.icon.path },
      title: result.title,
      subtitle: result.subtitle,
      arg: result.arg,
      valid: result.valid,
      url: start + result.arg
    }
  })
}

interface SearchState {
  items: SearchResult[]
  isLoading: boolean
}

interface SearchResult {
  icon: { path: string }
  title: string
  subtitle: string
  arg: string
  valid: number
  url: string
}<|MERGE_RESOLUTION|>--- conflicted
+++ resolved
@@ -57,15 +57,11 @@
     <List.Item
       title={title}
       subtitle={searchResult.subtitle}
-<<<<<<< HEAD
-      accessories={[{ text: searchResult.arg }]}
-=======
       accessories={[
         {
           text: searchResult.arg
         }
       ]}
->>>>>>> 62d5ca39
       icon={searchResult.icon.path}
       actions={
         <ActionPanel>
