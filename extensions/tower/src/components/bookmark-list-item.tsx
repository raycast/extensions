--- conflicted
+++ resolved
@@ -47,11 +47,7 @@
       }
       accessories={[
         {
-<<<<<<< HEAD
-          text: bookmark.getBranch,
-=======
           text: bookmark.getBranch.name,
->>>>>>> 137fafe9
           icon: { source: "icon-branches.png", tintColor: Color.PrimaryText },
         },
       ]}
