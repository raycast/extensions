--- conflicted
+++ resolved
@@ -1,23 +1,19 @@
 # 1Password Changelog
 
-<<<<<<< HEAD
-## [Bug fixes] - 2022-03-15
-=======
 ## Support for 1Password 8 (2022-03-21)
 
 - Added support for 1Password 8
 - Added a preference to specify which app version the extension interacts with. By default, it automatically detects the installed one.
 
 ## Bug fixes (2022-03-15)
->>>>>>> 113299d6
 
 - Fixed an issue when items failed to open ([#1102](https://github.com/raycast/extensions/issues/1102))
 
-## [Implement Categories in 1password extension] - 2021-11-22
+## Implement Categories in 1Password extension (2021-11-22)
 
-- Implement Categories in 1password extension
-- Resolve unique key error with 1password categories
+- Implement Categories in 1Password extension
+- Resolve unique key error with 1Password categories
 
-## [Add 1Password 7 Extension] - 2021-10-25
+## Add 1Password 7 Extension (2021-10-25)
 
-Add 1password7 extension+Added 1Password 7 extension