--- conflicted
+++ resolved
@@ -2,15 +2,11 @@
 import { RadarImage } from "../types/types";
 
 // ensure image is not cached and rain radar image is not stale
-<<<<<<< HEAD
-const timeStamp = "?" + new Date().getTime();
-=======
 const interval = 10;
 
 const ms = 1000 * 60 * interval;
 
 const timeStamp = "?" + new Date(Math.round(new Date().getTime() / ms) * ms).getTime();
->>>>>>> ec592cfd
 
 export function RadarGridLayout(props: { isLoading: boolean; radars: RadarImage[] }) {
   const { push } = useNavigation();
