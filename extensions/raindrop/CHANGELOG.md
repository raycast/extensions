# Raindrop.io Extension Changelog

<<<<<<< HEAD
## [Adds Collections filter] - 2022-02-15

- Adds Raindrop icon if bookmark has no favicon

## [Add fallback icon] - 2022-08-02
=======
## [Add fallback icon] - 2022-08-03
>>>>>>> 17ecaaa8

- Adds Raindrop icon if bookmark has no favicon

## [Add details view] - 2022-07-14

- Adds action to open a detail view of the bookmark

## [Initial version] - 2021-10-19

- Adds commands for search and get latest bookmarks<|MERGE_RESOLUTION|>--- conflicted
+++ resolved
@@ -1,14 +1,10 @@
 # Raindrop.io Extension Changelog
 
-<<<<<<< HEAD
-## [Adds Collections filter] - 2022-02-15
+## [Add collections filter] - 2022-12-15
 
-- Adds Raindrop icon if bookmark has no favicon
+- Adds a filter in the bookmarks list to be able to limit results to only in the selected collection
 
-## [Add fallback icon] - 2022-08-02
-=======
 ## [Add fallback icon] - 2022-08-03
->>>>>>> 17ecaaa8
 
 - Adds Raindrop icon if bookmark has no favicon
 
