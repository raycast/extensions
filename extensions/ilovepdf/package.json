{
  "$schema": "https://www.raycast.com/schemas/extension.json",
  "name": "ilovepdf",
  "title": "iLovePDF",
  "description": "Set of commands to interact with iLovePDF",
  "icon": "command-icon.png",
  "author": "mohamedk1",
  "categories": [
    "Data"
  ],
  "license": "MIT",
  "commands": [
    {
      "name": "image-to-pdf",
      "title": "Image to PDF",
      "subtitle": "iLovePDF",
      "description": "Converts an image to pdf using iLovePDF API.",
      "mode": "view"
    },
    {
      "name": "compress-pdf",
      "title": "Compress PDF",
      "subtitle": "iLovePDF",
      "description": "Compresses pdf using iLovePDF API.",
      "mode": "view"
    },
    {
      "name": "pdf-to-image",
      "title": "PDF to Image",
      "subtitle": "iLovePDF",
      "description": "Converts a PDF to Image using iLovePDF API.",
      "mode": "view"
    },
    {
      "name": "merge-pdf",
      "title": "Merge PDF",
      "subtitle": "iLovePDF",
      "description": "Merge Multiple PDFs using iLovePDF API.",
      "mode": "view"
    },
    {
      "name": "word-to-pdf",
      "title": "Word to PDF",
      "subtitle": "iLovePDF",
      "description": "Converts Word File to PDF using iLovePDF API.",
      "mode": "view"
    },
    {
      "name": "extract-text",
      "title": "Extract Text from PDF",
      "subtitle": "iLovePDF",
      "description": "Extracts Text from PDF using iLovePDF API.",
      "mode": "view"
    },
    {
      "name": "split-pdf",
      "title": "Split PDF",
      "subtitle": "iLovePDF",
      "description": "Split a PDF file using iLovePDF API.",
      "mode": "view"
    },
    {
      "name": "html-to-pdf",
      "title": "HTML to PDF",
      "subtitle": "iLovePDF",
      "description": "Converts an HTML page to PDF using iLovePDF API.",
      "mode": "view"
    },
    {
      "name": "repair-pdf",
      "title": "Repair PDF",
      "subtitle": "iLovePDF",
      "description": "Tries to repair a PDF using iLovePDF API.",
      "mode": "view"
    },
    {
      "name": "rotate-pdf",
      "title": "Rotate PDF",
      "subtitle": "iLovePDF",
      "description": "Rotate a PDF using iLovePDF API.",
      "mode": "view"
    },
    {
      "name": "protect-pdf",
      "title": "Protect PDF",
      "subtitle": "iLovePDF",
      "description": "Protects a PDF with a password using iLovePDF API.",
      "mode": "view"
    },
    {
      "name": "add-page-number",
      "title": "Add Page Number",
      "subtitle": "iLovePDF",
      "description": "Add page number to PDF using iLovePDF API.",
      "mode": "view"
    },
     {
      "name": "add-watermark-to-pdf",
      "title": "Add Watermark to PDF",
      "subtitle": "iLovePDF",
      "description": "Adds watermark to PDF using iLovePDF API.",
      "mode": "view"
    },
    {
      "name": "unlock-pdf",
      "title": "Unlock PDF",
      "subtitle": "iLovePDF",
      "description": "Unlocks a PDF using iLovePDF API.",
      "mode": "view"
    },
    {
<<<<<<< HEAD
      "name": "validate-pdfa",
      "title": "Validate PDF/A",
      "subtitle": "iLovePDF",
      "description": "Validates a PDF/A with using iLovePDF API.",
=======
      "name": "pdf-to-pdfa",
      "title": "PDF to PDF/A",
      "subtitle": "iLovePDF",
      "description": "Converts a PDF to PDF/A format using iLovePDF API.",
>>>>>>> 040d1b23
      "mode": "view"
    }
  ],
  "preferences": [
    {
      "name": "APIPublicKey",
      "title": "API Public Key",
      "description": "Get the API keys at https://developer.ilovepdf.com/",
      "type": "textfield",
      "required": true
    },
    {
      "name": "APISecretKey",
      "title": "API Secret Key",
      "description": "Get the API keys at https://developer.ilovepdf.com/",
      "type": "password",
      "required": true
    },
    {
      "name": "OpenNow",
      "title": "Open the PDF Immediately After Conversion",
      "description": "Open the PDF file after conversion",
      "type": "checkbox",
      "required": false,
      "default": false,
      "label": "Open PDF immediately"
    },
    {
      "name": "AskBeforeDownload",
      "title": "Ask Where to Save File Before Download",
      "description": "Ask where to save each file before download",
      "type": "checkbox",
      "required": false,
      "default": false,
      "label": "Ask before download"
    }
  ],
  "dependencies": {
    "@ilovepdf/ilovepdf-nodejs": "^0.2.5",
    "@raycast/api": "^1.72.1",
    "@raycast/utils": "^1.15.0",
    "magic-bytes.js": "^1.10.0"
  },
  "devDependencies": {
    "@raycast/eslint-config": "^1.0.6",
    "@types/node": "20.8.10",
    "@types/react": "18.2.27",
    "eslint": "^8.51.0",
    "prettier": "^3.0.3",
    "typescript": "^5.2.2"
  },
  "scripts": {
    "build": "ray build -e dist",
    "dev": "ray develop",
    "fix-lint": "ray lint --fix",
    "lint": "ray lint",
    "publish": "npx @raycast/api@latest publish"
  }
}<|MERGE_RESOLUTION|>--- conflicted
+++ resolved
@@ -109,17 +109,17 @@
       "mode": "view"
     },
     {
-<<<<<<< HEAD
       "name": "validate-pdfa",
       "title": "Validate PDF/A",
       "subtitle": "iLovePDF",
       "description": "Validates a PDF/A with using iLovePDF API.",
-=======
+      "mode": "view"
+    },
+    {
       "name": "pdf-to-pdfa",
       "title": "PDF to PDF/A",
       "subtitle": "iLovePDF",
       "description": "Converts a PDF to PDF/A format using iLovePDF API.",
->>>>>>> 040d1b23
       "mode": "view"
     }
   ],
