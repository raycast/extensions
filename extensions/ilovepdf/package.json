{
  "$schema": "https://www.raycast.com/schemas/extension.json",
  "name": "ilovepdf",
  "title": "iLovePDF",
  "description": "Set of commands to interact with iLovePDF",
  "icon": "command-icon.png",
  "author": "mohamedk1",
  "categories": [
    "Data"
  ],
  "license": "MIT",
  "commands": [
    {
      "name": "image-to-pdf",
      "title": "Image to PDF",
      "subtitle": "iLovePDF",
      "description": "Converts an image to pdf using iLovePDF API.",
      "mode": "view"
    },
    {
      "name": "compress-pdf",
      "title": "Compress PDF",
      "subtitle": "iLovePDF",
      "description": "Compresses pdf using iLovePDF API.",
      "mode": "view"
    },
    {
      "name": "pdf-to-image",
      "title": "PDF to Image",
      "subtitle": "iLovePDF",
      "description": "Converts a PDF to Image using iLovePDF API.",
      "mode": "view"
    },
    {
      "name": "merge-pdf",
      "title": "Merge PDF",
      "subtitle": "iLovePDF",
      "description": "Merge Multiple PDFs using iLovePDF API.",
      "mode": "view"
    },
    {
      "name": "word-to-pdf",
      "title": "Word to PDF",
      "subtitle": "iLovePDF",
      "description": "Converts Word File to PDF using iLovePDF API.",
      "mode": "view"
    },
    {
      "name": "extract-text",
      "title": "Extract Text from PDF",
      "subtitle": "iLovePDF",
      "description": "Extracts Text from PDF using iLovePDF API.",
      "mode": "view"
    },
    {
      "name": "split-pdf",
      "title": "Split PDF",
      "subtitle": "iLovePDF",
      "description": "Split a PDF file using iLovePDF API.",
      "mode": "view"
    },
    {
      "name": "html-to-pdf",
      "title": "HTML to PDF",
      "subtitle": "iLovePDF",
      "description": "Converts an HTML page to PDF using iLovePDF API.",
      "mode": "view"
    },
    {
<<<<<<< HEAD
      "name": "repair-pdf",
      "title": "Repair PDF",
      "subtitle": "iLovePDF",
      "description": "Tries to repair a PDF using iLovePDF API.",
=======
      "name": "rotate-pdf",
      "title": "Rotate PDF",
      "subtitle": "iLovePDF",
      "description": "Rotate a PDF using iLovePDF API.",
      "mode": "view"
    },
    {
      "name": "protect-pdf",
      "title": "Protect PDF",
      "subtitle": "iLovePDF",
      "description": "Protects a PDF with a password using iLovePDF API.",
      "mode": "view"
    },
    {
      "name": "add-page-number",
      "title": "Add Page Number",
      "subtitle": "iLovePDF",
      "description": "Add page number to PDF using iLovePDF API.",
      "mode": "view"
    },
     {
      "name": "add-watermark-to-pdf",
      "title": "Add Watermark to PDF",
      "subtitle": "iLovePDF",
      "description": "Adds watermark to PDF using iLovePDF API.",
      "mode": "view"
    },
    {
      "name": "unlock-pdf",
      "title": "Unlock PDF",
      "subtitle": "iLovePDF",
      "description": "Unlocks a PDF using iLovePDF API.",
>>>>>>> 2983a5ce
      "mode": "view"
    }
  ],
  "preferences": [
    {
      "name": "APIPublicKey",
      "title": "API Public Key",
      "description": "Get the API keys at https://developer.ilovepdf.com/",
      "type": "textfield",
      "required": true
    },
    {
      "name": "APISecretKey",
      "title": "API Secret Key",
      "description": "Get the API keys at https://developer.ilovepdf.com/",
      "type": "password",
      "required": true
    },
    {
      "name": "OpenNow",
      "title": "Open the PDF Immediately After Conversion",
      "description": "Open the PDF file after conversion",
      "type": "checkbox",
      "required": false,
      "default": false,
      "label": "Open PDF immediately"
    },
    {
      "name": "AskBeforeDownload",
      "title": "Ask Where to Save File Before Download",
      "description": "Ask where to save each file before download",
      "type": "checkbox",
      "required": false,
      "default": false,
      "label": "Ask before download"
    }
  ],
  "dependencies": {
    "@ilovepdf/ilovepdf-nodejs": "^0.2.5",
    "@raycast/api": "^1.72.1",
    "@raycast/utils": "^1.15.0",
    "magic-bytes.js": "^1.10.0"
  },
  "devDependencies": {
    "@raycast/eslint-config": "^1.0.6",
    "@types/node": "20.8.10",
    "@types/react": "18.2.27",
    "eslint": "^8.51.0",
    "prettier": "^3.0.3",
    "typescript": "^5.2.2"
  },
  "scripts": {
    "build": "ray build -e dist",
    "dev": "ray develop",
    "fix-lint": "ray lint --fix",
    "lint": "ray lint",
    "publish": "npx @raycast/api@latest publish"
  }
}<|MERGE_RESOLUTION|>--- conflicted
+++ resolved
@@ -67,12 +67,13 @@
       "mode": "view"
     },
     {
-<<<<<<< HEAD
       "name": "repair-pdf",
       "title": "Repair PDF",
       "subtitle": "iLovePDF",
       "description": "Tries to repair a PDF using iLovePDF API.",
-=======
+      "mode": "view"
+    },
+    {
       "name": "rotate-pdf",
       "title": "Rotate PDF",
       "subtitle": "iLovePDF",
@@ -105,7 +106,6 @@
       "title": "Unlock PDF",
       "subtitle": "iLovePDF",
       "description": "Unlocks a PDF using iLovePDF API.",
->>>>>>> 2983a5ce
       "mode": "view"
     }
   ],
