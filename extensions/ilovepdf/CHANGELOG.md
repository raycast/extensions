--- conflicted
+++ resolved
@@ -1,10 +1,8 @@
 # iLovePDF Changelog
 
-<<<<<<< HEAD
-## [Add PDF to PDF/A Command] - 2024-07-14
-=======
+## [Add PDF to PDF/A Command] - 2024-07-17
+
 ## [Add User Friendly Error Messages] - 2024-07-16
->>>>>>> 8a1636e3
 
 ## [Add Repair PDF Command] - 2024-07-09
 
