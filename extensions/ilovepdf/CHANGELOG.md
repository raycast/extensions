--- conflicted
+++ resolved
@@ -1,10 +1,8 @@
 # iLovePDF Changelog
 
-<<<<<<< HEAD
-## [Refactoring for better performance and readability] - 2024-06-03
-=======
+## [Refactoring for better performance and readability] - {PR_MERGE_DATE}
+
 ## [Use magic byte for validation] - 2024-06-04
->>>>>>> 16fd49d2
 
 ## [Allow the Selection of Download Directory] - 2024-05-27
 
