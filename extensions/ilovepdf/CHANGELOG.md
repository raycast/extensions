# iLovePDF Changelog

<<<<<<< HEAD
## [Add Rotate PDF Command] - 2024-06-03
=======
## [Add Protect PDF Command] - 2024-07-03
>>>>>>> ce674677

## [Add Placeholder for format of split range] - 2024-07-02


## [Add Convert HTML Page to PDF] - 2024-06-23

## [Refactor Ask Before Download and Open Now] - 2024-06-17

## [Add Extract Text from PDF Command] - 2024-06-16

## [Add Split PDF Command] - 2024-06-08

## [Add Word to PDF Command] - 2024-06-06

## [Refactoring for better performance and readability] - 2024-06-06

## [Use magic byte for validation] - 2024-06-04

## [Allow the Selection of Download Directory] - 2024-05-27

## [Add Merge PDF] - 2024-05-27

## [Avoid Overwriting Files] - 2024-05-18

## [Add PDF to Image] - 2024-05-11

## [Add Compress PDF] - 2024-05-06

## [Initial Version] - 2024-04-27<|MERGE_RESOLUTION|>--- conflicted
+++ resolved
@@ -1,13 +1,11 @@
 # iLovePDF Changelog
 
-<<<<<<< HEAD
+
 ## [Add Rotate PDF Command] - 2024-06-03
-=======
+
 ## [Add Protect PDF Command] - 2024-07-03
->>>>>>> ce674677
 
 ## [Add Placeholder for format of split range] - 2024-07-02
-
 
 ## [Add Convert HTML Page to PDF] - 2024-06-23
 
