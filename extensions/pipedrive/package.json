{
  "$schema": "https://www.raycast.com/schemas/extension.json",
  "name": "pipedrive",
  "title": "Pipedrive Search",
  "description": "Search Pipedrive Deals",
  "icon": "command-icon.png",
  "author": "stephendolan",
  "license": "MIT",
  "commands": [
    {
      "name": "index",
<<<<<<< HEAD
      "title": "Search Pipedrive Deals",
=======
      "title": "Search Deals",
      "subtitle": "Pipdrive",
>>>>>>> f3744496
      "description": "Search Pipedrive deals.",
      "mode": "view"
    }
  ],
  "preferences": [
    {
      "name": "domain",
      "type": "textfield",
      "required": true,
      "title": "Pipedrive Domain",
      "description": "Your Pipedrive Domain",
      "placeholder": "yourcompany.pipedrive.com"
    },
    {
      "name": "apiToken",
      "type": "password",
      "required": true,
      "title": "API Token",
      "description": "Your Pipedrive API Token",
      "placeholder": "Enter your Pipedrive API Token"
    }
  ],
  "dependencies": {
    "@raycast/api": "^1.26.2",
    "node-fetch": "^3.0.0"
  },
  "devDependencies": {
    "@types/node": "~16.10.0",
    "@types/react": "^17.0.28",
    "@typescript-eslint/eslint-plugin": "^5.0.0",
    "@typescript-eslint/parser": "^5.0.0",
    "eslint": "^7.32.0",
    "eslint-config-prettier": "^8.3.0",
    "react-devtools": "^4.19.2",
    "typescript": "^4.4.3"
  },
  "scripts": {
    "build": "ray build -e dist",
    "dev": "ray develop"
  }
}<|MERGE_RESOLUTION|>--- conflicted
+++ resolved
@@ -9,12 +9,8 @@
   "commands": [
     {
       "name": "index",
-<<<<<<< HEAD
-      "title": "Search Pipedrive Deals",
-=======
       "title": "Search Deals",
-      "subtitle": "Pipdrive",
->>>>>>> f3744496
+      "subtitle": "Pipedrive",
       "description": "Search Pipedrive deals.",
       "mode": "view"
     }
