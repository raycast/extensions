--- conflicted
+++ resolved
@@ -1,29 +1,8 @@
-<<<<<<< HEAD
-import {
-  ActionPanel,
-  CopyToClipboardAction,
-  List,
-  OpenInBrowserAction,
-  PushAction,
-  showToast,
-  ToastStyle,
-  Detail,
-  Icon,
-  getPreferenceValues,
-  KeyboardShortcut,
-} from '@raycast/api'
-import { useEffect, useState } from 'react'
-import fetch from 'node-fetch'
-import { FetchResponse, Result } from './npmsResponse.model'
-import { fetchReadme } from 'fetch-readme'
-import { parseRepoUrl } from './parseRepoUrl'
-=======
 import { List } from '@raycast/api'
 import { useState } from 'react'
 import { fetchPackages } from './utils/fetchPackages'
 import { NpmsFetchResponse } from './npmsResponse.model'
 import { PackageListItem } from './PackagListItem'
->>>>>>> c4675727
 
 export default function PackageList() {
   const [results, setResults] = useState<NpmsFetchResponse>([])
@@ -50,186 +29,4 @@
         : null}
     </List>
   )
-<<<<<<< HEAD
-}
-
-interface Preferences {
-  defaultCopyAction: 'yarn' | 'npm'
-}
-
-const CopyInstallCommandActions = ({ name }: { name: string }) => {
-  const { defaultCopyAction }: Preferences = getPreferenceValues()
-
-  const defaultShortcut: KeyboardShortcut = {
-    key: 'c',
-    modifiers: ['shift', 'cmd'],
-  }
-  const alternateShortcut: KeyboardShortcut = {
-    key: 'c',
-    modifiers: ['opt', 'cmd'],
-  }
-
-  const yarnAction = (
-    <CopyToClipboardAction
-      title={`Copy Yarn Install Command`}
-      content={`yarn add ${name}`}
-      shortcut={
-        defaultCopyAction === 'yarn' ? defaultShortcut : alternateShortcut
-      }
-    />
-  )
-
-  const npmAction = (
-    <CopyToClipboardAction
-      title={`Copy npm Install Command`}
-      content={`npm install ${name}`}
-      shortcut={
-        defaultCopyAction === 'npm' ? defaultShortcut : alternateShortcut
-      }
-    />
-  )
-  return (
-    <>
-      {defaultCopyAction === 'npm' ? (
-        <>
-          {npmAction}
-          {yarnAction}
-        </>
-      ) : (
-        <>
-          {yarnAction}
-          {npmAction}
-        </>
-      )}
-    </>
-  )
-}
-
-interface PackageListItemProps {
-  result: Result
-}
-const PackageListItem = ({
-  result,
-}: PackageListItemProps): JSX.Element | null => {
-  const pkg = result.package
-  const { owner, name, type } = parseRepoUrl(pkg.links.repository)
-
-  return (
-    <List.Item
-      id={pkg.name}
-      key={pkg.name}
-      title={pkg.name}
-      subtitle={pkg.description}
-      icon={Icon.ArrowRight}
-      accessoryTitle={`v${pkg.version}`}
-      keywords={pkg.keywords}
-      actions={
-        <ActionPanel>
-          <OpenInBrowserAction
-            url={pkg.links.repository}
-            title="Open Repository"
-          />
-
-          <OpenInBrowserAction
-            url={`https://bundlephobia.com/package/${pkg.name}`}
-            title="Open Bundlephobia"
-            icon={Icon.QuestionMark}
-          />
-
-          {type === 'github' && owner && name ? (
-            <PushAction
-              title="View README"
-              target={<Readme user={owner} repo={name} />}
-              icon={Icon.Eye}
-            />
-          ) : null}
-
-          {pkg.links.homepage !== pkg.links.repository ? (
-            <OpenInBrowserAction
-              url={pkg.links.homepage}
-              title="Open Homepage"
-            />
-          ) : null}
-
-          {type === 'github' ? (
-            <OpenInBrowserAction
-              url={pkg.links.repository.replace('github.com', 'github.dev')}
-              title="View Code in Github.dev"
-              icon={{
-                source: {
-                  light: 'github-bright.png',
-                  dark: 'github-dark.png',
-                },
-              }}
-              shortcut={{ modifiers: ['opt'], key: 'enter' }}
-            />
-          ) : null}
-
-          {type === 'github' || (type === 'gitlab' && owner && name) ? (
-            <OpenInBrowserAction
-              url={`https://codesandbox.io/s/${
-                type === 'github' ? 'github' : 'gitlab'
-              }/${owner}/${name}`}
-              title="View in CodeSandbox"
-              icon={{
-                source: {
-                  light: 'codesandbox-bright.png',
-                  dark: 'codesandbox-dark.png',
-                },
-              }}
-            />
-          ) : null}
-
-          <OpenInBrowserAction
-            url={pkg.links.npm}
-            title="npm Package Page"
-            icon={{
-              source: 'command-icon.png',
-            }}
-          />
-
-          <OpenInBrowserAction
-            url={`https://snyk.io/vuln/npm:${pkg.name}`}
-            title="Open Snyk Vulnerability Check"
-            icon={{
-              source: {
-                light: 'snyk-bright.png',
-                dark: 'snyk-dark.png',
-              },
-            }}
-          />
-          <CopyInstallCommandActions name={pkg.name} />
-        </ActionPanel>
-      }
-    />
-  )
-}
-
-async function fetchPackages(searchTerm = ''): Promise<Result[]> {
-  try {
-    const response = await fetch(
-      `https://api.npms.io/v2/search?q=${searchTerm}`,
-    )
-    const json = await response.json()
-    return (json as FetchResponse).results as Result[]
-  } catch (error) {
-    console.error(error)
-    showToast(ToastStyle.Failure, 'Could not load articles')
-    return Promise.resolve([])
-  }
-}
-interface ReadmeProps {
-  user: string
-  repo: string
-}
-
-const Readme = ({ user, repo }: ReadmeProps): JSX.Element => {
-  const [readme, setReadme] = useState<string>('')
-  useEffect(() => {
-    fetchReadme(user, repo).then((response: string) => setReadme(response))
-  }, [])
-
-  return <Detail markdown={readme} />
-=======
->>>>>>> c4675727
 }