import {
  List,
  Icon,
  ActionPanel,
  Action,
  getPreferenceValues,
  showToast,
  Toast,
  Keyboard,
} from '@raycast/api'
import tinyRelativeDate from 'tiny-relative-date'
import { CopyInstallCommandActions } from './CopyInstallCommandActions'
import { parseRepoUrl } from './utils/parseRepoUrl'
import { getChangeLogUrl } from './utils/getChangelogUrl'
import { Readme } from './Readme'
import { Package } from './npmResponse.model'
import { addToHistory, HistoryItem } from './utils/history-storage'
import {
  addFavorite,
  removeAllItemsFromFavorites,
  removeItemFromFavorites,
} from './utils/favorite-storage'
import Favorites from './favorites'

interface PackageListItemProps {
  result: Package
  searchTerm?: string
  setHistory?: React.Dispatch<React.SetStateAction<HistoryItem[]>>
  isFavorited: boolean
  handleFaveChange?: () => Promise<void>
  isViewingFavorites?: boolean
}

export interface Preferences {
  defaultOpenAction: 'openRepository' | 'openHomepage' | 'npmPackagePage'
  historyCount: string
}

export const PackageListItem = ({
  result,
  searchTerm,
  setHistory,
  isFavorited,
  handleFaveChange,
  isViewingFavorites,
}: PackageListItemProps): JSX.Element => {
  const { defaultOpenAction }: Preferences = getPreferenceValues()
  const pkg = result
  const { owner, name, type } = parseRepoUrl(pkg.links.repository)
  const changelogUrl = getChangeLogUrl(type, owner, name)

  const handleAddToHistory = async () => {
    const history = await addToHistory({ term: pkg.name, type: 'package' })
    setHistory?.(history)
    showToast(Toast.Style.Success, `Added ${result.name} to history`)
  }

  const handleAddToFaves = async () => {
    await addFavorite(result)
    showToast(Toast.Style.Success, `Added ${result.name} to faves`)
    handleFaveChange?.()
  }
  const handleRemoveFromFaves = async () => {
    await removeItemFromFavorites(result)
    showToast(Toast.Style.Success, `Removed ${result.name} from faves`)
    handleFaveChange?.()
  }
  const handleRemoveAllFaves = async () => {
    await removeAllItemsFromFavorites()
    showToast(Toast.Style.Success, `Removed ${result.name} from faves`)
    handleFaveChange?.()
  }

  const openActions = {
    openRepository: pkg.links?.repository ? (
      <Action.OpenInBrowser
        key="openRepository"
        url={pkg.links.repository}
        title="Open Repository"
        onOpen={handleAddToHistory}
      />
    ) : null,
    openHomepage:
      pkg.links?.homepage && pkg.links.homepage !== pkg.links?.repository ? (
        <Action.OpenInBrowser
          key="openHomepage"
          url={pkg.links.homepage}
          title="Open Homepage"
          icon={Icon.Link}
          onOpen={handleAddToHistory}
        />
      ) : null,
    npmPackagePage: (
      <Action.OpenInBrowser
        key="npmPackagePage"
        url={pkg.links.npm}
        title="Open Npm Package Page"
        icon={{
          source: 'command-icon.png',
        }}
        onOpen={handleAddToHistory}
<<<<<<< HEAD
        shortcut={Keyboard.Shortcut.Common.OpenWith}
=======
        shortcut={Keyboard.Shortcut.Common.Open}
>>>>>>> 993f559b
      />
    ),
    changelogPackagePage: changelogUrl ? (
      <Action.OpenInBrowser
        key="openChangelog"
        url={changelogUrl}
        title="Open Changelog"
      />
    ) : null,
    skypackPackagePage: (
      <Action.OpenInBrowser
        url={`https://www.skypack.dev/view/${pkg.name}`}
        title="Skypack Package Page"
        key="skypackPackagePage"
        onOpen={handleAddToHistory}
      />
    ),
  }

  const accessories: List.Item.Accessory[] = [
    {
      icon: Icon.Tag,
      tooltip: pkg?.keywords?.length ? pkg.keywords.join(', ') : '',
    },
  ]
  if (!isViewingFavorites) {
    accessories.unshift(
      {
        text: `v${pkg.version}`,
        tooltip: `Latest version`,
      },
      {
        icon: Icon.Calendar,
        tooltip: `Last updated: ${tinyRelativeDate(new Date(pkg.date))}`,
      },
    )
    if (isFavorited) {
      accessories.unshift({
        icon: Icon.Star,
      })
    }
  }

  return (
    <List.Item
      id={pkg.name}
      key={pkg.name}
      title={pkg.name}
      subtitle={pkg.description}
      icon={Icon.Box}
      accessories={accessories}
      keywords={pkg.keywords}
      actions={
        <ActionPanel>
          <ActionPanel.Section title="Links">
            {Object.entries(openActions)
              .sort(([a]) => {
                if (a === defaultOpenAction) {
                  return -1
                } else {
                  return 0
                }
              })
              .map(([, action]) => {
                if (!action) {
                  return null
                }
                return action
              })
              .filter(Boolean)}
            {searchTerm ? (
              <Action.OpenInBrowser
                url={`https://www.npmjs.com/search?q=${searchTerm}`}
                title="npm Search Results"
              />
            ) : null}
          </ActionPanel.Section>
          <ActionPanel.Section title="Actions">
            {isFavorited ? (
              <Action
                title="Remove From Favorites"
                onAction={handleRemoveFromFaves}
                icon={Icon.StarDisabled}
                shortcut={{ modifiers: ['cmd', 'shift'], key: 's' }}
                style={Action.Style.Destructive}
              />
            ) : (
              <Action
                title="Add to Favorites"
                onAction={handleAddToFaves}
                icon={Icon.Star}
                shortcut={{ modifiers: ['cmd', 'shift'], key: 's' }}
              />
            )}
            {isViewingFavorites ? (
              <Action
                title="Remove All Favorites"
                onAction={handleRemoveAllFaves}
                icon={Icon.Trash}
                shortcut={{ modifiers: ['cmd', 'shift'], key: 'backspace' }}
                style={Action.Style.Destructive}
              />
            ) : (
              <Action.Push
                title="View Favorites"
                target={<Favorites />}
                icon={Icon.ArrowRight}
              />
            )}
          </ActionPanel.Section>
          <ActionPanel.Section title="Info">
            {type === 'github' && owner && name ? (
              <Action.Push
                title="View README"
                target={<Readme user={owner} repo={name} />}
                icon={Icon.Paragraph}
              />
            ) : null}
            <Action.OpenInBrowser
              url={`https://bundlephobia.com/package/${pkg.name}`}
              title="Open Bundlephobia"
              icon={Icon.LevelMeter}
              shortcut={{ modifiers: ['cmd', 'shift'], key: 'enter' }}
            />
            {pkg.links?.repository && type === 'github' ? (
              <Action.OpenInBrowser
                url={pkg.links.repository.replace('github.com', 'github.dev')}
                title="View Code in Github.dev"
                icon={{
                  source: {
                    light: 'github-bright.png',
                    dark: 'github-dark.png',
                  },
                }}
                shortcut={{ modifiers: ['cmd'], key: '.' }}
              />
            ) : null}
            {type === 'github' || (type === 'gitlab' && owner && name) ? (
              <Action.OpenInBrowser
                url={`https://codesandbox.io/s/${
                  type === 'github' ? 'github' : 'gitlab'
                }/${owner}/${name}`}
                title="View in CodeSandbox"
                icon={{
                  source: {
                    light: 'codesandbox-bright.png',
                    dark: 'codesandbox-dark.png',
                  },
                }}
              />
            ) : null}
            <Action.OpenInBrowser
              url={`https://snyk.io/vuln/npm:${pkg.name}`}
              title="Open Snyk Vulnerability Check"
              icon={{
                source: {
                  light: 'snyk-bright.png',
                  dark: 'snyk-dark.png',
                },
              }}
            />
          </ActionPanel.Section>
          <ActionPanel.Section title="Copy">
            <CopyInstallCommandActions packageName={pkg.name} />
            <Action.CopyToClipboard
              title="Copy Package Name"
              content={pkg.name}
            />
          </ActionPanel.Section>
        </ActionPanel>
      }
    />
  )
}<|MERGE_RESOLUTION|>--- conflicted
+++ resolved
@@ -99,11 +99,7 @@
           source: 'command-icon.png',
         }}
         onOpen={handleAddToHistory}
-<<<<<<< HEAD
-        shortcut={Keyboard.Shortcut.Common.OpenWith}
-=======
         shortcut={Keyboard.Shortcut.Common.Open}
->>>>>>> 993f559b
       />
     ),
     changelogPackagePage: changelogUrl ? (
