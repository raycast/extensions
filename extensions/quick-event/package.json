--- conflicted
+++ resolved
@@ -8,11 +8,8 @@
   "author": "mblode",
   "contributors": [
     "bascomb",
-<<<<<<< HEAD
-    "Whitespace"
-=======
+    "Whitespace",
     "ridemountainpig"
->>>>>>> 33bfcf2c
   ],
   "license": "MIT",
   "commands": [
