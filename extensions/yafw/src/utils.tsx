--- conflicted
+++ resolved
@@ -1,14 +1,8 @@
 import { Toast, showToast } from "@raycast/api";
 import { exec, execSync } from "child_process";
 import fs, { existsSync } from "fs";
-<<<<<<< HEAD
-import { COMPRESSION_OPTIONS, CompressionOptionKey, PATH, VIDEO_FORMATS } from "./constants";
-
-const ffmpegPath = getPreferenceValues().ffmpeg_path || "/opt/homebrew/bin/ffmpeg";
-=======
 import { promisify } from "util";
-import { COMPRESSION_OPTIONS, CompressionOptionKey, FFMPEG_BINARY_CUSTOM_PATH, PATH } from "./constants";
->>>>>>> a48d5699
+import { COMPRESSION_OPTIONS, CompressionOptionKey, FFMPEG_BINARY_CUSTOM_PATH, PATH, VIDEO_FORMATS } from "./constants";
 
 const ffmpegPathExists = (): boolean => {
   try {
