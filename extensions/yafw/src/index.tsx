--- conflicted
+++ resolved
@@ -10,7 +10,6 @@
   useNavigation,
 } from "@raycast/api";
 import { useEffect, useState } from "react";
-<<<<<<< HEAD
 import { Videos } from "./videos";
 import {
   capitalizeSnakeCase,
@@ -21,11 +20,7 @@
   unique,
 } from "./utils";
 import { fileExists } from "./utils";
-=======
->>>>>>> a48d5699
 import { COMPRESSION_OPTIONS, CompressionOptionKey, DEFAULT_COMPRESSION, VIDEO_FORMATS } from "./constants";
-import { capitalizeSnakeCase, compressVideoFiles, fileExists, fileName, normalizeFilePath, unique } from "./utils";
-import { Videos } from "./videos";
 
 export default function Command() {
   const [files, _setFiles] = useState<string[]>([]);
