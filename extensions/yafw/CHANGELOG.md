# YAFW Changelog

<<<<<<< HEAD
## [Fix unwanted behavior when file format is uppercase] - 2024-05-06

Now attempting to compress .MP4, .MOV etc. files should work properly.
=======
## [Support file names with special chars] - 2024-05-06

Files containing `'` would not work. That's fixed now.
>>>>>>> 5a4e351a

## [Fix custom paths and add error logging] - 2024-04-30

Now custom paths should work properly. Also, added error logging to debug production issues.

## [Initial Version] - 2024-04-18

Welcome to Yet Another Ffmpeg Wrapper (YAFW)!<|MERGE_RESOLUTION|>--- conflicted
+++ resolved
@@ -1,14 +1,12 @@
 # YAFW Changelog
 
-<<<<<<< HEAD
 ## [Fix unwanted behavior when file format is uppercase] - 2024-05-06
 
 Now attempting to compress .MP4, .MOV etc. files should work properly.
-=======
+
 ## [Support file names with special chars] - 2024-05-06
 
 Files containing `'` would not work. That's fixed now.
->>>>>>> 5a4e351a
 
 ## [Fix custom paths and add error logging] - 2024-04-30
 
