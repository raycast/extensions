{
  "$schema": "https://www.raycast.com/schemas/extension.json",
  "name": "yafw",
  "title": "YAFW",
  "description": "Yet Another FFMPEG Wrapper. Compress videos easily from Raycast. Zero config. From your clipboard, or the Finder.",
  "icon": "command-icon.png",
  "author": "pablopunk",
  "contributors": [
<<<<<<< HEAD
    "mlz11"
=======
    "tonypinkevych"
>>>>>>> a48d5699
  ],
  "categories": [
    "Productivity",
    "Applications"
  ],
  "license": "MIT",
  "commands": [
    {
      "name": "index",
      "title": "Compress Video",
      "description": "Quickly compress any video",
      "mode": "view"
    },
    {
      "name": "history",
      "title": "Open History",
      "description": "See videos you've recently compressed",
      "mode": "view"
    },
    {
      "name": "convert",
      "title": "Convert To",
      "description": "This command encodes the file in the selected folder.",
      "mode": "no-view",
      "arguments": [
        {
          "name": "format",
          "placeholder": "Format",
          "type": "dropdown",
          "data": [
            {
              "title": "MP4",
              "value": "mp4"
            },
            {
              "title": "WEBM",
              "value": "webm"
            },
            {
              "title": "GIF",
              "value": "gif"
            }
          ],
          "required": true
        }
      ]
    },
    {
      "name": "optimize",
      "title": "Optimize",
      "description": "The command allows you to optimize the selected video according to the selected template. There are 3 templates available: lighter weight, optimal and best quality. Under the hood, these settings affect the bitrate. GIFs are not currently supported for optimization.",
      "mode": "no-view",
      "arguments": [
        {
          "name": "preset",
          "placeholder": "Preset",
          "type": "dropdown",
          "data": [
            {
              "title": "Best quality",
              "value": "best-quality"
            },
            {
              "title": "Optimal",
              "value": "optimal"
            },
            {
              "title": "Smallest size",
              "value": "smallest-size"
            }
          ],
          "required": true
        }
      ]
    },
    {
      "name": "resize",
      "title": "Resize",
      "description": "Specify width or height. If one of them is not specified, the other will be calculated automatically to maintain the aspect ratio of the original.",
      "mode": "no-view",
      "arguments": [
        {
          "name": "width",
          "placeholder": "Width",
          "type": "text",
          "required": false
        },
        {
          "name": "height",
          "placeholder": "Height",
          "type": "text",
          "required": false
        }
      ]
    },
    {
      "name": "stabilize",
      "title": "Stabilize",
      "description": "The command allows to stabilize video",
      "mode": "no-view"
    }
  ],
  "dependencies": {
    "@raycast/api": "^1.71.4"
  },
  "devDependencies": {
    "@raycast/eslint-config": "^1.0.6",
    "@types/node": "20.8.10",
    "@types/react": "18.2.27",
    "eslint": "^8.51.0",
    "prettier": "^3.0.3",
    "prettier-plugin-organize-imports": "^3.2.4",
    "typescript": "^5.2.2"
  },
  "scripts": {
    "build": "ray build -e dist",
    "dev": "ray develop",
    "fix-lint": "ray lint --fix",
    "lint": "ray lint",
    "publish": "npx @raycast/api@latest publish"
  },
  "preferences": [
    {
      "name": "ffmpeg_path",
      "type": "textfield",
      "required": false,
      "title": "ffmpeg path",
      "description": "You need to install it manually (`brew install ffmpeg`).",
      "default": "/opt/homebrew/bin/ffmpeg",
      "placeholder": "/opt/homebrew/bin/ffmpeg"
    }
  ]
}<|MERGE_RESOLUTION|>--- conflicted
+++ resolved
@@ -6,11 +6,8 @@
   "icon": "command-icon.png",
   "author": "pablopunk",
   "contributors": [
-<<<<<<< HEAD
-    "mlz11"
-=======
+    "mlz11",
     "tonypinkevych"
->>>>>>> a48d5699
   ],
   "categories": [
     "Productivity",
