# Image Modification

Rotate, flip, scale, resize, convert, and apply filters to selected images.

## Features

- Convert between many different image formats, including WebP and SVG
    - WebP conversion supported by [cwebp and dwebp](https://developers.google.com/speed/webp/docs/precompiled)
    - SVG conversion supported by [Potrace](https://potrace.sourceforge.net)
- Rotate, flip, scale, resize, and pad images by applying SIPS commands
- Apply filters and distortions such as Bokeh Blur, Noir, X-Ray, and more
- Rotate and flip the pages of PDFs
- Optimize images using JPEG compression, [svgo](https://github.com/svg/svgo), and other strategies

## Commands

- Apply Image Filter
    - Apply various filters to the provided images using Apple's CIFilters
- Convert Images
    - Convert selected images from their current format to another.
- Flip Images Horizontally
    - Flip selected images horizontally.
- Flip Images Vertically
    - Flip selected images vertically.
- Optimize Images [Amount]
    - Decrease image file size by reducing complexity.
- Pad Images [Amount] [Color]
    - Pad images by the specified number of pixels using the provided color (defaults to white).
- Resize Images [Width] [Height]
    - Resize images proportionally by specifying either width or height.
    - Resize images precisely by specifying both parameters.
- Rotate Images [Degrees]
    - Rotate images clockwise by the specified amount.
- Scale Images [Scale Factor]
<<<<<<< HEAD
    - Scale images proportionally by the specified factor.
=======
    - Scale images proportionally by the specified factor.
- Pad Images [Amount] [Color]
    - Pad images by the specified number of pixels using the provided color (defaults to white).
- Apply Image Filter
    - Apply various filters to the provided images using Apple's CIFilters

Filter thumbnail image credit: https://unsplash.com/photos/UBA_W3_LsOk
>>>>>>> 08258890
<|MERGE_RESOLUTION|>--- conflicted
+++ resolved
@@ -32,14 +32,6 @@
 - Rotate Images [Degrees]
     - Rotate images clockwise by the specified amount.
 - Scale Images [Scale Factor]
-<<<<<<< HEAD
     - Scale images proportionally by the specified factor.
-=======
-    - Scale images proportionally by the specified factor.
-- Pad Images [Amount] [Color]
-    - Pad images by the specified number of pixels using the provided color (defaults to white).
-- Apply Image Filter
-    - Apply various filters to the provided images using Apple's CIFilters
 
-Filter thumbnail image credit: https://unsplash.com/photos/UBA_W3_LsOk
->>>>>>> 08258890
+Filter thumbnail image credit: https://unsplash.com/photos/UBA_W3_LsOk