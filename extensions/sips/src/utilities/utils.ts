--- conflicted
+++ resolved
@@ -27,11 +27,7 @@
 import { getAVIFEncPaths } from "./avif";
 import { copyImagesAtPathsToClipboard, getClipboardImages } from "./clipboard";
 import { Direction, ImageInputSource, ImageResultHandling } from "./enums";
-<<<<<<< HEAD
-import { ExtensionPreferences } from "./preferences";
 import { mkdir } from "fs/promises";
-=======
->>>>>>> 6a605f52
 
 /**
  * Gets currently selected images in Finder.
