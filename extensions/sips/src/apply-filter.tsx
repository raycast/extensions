--- conflicted
+++ resolved
@@ -16,9 +16,5 @@
     />
   ));
 
-<<<<<<< HEAD
-  return <List searchBarPlaceholder="Search filters...">{listItems}</List>;
-=======
-  return <Grid>{gridItems}</Grid>;
->>>>>>> 08258890
+  return <Grid searchBarPlaceholder="Search filters...">{gridItems}</Grid>;
 }