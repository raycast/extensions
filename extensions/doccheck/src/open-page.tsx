import DocCheckPage from "./doccheck-page";

export default function OpenPage(props: { arguments: { url: string; navigationItems: string; query: string } }) {
<<<<<<< HEAD
=======
  const dummyFunction = () => {
    // Do nothing here
  };
>>>>>>> 867a1797
  return (
    <DocCheckPage
      url={props.arguments.url}
      navigationItems={props.arguments.navigationItems}
      query={props.arguments.query}
<<<<<<< HEAD
=======
      onDetailViewPop={dummyFunction}
>>>>>>> 867a1797
    />
  );
}<|MERGE_RESOLUTION|>--- conflicted
+++ resolved
@@ -1,21 +1,16 @@
 import DocCheckPage from "./doccheck-page";
 
 export default function OpenPage(props: { arguments: { url: string; navigationItems: string; query: string } }) {
-<<<<<<< HEAD
-=======
   const dummyFunction = () => {
     // Do nothing here
   };
->>>>>>> 867a1797
+  
   return (
     <DocCheckPage
       url={props.arguments.url}
       navigationItems={props.arguments.navigationItems}
       query={props.arguments.query}
-<<<<<<< HEAD
-=======
       onDetailViewPop={dummyFunction}
->>>>>>> 867a1797
     />
   );
 }