import {
  Image,
  Icon,
  Color,
  List,
  showToast,
  Toast,
  Action,
  ActionPanel,
  LaunchProps,
  LocalStorage,
  getPreferenceValues,
} from "@raycast/api";
import { getFavicon } from "@raycast/utils";
import axios from "axios";
import cheerio from "cheerio";
import { useEffect, useCallback, useState } from "react";
import DocCheckPage from "./doccheck-page";

const HISTORY_KEY = "history";
<<<<<<< HEAD
=======
const FAVOURITES_KEY = "favourites";
>>>>>>> 867a1797
type HistoryItem = {
  title: string;
  url: string;
  imageUrl: string;
  description: string;
  date_publish: string;
  author: string;
};

const LASTRELOAD_KEY = "lastReload";
const TOPARTICLES_KEY = "topArticles";
const CURRENTARTICLES_KEY = "currentArticles";
const PARTICIPATIONARTICLES_KEY = "participationArticles";
const preferences = getPreferenceValues();

type Result = {
  title: string;
  url: string;
  imageUrl: string;
  description: string;
  title_alias: string[];
  date_publish: string;
  author: string;
};

export default function Command(props: LaunchProps) {
  const [query, setQuery] = useState<string>(props.fallbackText ?? ""); // if we came here by jumping back from an article (with fallbackText) - this is our query
  const [entries, setEntries] = useState<Result[]>([]);
  const [currentEntries, setCurrentEntries] = useState<Result[]>([]);
  const [participationEntries, setParticipationEntries] = useState<Result[]>([]);
  const [historyItems, setHistoryItems] = useState<HistoryItem[]>([]);
<<<<<<< HEAD
=======
  const [favouriteItems, setFavouriteItems] = useState<HistoryItem[]>([]);
>>>>>>> 867a1797
  const [noSearchResults, setNoSearchResults] = useState(false);
  const [loading, setLoading] = useState(true);

  useEffect(() => {
    if (query === "") {
<<<<<<< HEAD
      // if query is empty load Top Articles and History
      getHistory();
=======
      // if query is empty load History, Favourites and Top Articles
      getHistoryAndFavourites();
>>>>>>> 867a1797
      fetchTopArticles();
    } else if (noSearchResults) {
      // if there are no search results load alternative search entries
      setEntries([
        {
          title: "AMBOSS",
          url: "https://next.amboss.com/de/search?q=",
          description: `Press ⏎ to search for "` + query + `" on AMBOSS`,
          title_alias: [],
          imageUrl: "",
          date_publish: "",
          author: "amboss",
        },
        {
          title: "Google",
          url: "https://www.google.com/search?q=",
          description: `Press ⏎ to search for "` + query + `" on Google`,
          title_alias: [],
          imageUrl: "",
          date_publish: "",
          author: "google",
        },
        {
          title: "Wikipedia",
          url: "https://en.wikipedia.org/w/index.php?search=",
          description: `Press ⏎ to search for "` + query + `" on Wikipedia`,
          title_alias: [],
          imageUrl: "",
          date_publish: "",
          author: "google",
        },
        {
          title: "Wikipedia DE",
          url: "https://de.wikipedia.org/w/index.php?search=",
          description: `Press ⏎ to search for "` + query + `" on the German Wikipedia`,
          title_alias: [],
          imageUrl: "",
          date_publish: "",
          author: "google",
        },
      ]);
    } else {
      searchArticles(query);
    }
  }, [query, noSearchResults]);

  async function fetchTopArticles() {
    controllToast("Loading Top Artikel", true);
    try {
      const topArticles: Result[] = [];
      const currentArticles: Result[] = [];
      const participationArticles: Result[] = [];

      if (
        (await LocalStorage.getItem(LASTRELOAD_KEY)) === undefined ||
        new Date().getTime() -
          (new Date((await LocalStorage.getItem(LASTRELOAD_KEY)) as string) ?? new Date()).getTime() >
          preferences.refreshInterval
      ) {
        setLoading(true);
        await LocalStorage.setItem(LASTRELOAD_KEY, new Date().toISOString());

        const response = await axios.get("https://flexikon.doccheck.com/de/");
        const $ = cheerio.load(response.data);

        $("#topArticlesSection .row > a, #topArticlesSection .is-grid > a").each((i, el) => {
          const title = $(el).find("h3").text().trim();
          const url = $(el).attr("href") ?? "";
          const imageUrl = $(el).find("img").attr("src") ?? "";
          const description = $(el).find("p").text().trim() ?? "";
          const title_alias: string[] = [];
          const date_publish = "";
          const author = "";
          topArticles.push({ title, url, imageUrl, description, title_alias, date_publish, author });
        });
        await LocalStorage.setItem(TOPARTICLES_KEY, JSON.stringify(topArticles));

        $(".dc-section.has-bg-gray-100.is-black .is-flex.row-md.column .has-mb-5-md").each((i, el) => {
          const title = $(el).find("a.is-h3").text().trim();
          const url = $(el).find("a.is-h3").attr("href") ?? "";
          const imageUrl = "";
          const description = "";
          const title_alias: string[] = [];

          const relativeTimestamp = $(el)
            .find("span.is-font-size-small")
            .text()
            .trim()
            .replace(/.*, (.*)/gm, `$1`);

          let absoluteDate: Date | null = null;

          if (relativeTimestamp.length !== 0) {
            const match = relativeTimestamp.match(/vor (\d+) (Minute|Minuten|Stunde|Stunden)/);

            if (match) {
              const timeDiff = parseInt(match[1]);
              const unit = match[2];

              absoluteDate = new Date();

              if (unit === "Minute" || unit === "Minuten") {
                absoluteDate.setMinutes(absoluteDate.getMinutes() - timeDiff);
              } else if (unit === "Stunde" || unit === "Stunden") {
                absoluteDate.setHours(absoluteDate.getHours() - timeDiff);
              }
            }
          }

          const date_publish = absoluteDate?.toISOString() || "";
          const author = $(el)
            .find("span.is-font-size-small")
            .text()
            .trim()
            .replace(/(.*),.*/gm, `$1`);

          if (title.length !== 0 && absoluteDate) {
            currentArticles.push({ title, url, imageUrl, description, title_alias, date_publish, author });
          }
        });
        await LocalStorage.setItem(CURRENTARTICLES_KEY, JSON.stringify(currentArticles));

        $(".dc-section.bg-white.is-black .is-flex.row-md.column .has-mb-5-md").each((i, el) => {
          const title = $(el).find("a.is-h3").text().trim();
<<<<<<< HEAD
          const url =
            $(el).find("a.is-h3").attr("href")?.replace(`index.php?title=`, ``).replace(`&veaction=edit`, ``) ?? "";
=======
          const url = $(el).find("a.is-h3").attr("href") ?? "";
>>>>>>> 867a1797
          const imageUrl = "";
          const description = "";
          const title_alias: string[] = [];
          const date_publish = "";
          const author = "";
          if (title.length != 0) {
            participationArticles.push({ title, url, imageUrl, description, title_alias, date_publish, author });
          }
        });
        await LocalStorage.setItem(PARTICIPATIONARTICLES_KEY, JSON.stringify(participationArticles));
      }
    } catch (e) {
      await showToast({
        style: Toast.Style.Failure,
        title: "Failed to fetch top articles",
        message: "Please try again later",
      });
    } finally {
      setEntries(JSON.parse((await LocalStorage.getItem(TOPARTICLES_KEY)) ?? "[]"));
      setCurrentEntries(JSON.parse((await LocalStorage.getItem(CURRENTARTICLES_KEY)) ?? "[]"));
      setParticipationEntries(JSON.parse((await LocalStorage.getItem(PARTICIPATIONARTICLES_KEY)) ?? "[]"));
<<<<<<< HEAD
=======
      controllToast("", false);
>>>>>>> 867a1797
      setLoading(false);
    }
  }
  async function searchArticles(query: string) {
    setEntries([]);
    controllToast(`Searching for "` + query + `"`, true);
    try {
      setLoading(true);
      const response = await axios.get(
        `https://search.doccheck.com/doccheck-portal/search?q=${query}&language=de&start=0&facetq=content_type:flexikon`
      );
      if (response.status === 200 && response.data.urls != 0) {
        setEntries(response.data.urls);
      } else if (response.status === 200) {
        setNoSearchResults(true);
      }
    } catch (e) {
      await showToast({
        style: Toast.Style.Failure,
        title: "Failed to fetch articles",
        message: "Please try again later",
      });
    } finally {
      controllToast("", false);
      setLoading(false);
    }
  }

<<<<<<< HEAD
  async function getHistory() {
=======
  async function getHistoryAndFavourites() {
>>>>>>> 867a1797
    const historyString = await LocalStorage.getItem<string>(HISTORY_KEY);
    if (historyString != undefined) {
      const historyArray = JSON.parse(historyString);
      let history = [];
      let thisItem = 0;
      for (let i = historyArray.length - 1; i >= 0; i--) {
        history[thisItem] = historyArray[i];
        thisItem++;
      }
      if (history.length > preferences.historyItemsNumber) {
        history = history.slice(0, preferences.historyItemsNumber);
      }
      setHistoryItems(history);
<<<<<<< HEAD
=======
    } else {
      setHistoryItems([]);
    }

    const favouritesString = await LocalStorage.getItem<string>(FAVOURITES_KEY);
    if (favouritesString != undefined) {
      const favouritesArray = JSON.parse(favouritesString);
      let favourites = [];
      let thisItem = 0;
      for (let i = favouritesArray.length - 1; i >= 0; i--) {
        favourites[thisItem] = favouritesArray[i];
        thisItem++;
      }
      setFavouriteItems(favourites);
    } else {
      setFavouriteItems([]);
>>>>>>> 867a1797
    }
  }

  if (query === "") {
<<<<<<< HEAD
    // Display Top Articles and History
=======
    // Display History, Top Articles and Favourites
>>>>>>> 867a1797
    return (
      <List
        navigationTitle={`DocCheck`}
        filtering={false}
        onSearchTextChange={async (text) => {
          setNoSearchResults(false);
          setQuery(text);
        }}
        throttle={true}
        isLoading={loading}
        searchBarPlaceholder="Search..."
      >
        <List.Section title={"History"}>
          {historyItems.map((entry) => {
            return (
              <List.Item
<<<<<<< HEAD
                icon={Icon.Book}
                key={entry.url}
=======
                icon={entry.date_publish != "" && entry.date_publish != undefined ? Icon.Book : Icon.PlusSquare}
                key={"h-" + entry.url}
>>>>>>> 867a1797
                title={{ value: entry.title, tooltip: entry.description }}
                // subtitle={{ value: entry.description, tooltip: entry.description }}
                accessories={[
                  {
                    icon: { source: entry.imageUrl, mask: Image.Mask.Circle },
                    text: entry.author,
                    tooltip: "Created by " + entry.author,
                  },
                  {
<<<<<<< HEAD
                    tag: new Date(
                      entry.date_publish
                        .replace(/(.*),.*/gm, `$1`)
                        .split(".")
                        .reverse()
                        .join("-")
                    ).toLocaleDateString("de-DE", {
                      day: "2-digit",
                      month: "2-digit",
                      year: "numeric",
                    }),
                    tooltip: "Last modified " + entry.date_publish,
                  },
                ]}
                actions={EntryActions(entry.url, entry.title, query!)}
=======
                    tag:
                      entry.date_publish != "" && entry.date_publish != undefined
                        ? new Date(
                            entry.date_publish
                              .replace(/(.*),.*/gm, `$1`)
                              .split(".")
                              .reverse()
                              .join("-")
                          ).toLocaleDateString("de-DE", {
                            day: "2-digit",
                            month: "2-digit",
                            year: "numeric",
                          })
                        : "",
                    tooltip: "Last modified " + entry.date_publish,
                  },
                ]}
                actions={EntryActions(entry.url, entry.title, query!, getHistoryAndFavourites, fetchTopArticles, "")}
              />
            );
          })}
        </List.Section>
        <List.Section title={"Favourites"}>
          {favouriteItems.map((entry) => {
            return (
              <List.Item
                icon={entry.date_publish != "" && entry.date_publish != undefined ? Icon.Star : Icon.PlusSquare}
                key={"f-" + entry.url}
                title={{ value: entry.title, tooltip: entry.description }}
                // subtitle={{ value: entry.description, tooltip: entry.description }}
                accessories={[
                  {
                    icon: { source: entry.imageUrl, mask: Image.Mask.Circle },
                    text: entry.author,
                    tooltip: "Created by " + entry.author,
                  },
                  {
                    tag:
                      entry.date_publish != "" && entry.date_publish != undefined
                        ? new Date(
                            entry.date_publish
                              .replace(/(.*),.*/gm, `$1`)
                              .split(".")
                              .reverse()
                              .join("-")
                          ).toLocaleDateString("de-DE", {
                            day: "2-digit",
                            month: "2-digit",
                            year: "numeric",
                          })
                        : "",
                    tooltip: "Last modified " + entry.date_publish,
                  },
                ]}
                actions={EntryActions(
                  entry.url,
                  entry.title,
                  query!,
                  getHistoryAndFavourites,
                  fetchTopArticles,
                  "favourite"
                )}
>>>>>>> 867a1797
              />
            );
          })}
        </List.Section>
        <List.Section title={"Top Artikel"}>
          {entries.map((entry) => {
            if (entry.description) {
              return (
                <List.Item
                  key={"ta1-" + entry.url}
                  title={entry.title}
                  icon={entry.imageUrl}
                  subtitle={{ value: entry.description, tooltip: entry.description }}
                  actions={EntryActions(entry.url, entry.title, query!, getHistoryAndFavourites, fetchTopArticles, "")}
                />
              );
            } else if (entry.imageUrl) {
              return (
                <List.Item
                  key={"ta2-" + entry.url}
                  title={entry.title}
                  icon={entry.imageUrl}
                  subtitle={entry.url}
                  actions={EntryActions(entry.url, entry.title, query!, getHistoryAndFavourites, fetchTopArticles, "")}
                />
              );
            }
          })}
        </List.Section>
        <List.Section title={"Neu erstellt"}>
          {currentEntries.slice(0, 3).map((entry) => {
            return (
              <List.Item
                icon={Icon.Stars}
<<<<<<< HEAD
                key={entry.url}
=======
                key={"ne-" + entry.url}
>>>>>>> 867a1797
                title={entry.title}
                // subtitle={{ value: entry.description, tooltip: entry.description }}
                accessories={[
                  { text: entry.author, tooltip: "Created by " + entry.author },
                  {
                    tag: new Date(entry.date_publish),
                    tooltip:
                      "Last modified " +
                      new Date(entry.date_publish).toLocaleDateString("de-DE", {
                        day: "2-digit",
                        month: "2-digit",
                        year: "numeric",
                        hour: "2-digit",
                        minute: "2-digit",
                      }),
                  },
                ]}
<<<<<<< HEAD
                actions={EntryActions(entry.url, entry.title, query!)}
=======
                actions={EntryActions(entry.url, entry.title, query!, getHistoryAndFavourites, fetchTopArticles, "")}
>>>>>>> 867a1797
              />
            );
          })}
        </List.Section>

        <List.Section title={"Frisch verbessert"}>
          {currentEntries.slice(3, 6).map((entry) => {
            return (
              <List.Item
                icon={Icon.NewDocument}
<<<<<<< HEAD
                key={entry.url}
=======
                key={"fv-" + entry.url}
>>>>>>> 867a1797
                title={entry.title}
                // subtitle={{ value: entry.description, tooltip: entry.description }}
                accessories={[
                  { text: entry.author, tooltip: "Edited by " + entry.author },
                  {
                    tag: new Date(entry.date_publish),
                    tooltip:
                      "Last modified " +
                      new Date(entry.date_publish).toLocaleDateString("de-DE", {
                        day: "2-digit",
                        month: "2-digit",
                        year: "numeric",
                        hour: "2-digit",
                        minute: "2-digit",
                      }),
                  },
                ]}
<<<<<<< HEAD
                actions={EntryActions(entry.url, entry.title, query!)}
=======
                actions={EntryActions(entry.url, entry.title, query!, getHistoryAndFavourites, fetchTopArticles, "")}
>>>>>>> 867a1797
              />
            );
          })}
        </List.Section>

        <List.Section title={"Schreib über"}>
          {participationEntries.slice(0, 3).map((entry) => {
            return (
              <List.Item
                icon={Icon.PlusSquare}
<<<<<<< HEAD
                key={entry.url}
                title={entry.title}
                // subtitle={{ value: entry.description, tooltip: entry.description }}
                actions={
                  <ActionPanel>
                    <Action.Open
                      icon={Icon.TextCursor}
                      title="Write Article in Browser"
                      target={
                        entry.url
                          ? entry.url.replace(/\/[^/]+$/, "/index.php?title=") +
                            entry.url.split("/").pop() +
                            "&veaction=edit"
                          : ""
                      }
                    />
                    <Action.Open
                      icon={Icon.Uppercase}
                      title={`AMBOSS Search "` + entry.title + `"`}
                      target={"https://next.amboss.com/de/search?q=" + encodeURI(entry.title) + "&v=overview"}
                      shortcut={{ modifiers: ["opt"], key: "enter" }}
                    />
                    <Action.CopyToClipboard
                      title="Copy URL"
                      content={
                        entry.url
                          ? entry.url.replace(/\/[^/]+$/, "/index.php?title=") +
                            entry.url.split("/").pop() +
                            "&veaction=edit"
                          : ""
                      }
                    />
                  </ActionPanel>
                }
=======
                key={"sue-" + entry.url}
                title={entry.title}
                // subtitle={{ value: entry.description, tooltip: entry.description }}
                actions={EntryActions(entry.url, entry.title, query!, getHistoryAndFavourites, fetchTopArticles, "")}
>>>>>>> 867a1797
              />
            );
          })}
        </List.Section>

        <List.Section title={"Verbessere"}>
          {participationEntries.slice(3, 6).map((entry) => {
            return (
              <List.Item
                icon={Icon.PlusTopRightSquare}
<<<<<<< HEAD
                key={entry.url}
                title={entry.title}
                // subtitle={{ value: entry.description, tooltip: entry.description }}
                actions={EntryActions(entry.url, entry.title, query!)}
=======
                key={"v-" + entry.url}
                title={entry.title}
                // subtitle={{ value: entry.description, tooltip: entry.description }}
                actions={EntryActions(
                  entry.url,
                  entry.title,
                  query!,
                  getHistoryAndFavourites,
                  fetchTopArticles,
                  "improve"
                )}
>>>>>>> 867a1797
              />
            );
          })}
        </List.Section>
      </List>
    );
  } else if (noSearchResults) {
    return (
      <List
        navigationTitle={`DocCheck Flexikon Search`}
        filtering={false}
        onSearchTextChange={async (text) => {
          setNoSearchResults(false);
          setQuery(text);
        }}
        throttle={true}
        isLoading={loading}
        searchBarPlaceholder="Search..."
      >
        <List.Section title={"No search results in Flexikon!"}>
          {entries.map((entry) => {
            if (entry.description) {
              return (
                <List.Item
                  key={"nsr-" + entry.description}
                  title={entry.title}
                  subtitle={entry.description}
                  icon={getFavicon("https://" + entry.url.split("/")[2])}
                  actions={
                    <ActionPanel>
                      <Action.Open
                        icon={Icon.Uppercase}
                        title={`Search "` + query + `" on ` + entry.title}
                        target={entry.url + encodeURI(query)}
                      />
                      <Action.Open
                        icon={Icon.MagnifyingGlass}
                        title={`Search "` + query + `" on DocCheck`}
                        target={"https://www.doccheck.com/search?q=" + encodeURI(query)}
                        shortcut={{ modifiers: ["cmd", "shift"], key: "enter" }}
                      />
                    </ActionPanel>
                  }
                />
              );
            }
          })}
        </List.Section>
      </List>
    );
  }

  return (
    // Display Search Entries
    <List
      filtering={false}
      onSearchTextChange={async (text) => {
        setNoSearchResults(false);
        setQuery(text);
      }}
      throttle={true}
      isLoading={loading}
      searchBarPlaceholder="Search..."
    >
      {entries.map((entry) => {
        if (entry.title_alias[2]) {
          return (
            <List.Item
              key={"e1-" + entry.url}
              title={{ value: entry.title, tooltip: entry.title }}
              accessories={[
                { tag: { value: entry.title_alias[0], color: Color.Red }, tooltip: entry.title_alias[0] },
                { tag: { value: entry.title_alias[1], color: Color.Red }, tooltip: entry.title_alias[1] },
                { tag: { value: entry.title_alias[2], color: Color.Red }, tooltip: entry.title_alias[2] },
                { icon: Icon.Person, text: entry.author, tooltip: "Created by " + entry.author },
                {
                  tag: new Date(entry.date_publish),
                  tooltip:
                    "Created " +
                    new Date(entry.date_publish).toLocaleDateString("de-DE", {
                      day: "2-digit",
                      month: "2-digit",
                      year: "numeric",
                    }),
                },
              ]}
              actions={EntryActions(entry.url, entry.title, query, getHistoryAndFavourites, fetchTopArticles, "")}
            />
          );
        } else if (entry.title_alias[1]) {
          return (
            <List.Item
              key={"e2-" + entry.url}
              title={{ value: entry.title, tooltip: entry.title }}
              accessories={[
                { tag: { value: entry.title_alias[0], color: Color.Red }, tooltip: entry.title_alias[0] },
                { tag: { value: entry.title_alias[1], color: Color.Red }, tooltip: entry.title_alias[1] },
                { icon: Icon.Person, text: entry.author, tooltip: "Created by " + entry.author },
                {
                  tag: new Date(entry.date_publish),
                  tooltip:
                    "Created " +
                    new Date(entry.date_publish).toLocaleDateString("de-DE", {
                      day: "2-digit",
                      month: "2-digit",
                      year: "numeric",
                    }),
                },
              ]}
              actions={EntryActions(entry.url, entry.title, query, getHistoryAndFavourites, fetchTopArticles, "")}
            />
          );
        } else if (entry.title_alias[0]) {
          return (
            <List.Item
              key={"e3-" + entry.url}
              title={{ value: entry.title, tooltip: entry.title }}
              accessories={[
                { tag: { value: entry.title_alias[0], color: Color.Red }, tooltip: entry.title_alias[0] },
                { icon: Icon.Person, text: entry.author, tooltip: "Created by " + entry.author },
                {
                  tag: new Date(entry.date_publish),
                  tooltip:
                    "Created " +
                    new Date(entry.date_publish).toLocaleDateString("de-DE", {
                      day: "2-digit",
                      month: "2-digit",
                      year: "numeric",
                    }),
                },
              ]}
              actions={EntryActions(entry.url, entry.title, query, getHistoryAndFavourites, fetchTopArticles, "")}
            />
          );
        } else if (entry.author) {
          return (
            <List.Item
              key={"e4-" + entry.url}
              title={{ value: entry.title, tooltip: entry.title }}
              accessories={[
                { icon: Icon.Person, text: entry.author, tooltip: "Created by " + entry.author },
                {
                  tag: new Date(entry.date_publish),
                  tooltip:
                    "Created " +
                    new Date(entry.date_publish).toLocaleDateString("de-DE", {
                      day: "2-digit",
                      month: "2-digit",
                      year: "numeric",
                    }),
                },
              ]}
              actions={EntryActions(entry.url, entry.title, query, getHistoryAndFavourites, fetchTopArticles, "")}
            />
          );
        }
      })}
    </List>
  );
}

async function unfavouriteItem(title: string, getHistoryAndFavourites: () => void) {
  const favouritesString = await LocalStorage.getItem(FAVOURITES_KEY);
  if (favouritesString !== undefined) {
    let favouriteItems = JSON.parse(favouritesString as string);
    const currentEntryInFavourites = favouriteItems.find((item: { title: string }) => item.title === title);
    if (currentEntryInFavourites !== undefined) {
      // Delete the entry from the array if it exists
      favouriteItems = favouriteItems.filter((item: { title: string }) => item !== currentEntryInFavourites);
    }
    await LocalStorage.setItem(FAVOURITES_KEY, JSON.stringify(favouriteItems));
    getHistoryAndFavourites();
  }
}

async function reloadArticles(fetchTopArticles: () => void) {
  await LocalStorage.removeItem(LASTRELOAD_KEY);
  fetchTopArticles();
}

async function clearAllHistory(fetchTopArticles: () => void, getHistoryAndFavourites: () => void) {
  await LocalStorage.removeItem(HISTORY_KEY);
  fetchTopArticles();
  getHistoryAndFavourites();
}

async function clearAllFavourites(fetchTopArticles: () => void, getHistoryAndFavourites: () => void) {
  await LocalStorage.removeItem(FAVOURITES_KEY);
  fetchTopArticles();
  getHistoryAndFavourites();
}

function EntryActions(
  url: string,
  title: string,
  query: string,
  getHistoryAndFavourites: () => void,
  fetchTopArticles: () => void,
  options: string
) {
  if (options === "improve") {
    url = url.replace(/&veaction=edit|index\.php\?title=/g, "");
  }

  if (options === "favourite") {
    if (url.includes("&action=edit&redlink=1") || url.includes("&veaction=edit")) {
      return (
        <ActionPanel>
          <Action.Open icon={Icon.TextCursor} title="Write Article in Browser" target={url} />
          <Action
            icon={Icon.StarDisabled}
            title={"Unfavourite"}
            onAction={() => unfavouriteItem(title, getHistoryAndFavourites)}
            shortcut={{ modifiers: ["cmd"], key: "f" }}
          />
          <Action.Open
            icon={Icon.Uppercase}
            title={`AMBOSS Search "` + title + `"`}
            target={"https://next.amboss.com/de/search?q=" + encodeURI(title) + "&v=overview"}
            shortcut={{ modifiers: ["opt"], key: "enter" }}
          />
          <Action.CopyToClipboard
            title="Copy URL"
            content={url ? url.replace(/\/[^/]+$/, "/index.php?title=") + url.split("/").pop() + "&veaction=edit" : ""}
          />
          <Action
            icon={Icon.ArrowClockwise}
            title={"Reload Home"}
            onAction={() => reloadArticles(fetchTopArticles)}
            shortcut={{ modifiers: ["cmd"], key: "r" }}
          />
          <Action
            icon={Icon.Trash}
            title={"Clear All History"}
            onAction={() => clearAllHistory(fetchTopArticles, getHistoryAndFavourites)}
          />
          <Action
            icon={Icon.Trash}
            title={"Clear All Favourites"}
            onAction={() => clearAllFavourites(fetchTopArticles, getHistoryAndFavourites)}
          />
        </ActionPanel>
      );
    } else {
      return (
        <ActionPanel>
          <Action.Push
            icon={Icon.Book}
            title="Read Article"
            target={
              <DocCheckPage url={url} navigationItems={""} query={query} onDetailViewPop={getHistoryAndFavourites} />
            }
            shortcut={{ modifiers: [], key: "arrowRight" }}
          />
          <Action
            icon={Icon.StarDisabled}
            title={"Unfavourite"}
            onAction={() => unfavouriteItem(title, getHistoryAndFavourites)}
            shortcut={{ modifiers: ["cmd"], key: "f" }}
          />
          <Action.Open
            icon={Icon.Globe}
            title="Open Article in Browser"
            target={url}
            shortcut={{ modifiers: ["cmd"], key: "enter" }}
          />
          <Action.Open
            icon={Icon.Uppercase}
            title={`AMBOSS Search "` + title + `"`}
            target={"https://next.amboss.com/de/search?q=" + encodeURI(title) + "&v=overview"}
            shortcut={{ modifiers: ["opt"], key: "enter" }}
          />
          <Action.CopyToClipboard title="Copy URL" content={url} shortcut={{ modifiers: ["cmd"], key: "u" }} />
          <Action
            icon={Icon.ArrowClockwise}
            title={"Reload Home"}
            onAction={() => reloadArticles(fetchTopArticles)}
            shortcut={{ modifiers: ["cmd"], key: "r" }}
          />
          <Action
            icon={Icon.Trash}
            title={"Clear All History"}
            onAction={() => clearAllHistory(fetchTopArticles, getHistoryAndFavourites)}
          />
          <Action
            icon={Icon.Trash}
            title={"Clear All Favourites"}
            onAction={() => clearAllFavourites(fetchTopArticles, getHistoryAndFavourites)}
          />
        </ActionPanel>
      );
    }
  } else if (url.includes("&action=edit&redlink=1") || url.includes("&veaction=edit")) {
    return (
      <ActionPanel>
<<<<<<< HEAD
        <Action.Push
          icon={Icon.Book}
          title="Read Article"
          target={<DocCheckPage url={url} navigationItems={""} query={query} />}
          shortcut={{ modifiers: [], key: "arrowRight" }}
        />
        <Action.Open
          icon={Icon.Globe}
          title="Open Article in Browser"
          target={url}
          shortcut={{ modifiers: ["cmd"], key: "enter" }}
        />
        <Action.Open
          icon={Icon.Globe}
          title={`Flexikon Search "` + query + `"`}
          target={"https://www.doccheck.com/search?q=" + encodeURI(query) + "&facetq=content_type:flexikon"}
          shortcut={{ modifiers: ["cmd", "shift"], key: "enter" }}
        />
=======
        <Action.Open icon={Icon.TextCursor} title="Write Article in Browser" target={url} />
>>>>>>> 867a1797
        <Action.Open
          icon={Icon.Uppercase}
          title={`AMBOSS Search "` + title + `"`}
          target={"https://next.amboss.com/de/search?q=" + encodeURI(title) + "&v=overview"}
          shortcut={{ modifiers: ["opt"], key: "enter" }}
        />
        <Action.CopyToClipboard
          title="Copy URL"
          content={url ? url.replace(/\/[^/]+$/, "/index.php?title=") + url.split("/").pop() + "&veaction=edit" : ""}
        />
<<<<<<< HEAD
        <Action.CopyToClipboard title="Copy URL" content={url} shortcut={{ modifiers: ["cmd"], key: "u" }} />
      </ActionPanel>
    );
  } else {
    return (
      <ActionPanel>
        <Action.Push
          icon={Icon.Book}
          title="Read Article"
          target={<DocCheckPage url={url} navigationItems={""} query={query} />}
          shortcut={{ modifiers: [], key: "arrowRight" }}
=======
        <Action
          icon={Icon.StarDisabled}
          title={"Unfavourite"}
          onAction={() => unfavouriteItem(title, getHistoryAndFavourites)}
          shortcut={{ modifiers: ["cmd"], key: "f" }}
>>>>>>> 867a1797
        />
        <Action
          icon={Icon.ArrowClockwise}
          title={"Reload Home"}
          onAction={() => reloadArticles(fetchTopArticles)}
          shortcut={{ modifiers: ["cmd"], key: "r" }}
        />
        <Action
          icon={Icon.Trash}
          title={"Clear All History"}
          onAction={() => clearAllHistory(fetchTopArticles, getHistoryAndFavourites)}
        />
        <Action
          icon={Icon.Trash}
          title={"Clear All Favourites"}
          onAction={() => clearAllFavourites(fetchTopArticles, getHistoryAndFavourites)}
        />
        <Action.CopyToClipboard title="Copy URL" content={url} shortcut={{ modifiers: ["cmd"], key: "u" }} />
      </ActionPanel>
    );
  } else {
    if (query) {
      return (
        <ActionPanel>
          <Action.Push
            icon={Icon.Book}
            title="Read Article"
            target={
              <DocCheckPage url={url} navigationItems={""} query={query} onDetailViewPop={getHistoryAndFavourites} />
            }
            shortcut={{ modifiers: [], key: "arrowRight" }}
          />
          <Action.Open
            icon={Icon.Globe}
            title="Open Article in Browser"
            target={url}
            shortcut={{ modifiers: ["cmd"], key: "enter" }}
          />
          <Action.Open
            icon={Icon.Globe}
            title={`Flexikon Search "` + query + `"`}
            target={"https://www.doccheck.com/search?q=" + encodeURI(query) + "&facetq=content_type:flexikon"}
            shortcut={{ modifiers: ["cmd", "shift"], key: "enter" }}
          />
          <Action.Open
            icon={Icon.Uppercase}
            title={`AMBOSS Search "` + title + `"`}
            target={"https://next.amboss.com/de/search?q=" + encodeURI(title) + "&v=overview"}
            shortcut={{ modifiers: ["opt"], key: "enter" }}
          />
          <Action.Open
            icon={Icon.Uppercase}
            title={`AMBOSS Search "` + query + `"`}
            target={"https://next.amboss.com/de/search?q=" + encodeURI(query) + "&v=overview"}
            shortcut={{ modifiers: ["opt", "shift"], key: "enter" }}
          />
          <Action.CopyToClipboard title="Copy URL" content={url} shortcut={{ modifiers: ["cmd"], key: "u" }} />
        </ActionPanel>
      );
    } else {
      return (
        <ActionPanel>
          <Action.Push
            icon={Icon.Book}
            title="Read Article"
            target={
              <DocCheckPage url={url} navigationItems={""} query={query} onDetailViewPop={getHistoryAndFavourites} />
            }
            shortcut={{ modifiers: [], key: "arrowRight" }}
          />
          <Action.Open
            icon={Icon.Globe}
            title="Open Article in Browser"
            target={url}
            shortcut={{ modifiers: ["cmd"], key: "enter" }}
          />
          <Action.Open
            icon={Icon.Uppercase}
            title={`AMBOSS Search "` + title + `"`}
            target={"https://next.amboss.com/de/search?q=" + encodeURI(title) + "&v=overview"}
            shortcut={{ modifiers: ["opt"], key: "enter" }}
          />
          <Action.CopyToClipboard title="Copy URL" content={url} shortcut={{ modifiers: ["cmd"], key: "u" }} />
          <Action
            icon={Icon.ArrowClockwise}
            title={"Reload Home"}
            onAction={() => reloadArticles(fetchTopArticles)}
            shortcut={{ modifiers: ["cmd"], key: "r" }}
          />
          <Action
            icon={Icon.Trash}
            title={"Clear All History"}
            onAction={() => clearAllHistory(fetchTopArticles, getHistoryAndFavourites)}
          />
          <Action
            icon={Icon.Trash}
            title={"Clear All Favourites"}
            onAction={() => clearAllFavourites(fetchTopArticles, getHistoryAndFavourites)}
          />
        </ActionPanel>
      );
    }
  }
}

async function controllToast(title: string, loading: Boolean) {
  const toast = await showToast({
    style: Toast.Style.Animated,
    title: title,
  });
  if (!loading) {
    toast.hide();
  }
}<|MERGE_RESOLUTION|>--- conflicted
+++ resolved
@@ -18,10 +18,7 @@
 import DocCheckPage from "./doccheck-page";
 
 const HISTORY_KEY = "history";
-<<<<<<< HEAD
-=======
 const FAVOURITES_KEY = "favourites";
->>>>>>> 867a1797
 type HistoryItem = {
   title: string;
   url: string;
@@ -53,22 +50,14 @@
   const [currentEntries, setCurrentEntries] = useState<Result[]>([]);
   const [participationEntries, setParticipationEntries] = useState<Result[]>([]);
   const [historyItems, setHistoryItems] = useState<HistoryItem[]>([]);
-<<<<<<< HEAD
-=======
   const [favouriteItems, setFavouriteItems] = useState<HistoryItem[]>([]);
->>>>>>> 867a1797
   const [noSearchResults, setNoSearchResults] = useState(false);
   const [loading, setLoading] = useState(true);
 
   useEffect(() => {
     if (query === "") {
-<<<<<<< HEAD
-      // if query is empty load Top Articles and History
-      getHistory();
-=======
       // if query is empty load History, Favourites and Top Articles
       getHistoryAndFavourites();
->>>>>>> 867a1797
       fetchTopArticles();
     } else if (noSearchResults) {
       // if there are no search results load alternative search entries
@@ -193,12 +182,7 @@
 
         $(".dc-section.bg-white.is-black .is-flex.row-md.column .has-mb-5-md").each((i, el) => {
           const title = $(el).find("a.is-h3").text().trim();
-<<<<<<< HEAD
-          const url =
-            $(el).find("a.is-h3").attr("href")?.replace(`index.php?title=`, ``).replace(`&veaction=edit`, ``) ?? "";
-=======
           const url = $(el).find("a.is-h3").attr("href") ?? "";
->>>>>>> 867a1797
           const imageUrl = "";
           const description = "";
           const title_alias: string[] = [];
@@ -220,10 +204,7 @@
       setEntries(JSON.parse((await LocalStorage.getItem(TOPARTICLES_KEY)) ?? "[]"));
       setCurrentEntries(JSON.parse((await LocalStorage.getItem(CURRENTARTICLES_KEY)) ?? "[]"));
       setParticipationEntries(JSON.parse((await LocalStorage.getItem(PARTICIPATIONARTICLES_KEY)) ?? "[]"));
-<<<<<<< HEAD
-=======
       controllToast("", false);
->>>>>>> 867a1797
       setLoading(false);
     }
   }
@@ -252,11 +233,7 @@
     }
   }
 
-<<<<<<< HEAD
-  async function getHistory() {
-=======
   async function getHistoryAndFavourites() {
->>>>>>> 867a1797
     const historyString = await LocalStorage.getItem<string>(HISTORY_KEY);
     if (historyString != undefined) {
       const historyArray = JSON.parse(historyString);
@@ -270,8 +247,6 @@
         history = history.slice(0, preferences.historyItemsNumber);
       }
       setHistoryItems(history);
-<<<<<<< HEAD
-=======
     } else {
       setHistoryItems([]);
     }
@@ -288,16 +263,11 @@
       setFavouriteItems(favourites);
     } else {
       setFavouriteItems([]);
->>>>>>> 867a1797
     }
   }
 
   if (query === "") {
-<<<<<<< HEAD
-    // Display Top Articles and History
-=======
     // Display History, Top Articles and Favourites
->>>>>>> 867a1797
     return (
       <List
         navigationTitle={`DocCheck`}
@@ -314,13 +284,8 @@
           {historyItems.map((entry) => {
             return (
               <List.Item
-<<<<<<< HEAD
-                icon={Icon.Book}
-                key={entry.url}
-=======
                 icon={entry.date_publish != "" && entry.date_publish != undefined ? Icon.Book : Icon.PlusSquare}
                 key={"h-" + entry.url}
->>>>>>> 867a1797
                 title={{ value: entry.title, tooltip: entry.description }}
                 // subtitle={{ value: entry.description, tooltip: entry.description }}
                 accessories={[
@@ -330,23 +295,6 @@
                     tooltip: "Created by " + entry.author,
                   },
                   {
-<<<<<<< HEAD
-                    tag: new Date(
-                      entry.date_publish
-                        .replace(/(.*),.*/gm, `$1`)
-                        .split(".")
-                        .reverse()
-                        .join("-")
-                    ).toLocaleDateString("de-DE", {
-                      day: "2-digit",
-                      month: "2-digit",
-                      year: "numeric",
-                    }),
-                    tooltip: "Last modified " + entry.date_publish,
-                  },
-                ]}
-                actions={EntryActions(entry.url, entry.title, query!)}
-=======
                     tag:
                       entry.date_publish != "" && entry.date_publish != undefined
                         ? new Date(
@@ -409,7 +357,6 @@
                   fetchTopArticles,
                   "favourite"
                 )}
->>>>>>> 867a1797
               />
             );
           })}
@@ -444,11 +391,7 @@
             return (
               <List.Item
                 icon={Icon.Stars}
-<<<<<<< HEAD
-                key={entry.url}
-=======
                 key={"ne-" + entry.url}
->>>>>>> 867a1797
                 title={entry.title}
                 // subtitle={{ value: entry.description, tooltip: entry.description }}
                 accessories={[
@@ -466,11 +409,7 @@
                       }),
                   },
                 ]}
-<<<<<<< HEAD
-                actions={EntryActions(entry.url, entry.title, query!)}
-=======
                 actions={EntryActions(entry.url, entry.title, query!, getHistoryAndFavourites, fetchTopArticles, "")}
->>>>>>> 867a1797
               />
             );
           })}
@@ -481,11 +420,7 @@
             return (
               <List.Item
                 icon={Icon.NewDocument}
-<<<<<<< HEAD
-                key={entry.url}
-=======
                 key={"fv-" + entry.url}
->>>>>>> 867a1797
                 title={entry.title}
                 // subtitle={{ value: entry.description, tooltip: entry.description }}
                 accessories={[
@@ -503,11 +438,7 @@
                       }),
                   },
                 ]}
-<<<<<<< HEAD
-                actions={EntryActions(entry.url, entry.title, query!)}
-=======
                 actions={EntryActions(entry.url, entry.title, query!, getHistoryAndFavourites, fetchTopArticles, "")}
->>>>>>> 867a1797
               />
             );
           })}
@@ -518,47 +449,10 @@
             return (
               <List.Item
                 icon={Icon.PlusSquare}
-<<<<<<< HEAD
-                key={entry.url}
-                title={entry.title}
-                // subtitle={{ value: entry.description, tooltip: entry.description }}
-                actions={
-                  <ActionPanel>
-                    <Action.Open
-                      icon={Icon.TextCursor}
-                      title="Write Article in Browser"
-                      target={
-                        entry.url
-                          ? entry.url.replace(/\/[^/]+$/, "/index.php?title=") +
-                            entry.url.split("/").pop() +
-                            "&veaction=edit"
-                          : ""
-                      }
-                    />
-                    <Action.Open
-                      icon={Icon.Uppercase}
-                      title={`AMBOSS Search "` + entry.title + `"`}
-                      target={"https://next.amboss.com/de/search?q=" + encodeURI(entry.title) + "&v=overview"}
-                      shortcut={{ modifiers: ["opt"], key: "enter" }}
-                    />
-                    <Action.CopyToClipboard
-                      title="Copy URL"
-                      content={
-                        entry.url
-                          ? entry.url.replace(/\/[^/]+$/, "/index.php?title=") +
-                            entry.url.split("/").pop() +
-                            "&veaction=edit"
-                          : ""
-                      }
-                    />
-                  </ActionPanel>
-                }
-=======
                 key={"sue-" + entry.url}
                 title={entry.title}
                 // subtitle={{ value: entry.description, tooltip: entry.description }}
                 actions={EntryActions(entry.url, entry.title, query!, getHistoryAndFavourites, fetchTopArticles, "")}
->>>>>>> 867a1797
               />
             );
           })}
@@ -569,12 +463,6 @@
             return (
               <List.Item
                 icon={Icon.PlusTopRightSquare}
-<<<<<<< HEAD
-                key={entry.url}
-                title={entry.title}
-                // subtitle={{ value: entry.description, tooltip: entry.description }}
-                actions={EntryActions(entry.url, entry.title, query!)}
-=======
                 key={"v-" + entry.url}
                 title={entry.title}
                 // subtitle={{ value: entry.description, tooltip: entry.description }}
@@ -586,7 +474,6 @@
                   fetchTopArticles,
                   "improve"
                 )}
->>>>>>> 867a1797
               />
             );
           })}
@@ -882,28 +769,7 @@
   } else if (url.includes("&action=edit&redlink=1") || url.includes("&veaction=edit")) {
     return (
       <ActionPanel>
-<<<<<<< HEAD
-        <Action.Push
-          icon={Icon.Book}
-          title="Read Article"
-          target={<DocCheckPage url={url} navigationItems={""} query={query} />}
-          shortcut={{ modifiers: [], key: "arrowRight" }}
-        />
-        <Action.Open
-          icon={Icon.Globe}
-          title="Open Article in Browser"
-          target={url}
-          shortcut={{ modifiers: ["cmd"], key: "enter" }}
-        />
-        <Action.Open
-          icon={Icon.Globe}
-          title={`Flexikon Search "` + query + `"`}
-          target={"https://www.doccheck.com/search?q=" + encodeURI(query) + "&facetq=content_type:flexikon"}
-          shortcut={{ modifiers: ["cmd", "shift"], key: "enter" }}
-        />
-=======
         <Action.Open icon={Icon.TextCursor} title="Write Article in Browser" target={url} />
->>>>>>> 867a1797
         <Action.Open
           icon={Icon.Uppercase}
           title={`AMBOSS Search "` + title + `"`}
@@ -914,25 +780,11 @@
           title="Copy URL"
           content={url ? url.replace(/\/[^/]+$/, "/index.php?title=") + url.split("/").pop() + "&veaction=edit" : ""}
         />
-<<<<<<< HEAD
-        <Action.CopyToClipboard title="Copy URL" content={url} shortcut={{ modifiers: ["cmd"], key: "u" }} />
-      </ActionPanel>
-    );
-  } else {
-    return (
-      <ActionPanel>
-        <Action.Push
-          icon={Icon.Book}
-          title="Read Article"
-          target={<DocCheckPage url={url} navigationItems={""} query={query} />}
-          shortcut={{ modifiers: [], key: "arrowRight" }}
-=======
         <Action
           icon={Icon.StarDisabled}
           title={"Unfavourite"}
           onAction={() => unfavouriteItem(title, getHistoryAndFavourites)}
           shortcut={{ modifiers: ["cmd"], key: "f" }}
->>>>>>> 867a1797
         />
         <Action
           icon={Icon.ArrowClockwise}
