{
  "$schema": "https://www.raycast.com/schemas/extension.json",
  "name": "toggl-track",
  "title": "Toggl Track",
  "description": "Start and stop time entries with Toggl Track",
  "icon": "command-icon.png",
  "keywords": [
    "toggl",
    "track",
    "time",
    "entry"
  ],
  "author": "franzwilhelm",
  "contributors": [
    "bkeys818",
    "michaelfaisst"
  ],
  "license": "MIT",
  "commands": [
    {
      "name": "index",
      "title": "Start/Stop Time Entry",
      "description": "Start a new time entry or end the running time entry.",
<<<<<<< HEAD
      "mode": "view"
    },
    {
      "name": "manageWorkspaces",
      "title": "View Workspaces",
      "description": "A list of all the workspace you have access to.",
      "mode": "view",
      "disabledByDefault": false
    },
    {
      "name": "manageTags",
      "title": "Manage Tags",
      "description": "A list of all the tags you have access to.",
      "mode": "view"
    },
    {
      "name": "manageClients",
      "title": "Manage Clients",
      "description": "A list of all the clients you have access to.",
      "mode": "view"
    },
    {
      "name": "manageProjects",
      "title": "Manage Projects",
      "description": "A list of all the projects you have access to.",
=======
>>>>>>> cf593d7c
      "mode": "view"
    }
  ],
  "preferences": [
    {
      "description": "The API token for your Toggl account.",
      "name": "togglApiToken",
      "placeholder": "Can be found at https://track.toggl.com/profile",
      "required": true,
      "title": "Toggl API Token",
      "type": "password"
    }
  ],
  "dependencies": {
    "@raycast/api": "^1.64.4",
    "@raycast/utils": "^1.10.1",
    "dayjs": "^1.11.10",
    "node-fetch": "^3.3.2"
  },
  "devDependencies": {
    "@raycast/eslint-config": "^1.0.8",
    "@types/node": "~20.8.10",
    "@types/react": "~18.2.27",
    "eslint": "^8.56.0",
    "react-devtools": "~4.28.4",
    "typescript": "^5.3.3"
  },
  "scripts": {
    "build": "ray build -e dist",
    "dev": "ray develop",
    "lint": "ray lint"
  }
}<|MERGE_RESOLUTION|>--- conflicted
+++ resolved
@@ -21,7 +21,6 @@
       "name": "index",
       "title": "Start/Stop Time Entry",
       "description": "Start a new time entry or end the running time entry.",
-<<<<<<< HEAD
       "mode": "view"
     },
     {
@@ -47,8 +46,6 @@
       "name": "manageProjects",
       "title": "Manage Projects",
       "description": "A list of all the projects you have access to.",
-=======
->>>>>>> cf593d7c
       "mode": "view"
     }
   ],
