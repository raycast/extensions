import dayjs from "dayjs";
import duration from "dayjs/plugin/duration";
import { AppContextProvider, useAppContext } from "./context";
import RunningTimeEntry from "./components/RunningTimeEntry";
import { ActionPanel, clearSearchBar, Icon, List, Action, showToast, Toast } from "@raycast/api";
import { TimeEntry } from "./toggl/types";
import toggl from "./toggl";
import { storage, refreshStorage } from "./storage";
import ProjectListItem from "./components/ProjectListItem";
import CreateTimeEntryForm from "./components/CreateTimeEntryForm";

dayjs.extend(duration);

function ListView() {
  const { isLoading, isValidToken, projectGroups, runningTimeEntry, timeEntries, projects } = useAppContext();
  const getProjectById = (id: number) => projects.find((p) => p.id === id);

<<<<<<< HEAD
  const timeEntriesWithUniqueProjectAndDescription = timeEntries.reduce((acc, timeEntry) => {
    const existing = acc.find((t) => t.description === timeEntry.description && t.project_id === timeEntry.project_id);
    if (!existing) {
      acc.push(timeEntry);
    }
    return acc;
  }, [] as TimeEntry[]);
=======
  const timeEntriesWithUniqueProjectAndDescription = timeEntries
    .sort((a, b) => new Date(b.at).getTime() - new Date(a.at).getTime())
    .reduce(
      (acc, timeEntry) =>
        acc.find((t) => t.description === timeEntry.description && t.pid === timeEntry.pid) ? acc : [...acc, timeEntry],
      [] as TimeEntry[]
    );
>>>>>>> 58ccca70

  async function resumeTimeEntry(timeEntry: TimeEntry) {
    await showToast(Toast.Style.Animated, "Starting timer...");
    try {
      await toggl.createTimeEntry({
        projectId: timeEntry.project_id,
        workspaceId: timeEntry.workspace_id,
        description: timeEntry.description,
        tags: timeEntry.tags,
        billable: timeEntry.billable,
      });
      await storage.runningTimeEntry.refresh();
      await showToast(Toast.Style.Success, "Time entry resumed");
      await clearSearchBar({ forceScrollToTop: true });
    } catch (e) {
      await showToast(Toast.Style.Failure, "Failed to resume time entry");
    }
  }

  return (
    <List isLoading={isLoading} throttle>
      {isValidToken ? (
        !isLoading && (
          <>
            {runningTimeEntry && <RunningTimeEntry runningTimeEntry={runningTimeEntry} />}
            <List.Section title="Actions">
              <List.Item
                title="Create a new time entry"
                icon={"command-icon.png"}
                actions={
                  <ActionPanel>
                    <Action.Push
                      title="Create Time Entry"
                      icon={{ source: Icon.Clock }}
                      target={
                        <AppContextProvider>
                          <CreateTimeEntryForm />
                        </AppContextProvider>
                      }
                    />
                    <ActionPanel.Section>
                      <Action.SubmitForm
                        title="Refresh"
                        icon={{ source: Icon.RotateClockwise }}
                        shortcut={{ modifiers: ["cmd"], key: "r" }}
                        onSubmit={refreshStorage}
                      />
                    </ActionPanel.Section>
                  </ActionPanel>
                }
              />
            </List.Section>
            {timeEntriesWithUniqueProjectAndDescription.length > 0 && (
              <List.Section title="Resume recent time entry">
                {timeEntriesWithUniqueProjectAndDescription.map((timeEntry) => (
                  <List.Item
                    key={timeEntry.id}
                    keywords={[timeEntry.description, getProjectById(timeEntry.project_id)?.name || ""]}
                    title={timeEntry.description || "No description"}
                    subtitle={timeEntry.billable ? "$" : ""}
                    accessoryTitle={getProjectById(timeEntry?.project_id)?.name}
                    accessoryIcon={{ source: Icon.Dot, tintColor: getProjectById(timeEntry?.project_id)?.color }}
                    icon={{ source: Icon.Circle, tintColor: getProjectById(timeEntry?.project_id)?.color }}
                    actions={
                      <ActionPanel>
                        <Action.SubmitForm
                          title="Resume Time Entry"
                          onSubmit={() => resumeTimeEntry(timeEntry)}
                          icon={{ source: Icon.Clock }}
                        />
                        <Action.SubmitForm
                          title="Refresh"
                          icon={{ source: Icon.RotateClockwise }}
                          onSubmit={refreshStorage}
                        />
                      </ActionPanel>
                    }
                  />
                ))}
              </List.Section>
            )}
            <List.Section title="Projects">
              {projectGroups &&
                projectGroups.map((group) =>
                  group.projects.map((project) => (
                    <ProjectListItem
                      key={project.id}
                      project={project}
                      subtitle={group.client?.name}
                      accessoryTitle={group.workspace.name}
                    />
                  ))
                )}
            </List.Section>
          </>
        )
      ) : (
        <List.Item
          icon={Icon.ExclamationMark}
          title="Invalid API Key Detected"
          accessoryTitle={`Go to Extensions → Toggl Track`}
        />
      )}
    </List>
  );
}

export default function Command() {
  return (
    <AppContextProvider>
      <ListView />
    </AppContextProvider>
  );
}<|MERGE_RESOLUTION|>--- conflicted
+++ resolved
@@ -15,23 +15,13 @@
   const { isLoading, isValidToken, projectGroups, runningTimeEntry, timeEntries, projects } = useAppContext();
   const getProjectById = (id: number) => projects.find((p) => p.id === id);
 
-<<<<<<< HEAD
-  const timeEntriesWithUniqueProjectAndDescription = timeEntries.reduce((acc, timeEntry) => {
-    const existing = acc.find((t) => t.description === timeEntry.description && t.project_id === timeEntry.project_id);
-    if (!existing) {
-      acc.push(timeEntry);
-    }
-    return acc;
-  }, [] as TimeEntry[]);
-=======
   const timeEntriesWithUniqueProjectAndDescription = timeEntries
     .sort((a, b) => new Date(b.at).getTime() - new Date(a.at).getTime())
     .reduce(
       (acc, timeEntry) =>
-        acc.find((t) => t.description === timeEntry.description && t.pid === timeEntry.pid) ? acc : [...acc, timeEntry],
+        acc.find((t) => t.description === timeEntry.description && t.project_id === timeEntry.project_id) ? acc : [...acc, timeEntry],
       [] as TimeEntry[]
     );
->>>>>>> 58ccca70
 
   async function resumeTimeEntry(timeEntry: TimeEntry) {
     await showToast(Toast.Style.Animated, "Starting timer...");
