--- conflicted
+++ resolved
@@ -60,10 +60,6 @@
         taskId: selectedTask?.id,
         billable,
       });
-<<<<<<< HEAD
-      await showToast(Toast.Style.Animated, "Starting time entry...");
-=======
->>>>>>> cf593d7c
       await showToast(Toast.Style.Success, "Started time entry");
       navigation.pop();
       revalidateRunningTimeEntry();
