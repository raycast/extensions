import { clearSearchBar, getPreferenceValues, showToast, Toast } from "@raycast/api";
import { useCallback, useMemo, useState } from "react";
import say from "say";
import { v4 as uuidv4 } from "uuid";
import { Chat, ChatHook, Model } from "../type";
<<<<<<< HEAD
import { buildUserMessage, chatTransformer, imgFormat } from "../utils";
=======
import { buildUserMessage, chatTransformer } from "../utils";
>>>>>>> 4483ba22
import { useAutoTTS } from "./useAutoTTS";
import { getConfiguration, useChatGPT } from "./useChatGPT";
import { useHistory } from "./useHistory";
import { useProxy } from "./useProxy";
import { ChatCompletion, ChatCompletionChunk } from "openai/resources/chat/completions";
import { Stream } from "openai/streaming";

export function useChat<T extends Chat>(props: T[]): ChatHook {
  const [data, setData] = useState<Chat[]>(props);
  const [selectedChatId, setSelectedChatId] = useState<string | null>(null);
  const [isLoading, setLoading] = useState<boolean>(false);
  const [useStream] = useState<boolean>(() => {
    return getPreferenceValues<{
      useStream: boolean;
    }>().useStream;
  });
  const [streamData, setStreamData] = useState<Chat | undefined>();

  const [isHistoryPaused] = useState<boolean>(() => {
    return getPreferenceValues<{
      isHistoryPaused: boolean;
    }>().isHistoryPaused;
  });

  const history = useHistory();
  const isAutoTTS = useAutoTTS();
  const proxy = useProxy();
  const chatGPT = useChatGPT();

  async function ask(question: string, files: string[], model: Model) {
    clearSearchBar();

    setLoading(true);
    const toast = await showToast({
      title: "Getting your answer...",
      style: Toast.Style.Animated,
    });
<<<<<<< HEAD
    // Format images to base64
    const base64Images = files.map((f) => imgFormat(f));
    let chat: Chat = {
      id: uuidv4(),
      question,
      images: base64Images,
=======
    let chat: Chat = {
      id: uuidv4(),
      question,
      files,
>>>>>>> 4483ba22
      answer: "",
      created_at: new Date().toISOString(),
    };

    setData((prev) => {
      return [...prev, chat];
    });

    setTimeout(async () => {
      setSelectedChatId(chat.id);
    }, 50);

    const getHeaders = function () {
      const config = getConfiguration();
      if (!config.useAzure) {
        return { apiKey: {}, params: {} };
      }
      return {
        apiKey: { "api-key": config.apiKey },
        params: { "api-version": "2023-06-01-preview" },
      };
    };

    await chatGPT.chat.completions
      .create(
        {
          model: model.option,
          temperature: Number(model.temperature),
          messages: [
            ...chatTransformer(data.reverse(), model.prompt),
<<<<<<< HEAD
            { role: "user", content: [...buildUserMessage(question, base64Images)] },
=======
            { role: "user", content: [...buildUserMessage(question, files)] },
>>>>>>> 4483ba22
          ],
          stream: useStream,
        },
        {
          httpAgent: proxy,
          // https://github.com/openai/openai-node/blob/master/examples/azure.ts
          // Azure OpenAI requires a custom baseURL, api-version query param, and api-key header.
          query: { ...getHeaders().params },
          headers: { ...getHeaders().apiKey },
        }
      )
      .then(async (res) => {
        if (useStream) {
          const stream = res as Stream<ChatCompletionChunk>;

          for await (const chunk of stream) {
            try {
              const content = chunk.choices[0]?.delta?.content;

              if (content) {
                chat.answer += chunk.choices[0].delta.content;
                setStreamData({ ...chat, answer: chat.answer });
              }
            } catch (error) {
              toast.title = "Error";
              toast.message = `Couldn't stream message: ${error}`;
              toast.style = Toast.Style.Failure;
              setLoading(false);
            }
          }

          setTimeout(async () => {
            setStreamData(undefined);
          }, 5);
        } else {
          const completion = res as ChatCompletion;
          chat = { ...chat, answer: completion.choices.map((x) => x.message)[0]?.content ?? "" };

          if (isAutoTTS) {
            say.stop();
            say.speak(chat.answer);
          }
        }
        setLoading(false);
        toast.title = "Got your answer!";
        toast.style = Toast.Style.Success;

        setData((prev) => {
          return prev.map((a) => {
            if (a.id === chat.id) {
              return chat;
            }
            return a;
          });
        });
        if (!isHistoryPaused) {
          await history.add(chat);
        }
      })
      .catch((err) => {
        if (err?.message) {
          if (err.message.includes("429")) {
            toast.title = "You've reached your API limit";
            toast.message = "Please upgrade to pay-as-you-go";
          } else {
            toast.title = "Error";
            toast.message = err.message;
          }
        }
        toast.style = Toast.Style.Failure;
        setLoading(false);
      });
  }

  const clear = useCallback(async () => {
    setData([]);
  }, [setData]);

  return useMemo(
    () => ({ data, setData, isLoading, setLoading, selectedChatId, setSelectedChatId, ask, clear, streamData }),
    [data, setData, isLoading, setLoading, selectedChatId, setSelectedChatId, ask, clear, streamData]
  );
}<|MERGE_RESOLUTION|>--- conflicted
+++ resolved
@@ -3,11 +3,7 @@
 import say from "say";
 import { v4 as uuidv4 } from "uuid";
 import { Chat, ChatHook, Model } from "../type";
-<<<<<<< HEAD
-import { buildUserMessage, chatTransformer, imgFormat } from "../utils";
-=======
 import { buildUserMessage, chatTransformer } from "../utils";
->>>>>>> 4483ba22
 import { useAutoTTS } from "./useAutoTTS";
 import { getConfiguration, useChatGPT } from "./useChatGPT";
 import { useHistory } from "./useHistory";
@@ -45,19 +41,10 @@
       title: "Getting your answer...",
       style: Toast.Style.Animated,
     });
-<<<<<<< HEAD
-    // Format images to base64
-    const base64Images = files.map((f) => imgFormat(f));
-    let chat: Chat = {
-      id: uuidv4(),
-      question,
-      images: base64Images,
-=======
     let chat: Chat = {
       id: uuidv4(),
       question,
       files,
->>>>>>> 4483ba22
       answer: "",
       created_at: new Date().toISOString(),
     };
@@ -88,11 +75,7 @@
           temperature: Number(model.temperature),
           messages: [
             ...chatTransformer(data.reverse(), model.prompt),
-<<<<<<< HEAD
-            { role: "user", content: [...buildUserMessage(question, base64Images)] },
-=======
             { role: "user", content: [...buildUserMessage(question, files)] },
->>>>>>> 4483ba22
           ],
           stream: useStream,
         },
