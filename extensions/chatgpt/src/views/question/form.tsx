--- conflicted
+++ resolved
@@ -1,9 +1,5 @@
 import { Action, ActionPanel, Form, getSelectedFinderItems, Icon, showToast, Toast, useNavigation } from "@raycast/api";
-<<<<<<< HEAD
-import { useMemo, useState } from "react";
-=======
 import { useCallback, useMemo, useState } from "react";
->>>>>>> 4483ba22
 import { DEFAULT_MODEL } from "../../hooks/useModel";
 import { QuestionFormProps } from "../../type";
 import { checkFileValidity } from "../../utils";
@@ -36,8 +32,6 @@
   const [files, setFiles] = useState<string[]>([]);
   const [enableVision, setEnableVision] = useState(visionMap.get(selectedModel) || false);
 
-<<<<<<< HEAD
-=======
   const addFiles = useCallback(
     (errCallback?: (reason: unknown) => void | Promise<void>) => {
       getSelectedFinderItems()
@@ -48,7 +42,6 @@
     [setFiles]
   );
 
->>>>>>> 4483ba22
   return (
     <Form
       actions={
@@ -56,19 +49,6 @@
           <Action.SubmitForm
             title="Submit"
             icon={Icon.Checkmark}
-<<<<<<< HEAD
-            onSubmit={() => {
-              // check file is validate
-              try {
-                for (const file of files) {
-                  checkFileValidity(file);
-                }
-                onSubmit(question, files);
-                pop();
-              } catch (err) {
-                showFailureToast(err, { title: "Invalid file" });
-              }
-=======
             onSubmit={async () => {
               let searchFiles: string[] = [];
               if (enableVision) {
@@ -84,7 +64,6 @@
               }
               onSubmit(question, searchFiles);
               pop();
->>>>>>> 4483ba22
             }}
           />
           {enableVision && (
@@ -95,28 +74,15 @@
                 key: ".",
               }}
               icon={Icon.Plus}
-<<<<<<< HEAD
-              onAction={async () => {
-                try {
-                  const fileSystemItems = await getSelectedFinderItems();
-                  setFiles(fileSystemItems.map((item) => item.path));
-                } catch (error) {
-=======
               onAction={() =>
                 addFiles(async (error) => {
->>>>>>> 4483ba22
                   await showToast({
                     style: Toast.Style.Failure,
                     title: "Cannot copy file path",
                     message: String(error),
                   });
-<<<<<<< HEAD
-                }
-              }}
-=======
                 })
               }
->>>>>>> 4483ba22
             />
           )}
         </ActionPanel>
@@ -162,15 +128,11 @@
           id="attachments"
           title="Attachments"
           value={files}
-<<<<<<< HEAD
-          onChange={setFiles}
-=======
           error={error.attachments.length > 0 ? error.attachments : undefined}
           onChange={(files) => {
             setError({ ...error, attachments: "" });
             setFiles(files);
           }}
->>>>>>> 4483ba22
           info="Currently support PNG (.png), JPEG (.jpeg and .jpg), WEBP (.webp), and non-animated GIF (.gif)."
         />
       )}
