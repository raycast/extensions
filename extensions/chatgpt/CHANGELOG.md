--- conflicted
+++ resolved
@@ -1,21 +1,12 @@
 # Changelog
 
-<<<<<<< HEAD
 ## [Feature] - 2024-06-13
 
 - Feature: Add Vision Command Capability on Clipboard Image
 - Feature: Add Vision Command Capability on Finder Image
 
-=======
->>>>>>> 398c09e6
-## [Chore] - 2024-06-02
-
 - Chore: Improve README about models and vision capabilities
 
-<<<<<<< HEAD
-=======
-
->>>>>>> 398c09e6
 ## [Fix] - 2024-05-16
 
 - Fix: add `isAutoFullInput` state machine check
