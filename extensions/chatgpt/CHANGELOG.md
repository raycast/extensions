--- conflicted
+++ resolved
@@ -1,12 +1,9 @@
 # Changelog
 
-<<<<<<< HEAD
-=======
 ## [Fix] - 2024-05-15
 
 - Fix: `List.Item.Detail.Markdown` display big image caused Heap out of memory
 
->>>>>>> 4483ba22
 ## [Feature] - 2024-05-14
 
 - Feature: support GPT vision input
