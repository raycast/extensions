# Figma Files Changelog

<<<<<<< HEAD
## [Improved search and filter options] - 2023-10-02

- You can now search for projects.
- The dropdown filter now lists all projects inside a team even when multiple teams are configured.
=======
## [Support for starring files, Grid UX improvements] - 2023-08-31

- Added support for starring frequently accessed figma files. Max starred files limit is 10.
- Added accessory icon in grid to identify files with branches.
- Added tooltip on hover to view entire file names.
>>>>>>> bd202314

## [Support for opening file branches and improvements] - 2023-06-07

- Added support for opening a specific branch of a file through the CMD+K menu.
- Added icons to differentiate between Projects and Teams.
- When a single team is added, the search dropdown shows projects instead of teams.
- Handled edge cases like when a project or team is empty.

## [Multi-team support and better caching] - 2023-05-12

- Added support for multiple teams. You can now search across multiple teams by providing a comma separated list of teamIDs in preferences.
- Search results are cached for smoother experience. You can now also search for files when offline.

## [Fixes] - 2022-12-20

- Fixed a bug that caused the extension to crash if a project didn't have any files

## [Fixes] - 2022-09-23

- Fixed a bug where it always tried to open files in the desktop app, even though Figma was not installed.
- Fixed a endless loop causing the CPU to spike while having extension open.
- Fixed a crash if data could not be fetched for some reason.

## [Grid thumbnails and menubar app] - 2022-09-12

- Replaces List with Grid to see larger thumbnails.
- New menubar app to access your files even quicker!
- Removed deprecated Raycast functions and updated dependencies.

## [Error view] - 2022-02-08

Added a new error view.

## [Open Page Action] - 2021-11-19

Added action in the action panel `⌘K` to search and directly open a page in Figma.

## [Recently Visited & README] - 2021-11-09

Added recently visited section and a README.

## [Initial Version] - 2021-10-18

Add Figma Files extension<|MERGE_RESOLUTION|>--- conflicted
+++ resolved
@@ -1,17 +1,16 @@
 # Figma Files Changelog
 
-<<<<<<< HEAD
 ## [Improved search and filter options] - 2023-10-02
 
 - You can now search for projects.
 - The dropdown filter now lists all projects inside a team even when multiple teams are configured.
-=======
+
 ## [Support for starring files, Grid UX improvements] - 2023-08-31
 
 - Added support for starring frequently accessed figma files. Max starred files limit is 10.
 - Added accessory icon in grid to identify files with branches.
 - Added tooltip on hover to view entire file names.
->>>>>>> bd202314
+
 
 ## [Support for opening file branches and improvements] - 2023-06-07
 
