--- conflicted
+++ resolved
@@ -16,11 +16,8 @@
   onVisit: (file: File) => void;
   searchkeywords?: string;
 }) {
-<<<<<<< HEAD
-  const { file, extraKey, desktopApp, onVisit, searchkeywords } = props;
-=======
-  const { file, extraKey, desktopApp, onVisit, revalidate } = props;
->>>>>>> bd202314
+
+  const { file, extraKey, desktopApp, onVisit, revalidate, SearchKeywords } = props;
   const fileIdentifier = extraKey ? `${file.key}-${extraKey}` : file.key;
   const isStarred = props.starredFiles.some((item) => item.name === file.name);
 
@@ -32,13 +29,9 @@
     <Grid.Item
       id={fileIdentifier}
       title={file.name}
-<<<<<<< HEAD
-      content={file.thumbnail_url ?? "Missing thumbnail"}
       keywords={[searchkeywords ?? ""]}
-=======
       content={{ tooltip: file.name, value: file.thumbnail_url ?? "Missing thumbnail" }}
       accessory={file.branches && accessory}
->>>>>>> bd202314
       actions={
         <ActionPanel>
           <ActionPanel.Section>
