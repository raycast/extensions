--- conflicted
+++ resolved
@@ -6,11 +6,8 @@
 import { useEffect, useState } from "react";
 import { useCachedPromise } from "@raycast/utils";
 import { getPreferenceValues } from "@raycast/api";
-<<<<<<< HEAD
 import { TeamFiles } from "./types";
-=======
 import { loadStarredFiles } from "./components/starFiles";
->>>>>>> bd202314
 
 export default function Command() {
   const { data, isLoading, error } = useCachedPromise(
@@ -85,9 +82,7 @@
       onChange={handleDropdownChange}
       storeValue={false}
     >
-      <Grid.Dropdown.Item key="all" title={teamID.length > 1 ? "All teams" : "All projects"} value="All" />
-<<<<<<< HEAD
-
+      <Grid.Dropdown.Item key="all" title={teamID.length > 1 ? "All teams" : "All projects"} value="All" /
       {teamID.length > 1 &&
         data?.map((team) => (
           <Grid.Dropdown.Item key={team.name} title={team.name} value={`team=${team.name}`} icon="team.svg" />
@@ -105,17 +100,6 @@
           ))}
         </Grid.Dropdown.Section>
       ))}
-=======
-      {teamID.length > 1
-        ? data?.map((team) => (
-            <Grid.Dropdown.Item key={team.name} title={team.name} value={team.name} icon="team.svg" />
-          ))
-        : data?.map((team) =>
-            team.files.map((project) => (
-              <Grid.Dropdown.Item key={project.name} title={project.name} value={project.name} icon="project.svg" />
-            )),
-          )}
->>>>>>> bd202314
     </Grid.Dropdown>
   );
 
@@ -174,19 +158,13 @@
               {project.files?.map((file) => (
                 <FileGridItem
                   key={file.key + "-file"}
-<<<<<<< HEAD
-                  file={file}
-                  desktopApp={desktopApp}
-                  onVisit={visitFile}
-                  searchkeywords={project.name}
-=======
+                  searchkeywords={project.name}          
                   revalidate={revalidateStarredFiles}
                   file={file}
                   desktopApp={desktopApp}
                   onVisit={visitFile}
                   starredFiles={starredFiles || []}
                   starredFilesCount={starredFiles?.length || 0}
->>>>>>> bd202314
                 />
               ))}
             </Grid.Section>
