--- conflicted
+++ resolved
@@ -67,7 +67,6 @@
               <MenuBarExtra.Submenu
                 key={team.name + project.name + "-project"}
                 title={project.name}
-<<<<<<< HEAD
                 children={
                   project.files?.length != 0 ? (
                     project.files?.map((file) => (
@@ -84,18 +83,7 @@
                     <MenuBarExtra.Item key={team.name + project.name + "-nofile"} title="Empty project" />
                   )
                 }
-=======
-                children={project.files?.map((file) => (
-                  <MenuBarExtra.Item
-                    key={team.name + project.name + file.key + "-file"}
-                    title={file.name}
-                    onAction={async () => {
-                      open(url + file.key);
-                      await visitFile(file);
-                    }}
-                  />
-                ))}
->>>>>>> 8afa0bb1
+
               />
             ))}
           </MenuBarExtra.Section>
