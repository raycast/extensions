--- conflicted
+++ resolved
@@ -5,17 +5,10 @@
 Figma file search helps you quickly open a Figma file from anywhere on your mac. It's packed with features like,
 
 1. Browsing multiple teams of the same organisation
-<<<<<<< HEAD
-2. Support for opening a specific branch of a file
-3. Support for opening a specific page of a file
-4. Menu Bar command for quick access to files
-5. Pinning frequently accessed files for quick access
-=======
 2. Starring files to the top for quick access to frequently accessed figma files
 3. Support for opening a specific branch of a file
 4. Support for opening a specific page of a file
 5. Menu Bar command for quick access to files
->>>>>>> bd202314
 
 Note - Currently, this extension only works with team accounts. Draft files are not supported due to a Figma API limitation.
 
