--- conflicted
+++ resolved
@@ -1,14 +1,12 @@
 # Pipe Commands Changelog
 
-<<<<<<< HEAD
 ## [Pipe to text enhancement] - {PR_MERGE_DATE}
 
 - Fallback to clipboard when text selection fails (new error type)
-=======
+
 ## [Added new pipe commands] - 2023-10-22
 
 - Improved placeholder UX to make it clear what different commands pull from
->>>>>>> 4ce15528
 
 ## [Added new pipe commands] - 2023-10-17
 
