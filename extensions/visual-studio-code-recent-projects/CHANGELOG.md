# Visual Studio Code Search Recent Projects Changelog

<<<<<<< HEAD
## [Updates] - 2022-05-24

Fixed a bug where it was unable to open project that has space in path

## [Updates] - 2022-05-23
=======
## [Fix] - 2022-05-25

Fixed so deleted paths are not visible in the list

## [Fix] - 2022-05-23
>>>>>>> 0947c865

Adds back the support for remote workspaces that got broken in an earlier fix

## [Updates] - 2022-05-12

Fixed the filter rules

## [Updates] - 2022-05-12

Fixed missing workspaces from previous update.

## [Updates] - 2022-05-09

Adds sqllite db support for recent files/folders which is used from Visual Studio Code v1.65.0.

## [Updates] - 2021-10-13

Fixed show in finder action, and added development actions.

## [Initial Version] - 2021-10-12

Add Search Recent Projects in VS Code extension<|MERGE_RESOLUTION|>--- conflicted
+++ resolved
@@ -1,18 +1,11 @@
 # Visual Studio Code Search Recent Projects Changelog
 
-<<<<<<< HEAD
-## [Updates] - 2022-05-24
+## [Updates] - 2022-05-25
 
-Fixed a bug where it was unable to open project that has space in path
+- Fixed a bug where it was unable to open project that has space in path
+- Fixed so deleted paths are not visible in the list
 
 ## [Updates] - 2022-05-23
-=======
-## [Fix] - 2022-05-25
-
-Fixed so deleted paths are not visible in the list
-
-## [Fix] - 2022-05-23
->>>>>>> 0947c865
 
 Adds back the support for remote workspaces that got broken in an earlier fix
 
