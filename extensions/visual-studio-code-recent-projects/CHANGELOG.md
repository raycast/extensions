# Visual Studio Code Search Recent Projects Changelog

<<<<<<< HEAD
## [Update] - 2023-12-09

- Add `Open New Window` command
=======
## [Update] - 2023-12-06

- Add actions to remove one or all entries from the recent projects list
>>>>>>> c8ba5064

## [Enhancements] - 2023-12-07

- Added Open and close other windows action

## [Fix] - 2023-11-28

- Hopefully Fix the "Open With Terminal" action by using the bundle identifier and checking that it exists

## [Update] - 2023-11-28

- Add `Open With Terminal` action (only for directories)
- Add command preferences for Terminal app

## [Fix] - 2023-09-22

- Properly support VSCodium and Cursor in for commands relating to extensions

## [Update] - 2023-08-25

- Adds support for Cursor as an option in the extension settings.

## [Fix] - 2023-08-09

- Fixed a bug that caused the extension to crash if wrong build was selected

## [Fixes] - 2023-08-02

- Fix some issues with invalid URLs that cause crashes.

## [Update] - 2023-07-12

- Make it possible to open remote workspaces.

## [Update] - 2023-06-29

- Make it possible to open the currently opened Finder folder on vscode

## [Update] - 2023-06-07

- Add `Show Installed Extensions` command
- Add `Install Extension` command
- Add `Commands` command

## [Update] - 2023-01-31

- Updated pinned projects logic
- Cleaned up file structure
- Restructure components

## [Update] - 2023-01-03

- Adds support for VSCodium as an option in the extension settings.

## [Updates] - 2022-10-13

- Added preference to keep section order. Disabled by default to keep current behavior.

## [Fixes] - 2022-07-03

- Fixed an issue where some characters will display as percentage encoded format.

## [Fixes] - 2022-05-25

- Reverted back to using the VS Code SQLite DB to load recent projects.
- Fixed an issue where only 10 recent projects would load.

## [Updates] - 2022-05-25

- Fixed a bug where it was unable to open project that has space in path
- Fixed so deleted paths are not visible in the list

## [Updates] - 2022-05-23

Adds back the support for remote workspaces that got broken in an earlier fix

## [Updates] - 2022-05-12

Fixed the filter rules

## [Updates] - 2022-05-12

Fixed missing workspaces from previous update.

## [Updates] - 2022-05-09

Adds sqllite db support for recent files/folders which is used from Visual Studio Code v1.65.0.

## [Updates] - 2021-10-13

Fixed show in finder action, and added development actions.

## [Initial Version] - 2021-10-12

Add Search Recent Projects in VS Code extension<|MERGE_RESOLUTION|>--- conflicted
+++ resolved
@@ -1,14 +1,12 @@
 # Visual Studio Code Search Recent Projects Changelog
 
-<<<<<<< HEAD
 ## [Update] - 2023-12-09
 
 - Add `Open New Window` command
-=======
+
 ## [Update] - 2023-12-06
 
 - Add actions to remove one or all entries from the recent projects list
->>>>>>> c8ba5064
 
 ## [Enhancements] - 2023-12-07
 
