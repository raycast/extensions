--- conflicted
+++ resolved
@@ -1,14 +1,12 @@
 # Visual Studio Code Search Recent Projects Changelog
 
-<<<<<<< HEAD
 ## [Update] - 2024-12-04
 
 - Adds support to customize the color for git branch tag (default is green). Inspired by [#15693](https://github.com/raycast/extensions/issues/15693).
-=======
+
 ## [Fix] - 2024-12-05
 
-- improve error handling for ambiguous git HEAD argument.
->>>>>>> c1beda04
+- Improved error handling for ambiguous git HEAD argument.
 
 ## [Update] - 2024-12-02
 
