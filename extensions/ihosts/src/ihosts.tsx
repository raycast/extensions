--- conflicted
+++ resolved
@@ -64,10 +64,9 @@
     } else {
       updateHostBackupState(undefined);
     }
-<<<<<<< HEAD
     const commonHosts = await getHostCommons();
     if (writeHost) {
-      let hostContents = "# iHost\n";
+      let hostContents = "# iHosts\n";
       commonHosts.forEach((item) => {
         if (!item.isFolder && item.state === State.Enable) {
           hostContents += `# ${item.name}\n ${item.content}\n\n`;
@@ -82,29 +81,6 @@
       });
       await writeSysHostFile(hostContents);
       await LocalStorage.setItem(SystemHostHashKey, getSysHostFileHash());
-=======
-    let commonHosts: IHostCommon[] = [];
-    const hosts = await LocalStorage.getItem(HostsCommonKey);
-    if (hosts) {
-      commonHosts = JSON.parse(hosts as string);
-      if (writeHost) {
-        let hostContents = "# iHosts\n";
-        commonHosts.forEach((item) => {
-          if (!item.isFolder && item.state === State.Enable) {
-            hostContents += `# ${item.name}\n ${item.content}\n\n`;
-          }
-          if (item.isFolder && item.state === State.Enable && item.hosts) {
-            item.hosts.forEach((host) => {
-              if (host.state === State.Enable) {
-                hostContents += `# ${item.name} - ${host.name}\n ${host.content}\n\n`;
-              }
-            });
-          }
-        });
-        await writeSysHostFile(hostContents);
-        await LocalStorage.setItem(SystemHostHashKey, getSysHostFileHash());
-      }
->>>>>>> fc4535cf
     }
     updateHostCommonsState(commonHosts);
     updateFoldersState(commonHosts.filter((c) => c.isFolder));
