--- conflicted
+++ resolved
@@ -9,11 +9,8 @@
     "stelo",
     "thomaslombart",
     "Rob",
-<<<<<<< HEAD
-    "pedram_navid"
-=======
+    "pedram_navid",
     "syh"
->>>>>>> 7522c331
   ],
   "pastContributors": [
     "Elliot67"
