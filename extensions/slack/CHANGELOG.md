# Slack Changelog

## [Update to Search command] - {PR_MERGE_DATE}  
- Adds job title, timezone, current time, and slack status to the List that gets returned as part of the Search command.
- Adds preferences to show this metadata, as well as time format preferences throughout the extension. 
- Adds Emojify to unread messages command to convert :fireworks: to 🎆, for example.

<<<<<<< HEAD
## [Search Messages command] - 2024-07-08

- Add a new command to search through your Slack's workspace messages.
- ⚠️ The previous `Search` command is renamed as `Open Channel` to differentiate from `Search Messages`
- Add `Save as Quicklink` action in `Open Channel` command

## [OAuth + Many Improvements] - 2024-06-18
=======
### [OAuth + Many Improvements] - 2024-06-18
>>>>>>> 90fc50f2

- **Added OAuth Support:** Users can now log in using OAuth, making it a more secure and streamlined authentication process.
- **Improved Search Functionality:** Recently opened channels now appear at the top of search results, making it easier to find what you need quickly.
- **Enhanced Icons:** The `Set Presence` and `Set Snooze` icons have been improved, along with their performance.
- **Emojis for Unread Messages:** Emojis are now displayed when viewing unread messages.
- **Better Error Handling:** The scopes error screen has been removed in favor of failure toasts, providing clearer error messages.

## [Improvements and Fixes] - 2024-06-14

- Adds action to open in browser apart from slack app
- Only show Open in Slack option in case Slack app is installed on the system
- Fixed channelId when users are selected for unread messages

## [Performance improvements] - 2024-06-08

- Improve performance when fetching users and channels in large workspace

## [Improve Search command UX] - 2023-04-16

- Automatically close Slack right sidebar after navigating to a user chat

## [Fix] - 2022-11-01

- Fix fetching of conversations and users when hitting the Slack API limit of 1k
- Enable accessibility of channels shared via Slack Connect

## [New Command] - 2022-05-04

- Add `Unread Messages` command and update required permission scopes accordingly

## [Initial Version] - 2022-03-27

- Add `Search` command
- Add `Set Presence` command
- Add `Set Snooze` command
- Add `Open Unread Messages` command<|MERGE_RESOLUTION|>--- conflicted
+++ resolved
@@ -1,11 +1,10 @@
 # Slack Changelog
 
-## [Update to Search command] - {PR_MERGE_DATE}  
-- Adds job title, timezone, current time, and slack status to the List that gets returned as part of the Search command.
+## [Adds optional metadata to Open Channel Command ] - {PR_MERGE_DATE}  
+- Adds job title, timezone, current time, and slack status to the List that gets returned as part of the Open Channel command.
 - Adds preferences to show this metadata, as well as time format preferences throughout the extension. 
 - Adds Emojify to unread messages command to convert :fireworks: to 🎆, for example.
 
-<<<<<<< HEAD
 ## [Search Messages command] - 2024-07-08
 
 - Add a new command to search through your Slack's workspace messages.
@@ -13,9 +12,6 @@
 - Add `Save as Quicklink` action in `Open Channel` command
 
 ## [OAuth + Many Improvements] - 2024-06-18
-=======
-### [OAuth + Many Improvements] - 2024-06-18
->>>>>>> 90fc50f2
 
 - **Added OAuth Support:** Users can now log in using OAuth, making it a more secure and streamlined authentication process.
 - **Improved Search Functionality:** Recently opened channels now appear at the top of search results, making it easier to find what you need quickly.
