import { ActionPanel, Icon, Image, List } from "@raycast/api";

import { onApiError, useChannels, useGroups, useUsers } from "./shared/client";
import { UpdatesModal } from "./shared/UpdatesModal";
<<<<<<< HEAD
import { openChannel, openChat } from "./shared/utils";
import { withSlackClient } from "./shared/withSlackClient";
import { useFrecencySorting } from "@raycast/utils";
=======
import { OpenChannelInSlack, OpenChatInSlack, useSlackApp } from "./shared/OpenInSlack";
>>>>>>> 266ac139

function Search() {
  return (
    <UpdatesModal>
      <SlackList />
    </UpdatesModal>
  );
}

function SlackList() {
<<<<<<< HEAD
  const { data: users, isLoading: isLoadingUsers, error: usersError } = useUsers();
  const { data: channels, isLoading: isLoadingChannels, error: channelsError } = useChannels();
  const { data: groups, isLoading: isLoadingGroups, error: groupsError } = useGroups();
=======
  const { isAppInstalled, isLoading } = useSlackApp();
  const { data: users, error: usersError, isValidating: isValidatingUsers } = useUsers();
  const { data: channels, error: channelsError, isValidating: isValidatingChannels } = useChannels();
  const { data: groups, error: groupsError, isValidating: isValidatingGroups } = useGroups();
>>>>>>> 266ac139

  if (usersError && channelsError && groupsError) {
    onApiError({ exitExtension: true });
  }

  const {
    data: recents,
    visitItem,
    resetRanking,
  } = useFrecencySorting([...(users ?? []), ...(channels ?? []), ...(groups ?? [])], {
    key: (item) => item.id,
  });

  return (
<<<<<<< HEAD
    <List isLoading={isLoadingUsers || isLoadingChannels || isLoadingGroups}>
      {recents.map((item) => {
        const { id, name, icon, teamId } = item;
        const isUser = id.startsWith("U");

        return (
=======
    <List isLoading={isValidatingUsers || isValidatingGroups || isValidatingChannels || isLoading}>
      <List.Section title="Users">
        {users?.map(({ name, id: userId, teamId: workspaceId, icon, conversationId }) => (
          <List.Item
            key={userId}
            title={name}
            icon={icon ? { source: icon, mask: Image.Mask.Circle } : Icon.Person}
            actions={
              <ActionPanel>
                <OpenChatInSlack {...{ workspaceId, userId, isAppInstalled, conversationId }} />
              </ActionPanel>
            }
          />
        ))}
      </List.Section>

      <List.Section title="Channels">
        {channels?.map(({ name, id: channelId, teamId: workspaceId, icon }) => (
>>>>>>> 266ac139
          <List.Item
            key={channelId}
            title={name}
            icon={isUser ? (icon ? { source: icon, mask: Image.Mask.Circle } : Icon.Person) : icon}
            actions={
              <ActionPanel>
<<<<<<< HEAD
                <Action
                  icon={{ fileIcon: "/Applications/Slack.app" }}
                  title="Open in Slack"
                  onAction={() => {
                    isUser ? openChat(teamId, id) : openChannel(teamId, id);
                    visitItem(item);
                  }}
                />

                <ActionPanel.Section>
                  <Action icon={Icon.ArrowCounterClockwise} title="Reset Ranking" onAction={() => resetRanking(item)} />
                </ActionPanel.Section>
=======
                <OpenChannelInSlack {...{ workspaceId, channelId, isAppInstalled }} />
              </ActionPanel>
            }
          />
        ))}
      </List.Section>

      <List.Section title="Groups">
        {groups?.map(({ name, id: channelId, teamId: workspaceId, icon }) => (
          <List.Item
            key={channelId}
            title={name}
            icon={icon}
            actions={
              <ActionPanel>
                <OpenChannelInSlack {...{ workspaceId, channelId, isAppInstalled }} />
>>>>>>> 266ac139
              </ActionPanel>
            }
          />
        );
      })}
    </List>
  );
}

export default withSlackClient(Search);<|MERGE_RESOLUTION|>--- conflicted
+++ resolved
@@ -1,14 +1,10 @@
-import { ActionPanel, Icon, Image, List } from "@raycast/api";
+import { ActionPanel, Action, Icon, Image, List } from "@raycast/api";
 
-import { onApiError, useChannels, useGroups, useUsers } from "./shared/client";
+import { User, onApiError, useChannels, useGroups, useUsers } from "./shared/client";
 import { UpdatesModal } from "./shared/UpdatesModal";
-<<<<<<< HEAD
-import { openChannel, openChat } from "./shared/utils";
 import { withSlackClient } from "./shared/withSlackClient";
 import { useFrecencySorting } from "@raycast/utils";
-=======
 import { OpenChannelInSlack, OpenChatInSlack, useSlackApp } from "./shared/OpenInSlack";
->>>>>>> 266ac139
 
 function Search() {
   return (
@@ -19,16 +15,10 @@
 }
 
 function SlackList() {
-<<<<<<< HEAD
+  const { isAppInstalled, isLoading } = useSlackApp();
   const { data: users, isLoading: isLoadingUsers, error: usersError } = useUsers();
   const { data: channels, isLoading: isLoadingChannels, error: channelsError } = useChannels();
   const { data: groups, isLoading: isLoadingGroups, error: groupsError } = useGroups();
-=======
-  const { isAppInstalled, isLoading } = useSlackApp();
-  const { data: users, error: usersError, isValidating: isValidatingUsers } = useUsers();
-  const { data: channels, error: channelsError, isValidating: isValidatingChannels } = useChannels();
-  const { data: groups, error: groupsError, isValidating: isValidatingGroups } = useGroups();
->>>>>>> 266ac139
 
   if (usersError && channelsError && groupsError) {
     onApiError({ exitExtension: true });
@@ -43,74 +33,60 @@
   });
 
   return (
-<<<<<<< HEAD
-    <List isLoading={isLoadingUsers || isLoadingChannels || isLoadingGroups}>
+    <List isLoading={isLoadingUsers || isLoadingChannels || isLoadingGroups || isLoading}>
       {recents.map((item) => {
-        const { id, name, icon, teamId } = item;
-        const isUser = id.startsWith("U");
+        const isUser = item.id.startsWith("U");
 
-        return (
-=======
-    <List isLoading={isValidatingUsers || isValidatingGroups || isValidatingChannels || isLoading}>
-      <List.Section title="Users">
-        {users?.map(({ name, id: userId, teamId: workspaceId, icon, conversationId }) => (
-          <List.Item
-            key={userId}
-            title={name}
-            icon={icon ? { source: icon, mask: Image.Mask.Circle } : Icon.Person}
-            actions={
-              <ActionPanel>
-                <OpenChatInSlack {...{ workspaceId, userId, isAppInstalled, conversationId }} />
-              </ActionPanel>
-            }
-          />
-        ))}
-      </List.Section>
+        if (isUser) {
+          const { id: userId, name, icon, teamId: workspaceId, conversationId } = item as User;
+          return (
+            <List.Item
+              key={userId}
+              title={name}
+              icon={icon ? { source: icon, mask: Image.Mask.Circle } : Icon.Person}
+              actions={
+                <ActionPanel>
+                  <OpenChatInSlack
+                    {...{ workspaceId, userId, isAppInstalled, conversationId, onAction: () => visitItem(item) }}
+                  />
 
-      <List.Section title="Channels">
-        {channels?.map(({ name, id: channelId, teamId: workspaceId, icon }) => (
->>>>>>> 266ac139
-          <List.Item
-            key={channelId}
-            title={name}
-            icon={isUser ? (icon ? { source: icon, mask: Image.Mask.Circle } : Icon.Person) : icon}
-            actions={
-              <ActionPanel>
-<<<<<<< HEAD
-                <Action
-                  icon={{ fileIcon: "/Applications/Slack.app" }}
-                  title="Open in Slack"
-                  onAction={() => {
-                    isUser ? openChat(teamId, id) : openChannel(teamId, id);
-                    visitItem(item);
-                  }}
-                />
+                  <ActionPanel.Section>
+                    <Action
+                      icon={Icon.ArrowCounterClockwise}
+                      title="Reset Ranking"
+                      onAction={() => resetRanking(item)}
+                    />
+                  </ActionPanel.Section>
+                </ActionPanel>
+              }
+            />
+          );
+        } else {
+          const { id: channelId, name, icon, teamId: workspaceId } = item as User;
 
-                <ActionPanel.Section>
-                  <Action icon={Icon.ArrowCounterClockwise} title="Reset Ranking" onAction={() => resetRanking(item)} />
-                </ActionPanel.Section>
-=======
-                <OpenChannelInSlack {...{ workspaceId, channelId, isAppInstalled }} />
-              </ActionPanel>
-            }
-          />
-        ))}
-      </List.Section>
+          return (
+            <List.Item
+              key={channelId}
+              title={name}
+              icon={isUser ? (icon ? { source: icon, mask: Image.Mask.Circle } : Icon.Person) : icon}
+              actions={
+                <ActionPanel>
+                  <OpenChannelInSlack
+                    {...{ workspaceId, channelId, isAppInstalled, onAction: () => visitItem(item) }}
+                  />
 
-      <List.Section title="Groups">
-        {groups?.map(({ name, id: channelId, teamId: workspaceId, icon }) => (
-          <List.Item
-            key={channelId}
-            title={name}
-            icon={icon}
-            actions={
-              <ActionPanel>
-                <OpenChannelInSlack {...{ workspaceId, channelId, isAppInstalled }} />
->>>>>>> 266ac139
-              </ActionPanel>
-            }
-          />
-        );
+                  <ActionPanel.Section>
+                    <Action
+                      icon={Icon.ArrowCounterClockwise}
+                      title="Reset Ranking"
+                      onAction={() => resetRanking(item)}
+                    />
+                  </ActionPanel.Section>
+                </ActionPanel>
+              }
+            />
+          );
+        }
       })}
     </List>
   );
