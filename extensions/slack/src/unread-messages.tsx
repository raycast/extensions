import {
  Action,
  ActionPanel,
  closeMainWindow,
  Icon,
  Image,
  List,
  LocalStorage,
  open,
  showToast,
  Toast,
} from "@raycast/api";
import { isEqual } from "lodash";
import { useEffect, useState } from "react";

import {
  Message,
  onApiError,
  SlackClient,
  useChannels,
  useGroups,
  useUnreadConversations,
  useUsers,
} from "./shared/client";
import { UpdatesModal } from "./shared/UpdatesModal";
<<<<<<< HEAD
import { openChannel, timeDifference } from "./shared/utils";
import { withSlackClient } from "./shared/withSlackClient";
=======
import { timeDifference } from "./shared/utils";
import { OpenChannelInSlack, useSlackApp } from "./shared/OpenInSlack";
>>>>>>> 266ac139

const conversationsStorageKey = "$unread-messages$selected-conversations";

function UnreadMessages() {
  return (
    <UpdatesModal>
      <UnreadMessagesOverview />
    </UpdatesModal>
  );
}

function UnreadMessagesOverview() {
  const [selectedConversations, setSelectedConversations] = useState<string[]>();

<<<<<<< HEAD
  const { data: users, isLoading: isLoadingUsers, error: usersError } = useUsers();
  const { data: channels, isLoading: isLoadingChannels, error: channelsError } = useChannels();
  const { data: groups, isLoading: isLoadingGroups, error: groupsError } = useGroups();
=======
  const { isAppInstalled, isLoading } = useSlackApp();
  const { data: users, error: usersError, isValidating: isValidatingUsers } = useUsers();
  const { data: channels, error: channelsError, isValidating: isValidatingChannels } = useChannels();
  const { data: groups, error: groupsError, isValidating: isValidatingGroups } = useGroups();
>>>>>>> 266ac139
  const {
    data: unreadConversations,
    error: unreadConversationsError,
    isLoading: isLoadingUnreadConversations,
    mutate,
  } = useUnreadConversations(selectedConversations);

  const setConversations = async () => {
    const item = await LocalStorage.getItem(conversationsStorageKey);
    let conversations = item ? (JSON.parse(item as string) as string[]).sort() : [];

    // unselect conversations that don't exist anymore
    if (users && channels && groups && !usersError && !channelsError && !groupsError) {
      conversations = conversations.filter(
        (id: string) =>
          !!users.find((user) => user.conversationId === id) ||
          !!channels.find((channel) => channel.id === id) ||
          !!groups.find((group) => group.id === id),
      );

      await LocalStorage.setItem(conversationsStorageKey, JSON.stringify(conversations));
    }

    if (!selectedConversations || !isEqual(selectedConversations, conversations)) {
      setSelectedConversations(conversations);
    }
  };

  useEffect(() => {
    setConversations();
  }, []);

  useEffect(() => {
    // needed to update selectedConversations after returning from configuration view
    const interval = setInterval(
      setConversations,
      !selectedConversations || selectedConversations.length < 5
        ? 500
        : selectedConversations.length < 10
          ? 10000
          : 30000,
    );
    return () => clearInterval(interval);
  }, [selectedConversations]);

  if (usersError && channelsError && groupsError && unreadConversationsError) {
    onApiError({ exitExtension: true });
  }

  const markConversationAsRead = async (conversationId: string, actionTriggeredManually?: boolean): Promise<void> => {
    try {
      await mutate(SlackClient.markAsRead(conversationId), {
        optimisticUpdate(data) {
          return data?.filter((c) => c.conversationId !== conversationId);
        },
      });

      if (actionTriggeredManually) {
        showToast({
          style: Toast.Style.Success,
          title: `Marked as read`,
        });
      }
    } catch {
      if (actionTriggeredManually) {
        onApiError();
      }
    }
  };

  return (
<<<<<<< HEAD
    <List
      isLoading={
        !selectedConversations || isLoadingUnreadConversations || isLoadingUsers || isLoadingChannels || isLoadingGroups
      }
    >
=======
    <List isLoading={!selectedConversations || isValidatingUnreadConversations || isLoading}>
>>>>>>> 266ac139
      {selectedConversations && selectedConversations.length === 0 && (
        <List.EmptyView
          icon={Icon.Gear}
          actions={
            <ActionPanel>
              <Action.Push icon={Icon.Gear} title="Configure" target={<Configuration />} />
            </ActionPanel>
          }
          title="Select Conversations"
          description="You need to configure this command by selecting conversations that you want to observe. You can choose up to 30 due to Slack API restrictions."
        />
      )}

      {selectedConversations &&
        selectedConversations.length > 0 &&
        (!unreadConversations || unreadConversations.length === 0) && (
          <List.EmptyView
            actions={
              <ActionPanel>
                <Action.Push icon={Icon.Gear} title="Configure" target={<Configuration />} />
              </ActionPanel>
            }
            title="No Unread Messages Found"
            description="Configure command again for observing different conversations."
          />
        )}

      {unreadConversations && unreadConversations.length > 0 && (
        <>
          {unreadConversations.map((unreadConversation) => {
            const conversation =
              users?.find((user) => user.conversationId === unreadConversation.conversationId) ??
              channels?.find((channel) => channel.id === unreadConversation.conversationId) ??
              groups?.find((group) => group.id === unreadConversation.conversationId);

            return (
              <List.Item
                key={unreadConversation.conversationId}
                title={conversation?.name ?? ""}
                subtitle={unreadConversation.messageHistory[0].message}
                icon={conversation ? { source: conversation.icon, mask: Image.Mask.Circle } : undefined}
                accessories={[
                  { text: timeDifference(new Date(unreadConversation.messageHistory[0].receivedAt)) },
                  { icon: Icon.Message, text: `${unreadConversation.messageHistory.length}` },
                ]}
                actions={
                  <ActionPanel>
                    {conversation && (
                      <>
<<<<<<< HEAD
                        <Action
                          icon={{ fileIcon: "/Applications/Slack.app" }}
                          title="Open in Slack"
                          onAction={() => {
                            markConversationAsRead(unreadConversation.conversationId);
                            openChannel(conversation.teamId, conversation.id);
                          }}
                        />
                        <Action
                          icon={Icon.Check}
                          title="Mark as Read"
=======
                        <OpenChannelInSlack
                          workspaceId={conversation.teamId}
                          channelId={unreadConversation.conversationId}
                          isAppInstalled={isAppInstalled}
                          onActionAddon={() => markConversationAsRead(unreadConversation.conversationId)}
                        />
                        <Action
                          shortcut={{ modifiers: ["cmd", "shift"], key: "enter" }}
                          title="Mark as read"
                          icon={Icon.Checkmark}
>>>>>>> 266ac139
                          onAction={() => markConversationAsRead(unreadConversation.conversationId, true)}
                        />
                      </>
                    )}
                    <Action.Push
                      title="Show Unread Messages"
                      icon={Icon.Sidebar}
                      shortcut={{ modifiers: ["cmd"], key: "m" }}
                      icon={Icon.Eye}
                      target={
                        <UnreadMessagesConversation
                          conversationName={conversation?.name ?? ""}
                          messageHistory={unreadConversation.messageHistory}
                        />
                      }
                    />
                    <Action.Push
                      title="Configure Command"
                      icon={Icon.Gear}
                      shortcut={{ modifiers: ["opt"], key: "c" }}
<<<<<<< HEAD
                      target={<Configuration />}
=======
                      icon={Icon.Gear}
                      target={<ConfigurationWrapper />}
>>>>>>> 266ac139
                    />
                  </ActionPanel>
                }
              />
            );
          })}
        </>
      )}
    </List>
  );
}

function UnreadMessagesConversation({
  conversationName,
  messageHistory,
}: {
  conversationName: string;
  messageHistory: Message[];
}) {
  const { data: users, error: usersError, isLoading: isLoadingUsers } = useUsers();

  if (usersError) {
    onApiError({ exitExtension: true });
  }

  return (
    <List navigationTitle={`Unread Messages — ${conversationName}`} isLoading={isLoadingUsers} isShowingDetail>
      {messageHistory.map((message, index) => {
        const user = users?.find((u) => u.id === message.senderId);
        return (
          <List.Item
            key={index}
            icon={{ source: user?.icon ?? Icon.Person, mask: Image.Mask.Circle }}
            title={user?.name ?? ""}
            subtitle={timeDifference(new Date(message.receivedAt))}
            detail={<List.Item.Detail markdown={message.message} />}
          />
        );
      })}
    </List>
  );
}

function Configuration() {
  const [selectedConversations, setSelectedConversations] = useState<string[]>([]);
  const { data: users, isLoading: isLoadingUsers, error: usersError } = useUsers();
  const { data: channels, isLoading: isLoadingChannels, error: channelsError } = useChannels();
  const { data: groups, isLoading: isLoadingGroups, error: groupsError } = useGroups();

  useEffect(() => {
    LocalStorage.getItem(conversationsStorageKey).then((item) => {
      if (item) {
        setSelectedConversations(JSON.parse(item as string));
      }
    });
  }, []);

  const toggleConversation = (id: string) => {
    let updatedSelectedConversations: string[] | undefined;
    if (selectedConversations.includes(id)) {
      updatedSelectedConversations = selectedConversations.filter((x) => x !== id);
    } else if (selectedConversations.length < 30) {
      updatedSelectedConversations = [...selectedConversations, id];
    } else {
      showToast({
        style: Toast.Style.Failure,
        title: "Limit reached",
        message: "Unselect a conversation first to select a new one.",
      });
    }

    if (updatedSelectedConversations) {
      setSelectedConversations(updatedSelectedConversations);
      LocalStorage.setItem(conversationsStorageKey, JSON.stringify(updatedSelectedConversations));
    }
  };

  if (usersError && channelsError && groupsError) {
    onApiError({ exitExtension: true });
  }

  return (
    <List
      navigationTitle="Unread Messages — Configuration"
      isLoading={!selectedConversations || isLoadingUsers || isLoadingChannels || isLoadingGroups}
    >
      <List.Section title="Direct Messages">
        {users
          ?.filter(({ conversationId }) => !!conversationId)
          .map(({ name, conversationId, icon }) => {
            const isConversationSelected = selectedConversations.includes(conversationId!);
            return (
              <List.Item
                key={conversationId}
                title={name}
                icon={isConversationSelected ? Icon.Checkmark : Icon.Circle}
                accessories={[{ icon: { source: icon, mask: Image.Mask.Circle } }]}
                actions={
                  <ActionPanel>
                    <Action
                      icon={Icon.Eye}
                      title={isConversationSelected ? "Unselect" : "Observe Conversation"}
                      onAction={() => toggleConversation(conversationId!)}
                    />
                  </ActionPanel>
                }
              />
            );
          })}
      </List.Section>
      <List.Section title="Channels">
        {channels?.map(({ name, id, icon }) => {
          const isConversationSelected = selectedConversations.includes(id);
          return (
            <List.Item
              key={id}
              title={name}
              icon={isConversationSelected ? Icon.Checkmark : Icon.Circle}
              accessories={[{ icon }]}
              actions={
                <ActionPanel>
                  <Action
                    icon={Icon.Eye}
                    title={isConversationSelected ? "Unselect" : "Observe Conversation"}
                    onAction={() => toggleConversation(id)}
                  />
                </ActionPanel>
              }
            />
          );
        })}
      </List.Section>
      <List.Section title="Groups">
        {groups?.map(({ name, id, icon }) => {
          const isConversationSelected = selectedConversations.includes(id);
          return (
            <List.Item
              key={id}
              title={name}
              icon={isConversationSelected ? Icon.Checkmark : Icon.Circle}
              accessories={[{ icon }]}
              actions={
                <ActionPanel>
                  <Action
                    icon={Icon.Eye}
                    title={isConversationSelected ? "Unselect" : "Observe Conversation"}
                    onAction={() => toggleConversation(id)}
                  />
                </ActionPanel>
              }
            />
          );
        })}
      </List.Section>
    </List>
  );
}

export default withSlackClient(UnreadMessages);<|MERGE_RESOLUTION|>--- conflicted
+++ resolved
@@ -1,15 +1,4 @@
-import {
-  Action,
-  ActionPanel,
-  closeMainWindow,
-  Icon,
-  Image,
-  List,
-  LocalStorage,
-  open,
-  showToast,
-  Toast,
-} from "@raycast/api";
+import { Action, ActionPanel, Icon, Image, List, LocalStorage, showToast, Toast } from "@raycast/api";
 import { isEqual } from "lodash";
 import { useEffect, useState } from "react";
 
@@ -23,13 +12,9 @@
   useUsers,
 } from "./shared/client";
 import { UpdatesModal } from "./shared/UpdatesModal";
-<<<<<<< HEAD
-import { openChannel, timeDifference } from "./shared/utils";
 import { withSlackClient } from "./shared/withSlackClient";
-=======
 import { timeDifference } from "./shared/utils";
 import { OpenChannelInSlack, useSlackApp } from "./shared/OpenInSlack";
->>>>>>> 266ac139
 
 const conversationsStorageKey = "$unread-messages$selected-conversations";
 
@@ -44,16 +29,10 @@
 function UnreadMessagesOverview() {
   const [selectedConversations, setSelectedConversations] = useState<string[]>();
 
-<<<<<<< HEAD
+  const { isAppInstalled, isLoading } = useSlackApp();
   const { data: users, isLoading: isLoadingUsers, error: usersError } = useUsers();
   const { data: channels, isLoading: isLoadingChannels, error: channelsError } = useChannels();
   const { data: groups, isLoading: isLoadingGroups, error: groupsError } = useGroups();
-=======
-  const { isAppInstalled, isLoading } = useSlackApp();
-  const { data: users, error: usersError, isValidating: isValidatingUsers } = useUsers();
-  const { data: channels, error: channelsError, isValidating: isValidatingChannels } = useChannels();
-  const { data: groups, error: groupsError, isValidating: isValidatingGroups } = useGroups();
->>>>>>> 266ac139
   const {
     data: unreadConversations,
     error: unreadConversationsError,
@@ -125,15 +104,16 @@
   };
 
   return (
-<<<<<<< HEAD
     <List
       isLoading={
-        !selectedConversations || isLoadingUnreadConversations || isLoadingUsers || isLoadingChannels || isLoadingGroups
+        !selectedConversations ||
+        isLoadingUnreadConversations ||
+        isLoadingUsers ||
+        isLoadingChannels ||
+        isLoadingGroups ||
+        isLoading
       }
     >
-=======
-    <List isLoading={!selectedConversations || isValidatingUnreadConversations || isLoading}>
->>>>>>> 266ac139
       {selectedConversations && selectedConversations.length === 0 && (
         <List.EmptyView
           icon={Icon.Gear}
@@ -183,30 +163,16 @@
                   <ActionPanel>
                     {conversation && (
                       <>
-<<<<<<< HEAD
-                        <Action
-                          icon={{ fileIcon: "/Applications/Slack.app" }}
-                          title="Open in Slack"
-                          onAction={() => {
-                            markConversationAsRead(unreadConversation.conversationId);
-                            openChannel(conversation.teamId, conversation.id);
-                          }}
-                        />
-                        <Action
-                          icon={Icon.Check}
-                          title="Mark as Read"
-=======
                         <OpenChannelInSlack
                           workspaceId={conversation.teamId}
                           channelId={unreadConversation.conversationId}
                           isAppInstalled={isAppInstalled}
-                          onActionAddon={() => markConversationAsRead(unreadConversation.conversationId)}
+                          onAction={() => markConversationAsRead(unreadConversation.conversationId)}
                         />
                         <Action
                           shortcut={{ modifiers: ["cmd", "shift"], key: "enter" }}
-                          title="Mark as read"
+                          title="Mark as Read"
                           icon={Icon.Checkmark}
->>>>>>> 266ac139
                           onAction={() => markConversationAsRead(unreadConversation.conversationId, true)}
                         />
                       </>
@@ -215,7 +181,6 @@
                       title="Show Unread Messages"
                       icon={Icon.Sidebar}
                       shortcut={{ modifiers: ["cmd"], key: "m" }}
-                      icon={Icon.Eye}
                       target={
                         <UnreadMessagesConversation
                           conversationName={conversation?.name ?? ""}
@@ -227,12 +192,7 @@
                       title="Configure Command"
                       icon={Icon.Gear}
                       shortcut={{ modifiers: ["opt"], key: "c" }}
-<<<<<<< HEAD
                       target={<Configuration />}
-=======
-                      icon={Icon.Gear}
-                      target={<ConfigurationWrapper />}
->>>>>>> 266ac139
                     />
                   </ActionPanel>
                 }
