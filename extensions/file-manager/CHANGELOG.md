# File Manager Changelog

<<<<<<< HEAD
## [Features] - 2023-05-12

Add enable standard shortcut preference.
=======
## [Features] - 2023-05-14

- Added support for renaming files and folders.
>>>>>>> f93c01c9

## [Fixes] - 2023-04-11

- Modified behavior to prevent errors caused by broken symlinks.
- Added an icon to indicate broken symlinks.

## [Features] - 2023-03-31

- Added support for moving files to trash.
- Added support for permanently deleting files.

## [Initial Version] - 2021-11-17

Add File Manager Extension.<|MERGE_RESOLUTION|>--- conflicted
+++ resolved
@@ -1,14 +1,12 @@
 # File Manager Changelog
 
-<<<<<<< HEAD
-## [Features] - 2023-05-12
+## [Features] - 2023-05-18
 
-Add enable standard shortcut preference.
-=======
+- Added support for using standard shortcuts.
+
 ## [Features] - 2023-05-14
 
 - Added support for renaming files and folders.
->>>>>>> f93c01c9
 
 ## [Fixes] - 2023-04-11
 
