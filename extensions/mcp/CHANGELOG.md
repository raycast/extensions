# Model Context Protocol Changelog

<<<<<<< HEAD
## [1.1.0] - {PR_MERGE_DATE}

### Fixes and Improvements

- Fixed connection issues with MCP servers launched via npx
- Improved environment variable handling for server execution
- Added support for various server launch methods (node, npx, uv)
- Optimized code for better maintainability and debugging
- Enhanced error handling and diagnostic information output
- Fix issue caused by passing `env` in `mcp-config.json`
- Fixed issue where empty tool parameters were not being parsed correctly
- Added timeout parameter to run-mcp-tool for better handling of long-running tools (default is 60000ms)
- Added failed tools to be returned in get-mcp-clients
- Getting tools works asynchronously, increasing performance

### Technical Enhancements

- Refactored getProcessedClients.ts for better modularity
- Added connectClient function to unify connection logic
- Created buildProcessEnv function for centralized environment management
- Fixed PATH issues when launching system utilities
=======
## [Fix instruction] - 2025-04-22

* Improve instructions and evals examples

## [Fix env issues] - 2025-03-24
* Fix issue caused by passing `env` in `mcp-config.json` 
>>>>>>> a9da8689

## [Initial Version] - 2025-03-24

Introducing the Model Context Protocol integration for Raycast.

Current Features:

- Add Servers via 3 methods:
  - **UI**: Enter a JSON configuration in the Manage MCP command, and have it automatically be registered
  - **Config JSON**: Modify the JSON file, similar to the Claude Desktop App, directly and have it register the Server
  - **Development Servers**: Add folders with code to register the Server<|MERGE_RESOLUTION|>--- conflicted
+++ resolved
@@ -1,6 +1,5 @@
 # Model Context Protocol Changelog
 
-<<<<<<< HEAD
 ## [1.1.0] - {PR_MERGE_DATE}
 
 ### Fixes and Improvements
@@ -22,14 +21,16 @@
 - Added connectClient function to unify connection logic
 - Created buildProcessEnv function for centralized environment management
 - Fixed PATH issues when launching system utilities
-=======
+
+
 ## [Fix instruction] - 2025-04-22
 
 * Improve instructions and evals examples
 
+
 ## [Fix env issues] - 2025-03-24
 * Fix issue caused by passing `env` in `mcp-config.json` 
->>>>>>> a9da8689
+
 
 ## [Initial Version] - 2025-03-24
 
@@ -40,4 +41,5 @@
 - Add Servers via 3 methods:
   - **UI**: Enter a JSON configuration in the Manage MCP command, and have it automatically be registered
   - **Config JSON**: Modify the JSON file, similar to the Claude Desktop App, directly and have it register the Server
-  - **Development Servers**: Add folders with code to register the Server+  - **Development Servers**: Add folders with code to register the Server
+- **Automatic Client Creation and Detection**: Based on the provided servers, MCP clients will be created and connected to your servers, and exposed to Raycast AI. Then, it'll automatically pick a Server to use and call the correct Client for it. No additional setup needed!